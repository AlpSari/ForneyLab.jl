function writeInitializationBlock(schedule::Schedule, interface_to_msg_idx::Dict{Interface, Int}, n_messages::Int, name::String)
    code = ""

    # Collect outbound types from schedule
    outbound_types = Dict()
    for entry in schedule
        outbound_types[entry.interface] = outboundType(entry.msg_update_rule)
    end

    # Find breaker types and dimensions
    update_clamp_flag = false # Flag that tracks whether the update of a clamped variable is required
    breaker_types = Dict()
    breaker_dims = Dict()
    for entry in schedule
        partner = ultimatePartner(entry.interface)
        if (entry.msg_update_rule <: ExpectationPropagationRule)
            breaker_types[partner] = outbound_types[partner]
<<<<<<< HEAD
            breaker_dims[partner] = () # Univariate only
        elseif isa(entry.interface.node, Nonlinear)
=======
            breaker_dims[partner] = 1
        elseif isa(entry.interface.node, Nonlinear) && (entry.interface == entry.interface.node.interfaces[2]) && (entry.interface.node.g_inv == nothing)
            # Set initialization in case of a nonlinear node without given inverse 
>>>>>>> 4abfdc0a
            iface = ultimatePartner(entry.interface.node.interfaces[2])
            breaker_types[iface] = outbound_types[iface]
            breaker_dims[iface] = entry.interface.node.dims
        elseif !(partner == nothing) && isa(partner.node, Clamp)
            update_clamp_flag = true # Signifies the need for creating a custom `step!` function for optimizing clamped variables
            iface = entry.interface
            breaker_types[iface] = outbound_types[iface]
            breaker_dims[iface] = size(partner.node.value)
        end
    end

    if update_clamp_flag # Explain the need for a custom `step!` definition
        code *= "# You have created an algorithm that requires updates for (a) clamped parameter(s).\n"
        code *= "# This algorithm requires the definition of a custom `step!` function that updates the parameter value(s)\n"
        code *= "# by altering the `data` dictionary in-place. The custom `step!` function may be based on the mockup below:\n\n"
        code *= "# function stepMax$(name)!(data::Dict, marginals::Dict=Dict(), messages::Vector{Message}=init$(name)())\n"
        code *= "# \t...\n"
        code *= "# \treturn data\n"
        code *= "# end\n\n"
    end

    if !isempty(breaker_types) # Initialization block is only required when breakers are present
        code *= "function init$(name)()\n\n"

        # Write message (breaker) initialization code
        code *= "messages = Array{Message}(undef, $n_messages)\n"
        for (breaker_site, breaker_type) in breaker_types
            msg_idx = interface_to_msg_idx[breaker_site]
            breaker_type_str = replace(string(family(breaker_type)),"ForneyLab." => "") # Remove module prefixes
            if breaker_dims[breaker_site] == () # Univariate
                code *= "messages[$(msg_idx)] = Message(vague($(breaker_type_str)))\n"
            else
                code *= "messages[$(msg_idx)] = Message(vague($(breaker_type_str), $(breaker_dims[breaker_site])))\n"
            end
        end

        code *= "\nreturn messages\n\n"
        code *= "end\n\n"
    end

    return code
end

function writeMessagePassingBlock(schedule::Schedule, interface_to_msg_idx::Dict{Interface, Int})
    code = ""
    
    for schedule_entry in schedule
        # Collect inbounds and assign message id
        inbounds = collectInbounds(schedule_entry, schedule_entry.msg_update_rule, interface_to_msg_idx)

        # Apply update rule
        rule_id = schedule_entry.msg_update_rule
        rule_str = split(string(rule_id),'.')[end] # Remove module prefixes
        inbounds_str = join(inbounds, ", ")
        msg_idx = interface_to_msg_idx[schedule_entry.interface]
        code *= "messages[$msg_idx] = rule$(rule_str)($inbounds_str)\n"
    end

    return code
end

function writeMarginalsComputationBlock(schedule::MarginalSchedule, interface_to_msg_idx::Dict{Interface, Int})
    code = ""

    for schedule_entry in schedule
        if schedule_entry.marginal_update_rule == Nothing
            iface = schedule_entry.interfaces[1]
            code *= "marginals[:$(schedule_entry.target.id)] = messages[$(interface_to_msg_idx[iface])].dist\n"
        elseif schedule_entry.marginal_update_rule == Product
            iface1 = schedule_entry.interfaces[1]
            iface2 = schedule_entry.interfaces[2]
            code *= "marginals[:$(schedule_entry.target.id)] = messages[$(interface_to_msg_idx[iface1])].dist * messages[$(interface_to_msg_idx[iface2])].dist\n"
        else
            # Collect inbounds for marginal computation
            inbounds = collectInbounds(schedule_entry, interface_to_msg_idx)

            # Apply marginal update rule
            rule_id = schedule_entry.marginal_update_rule
            rule_str = split(string(rule_id),'.')[end] # Remove module prefixes
            inbounds_str = join(inbounds, ", ")
            code *= "marginals[:$(schedule_entry.target.id)] = rule$(rule_str)($inbounds_str)\n"
        end
    end

    !isempty(schedule) && (code *= "\n")

    return code
end

"""
Construct the inbound code that computes the marginal for `entry`. Allows for
overloading and for a user the define custom node-specific inbounds collection.
Returns a vector with inbounds that correspond with required interfaces.
"""
collectInbounds(entry::MarginalScheduleEntry, interface_to_msg_idx::Dict{Interface, Int}) = collectMarginalNodeInbounds(entry.target.node, entry, interface_to_msg_idx)

function collectMarginalNodeInbounds(::FactorNode, entry::MarginalScheduleEntry, interface_to_msg_idx::Dict{Interface, Int})
    # Collect inbounds
    inbounds = String[]
    entry_recognition_factor_id = recognitionFactorId(first(entry.target.edges))
    local_cluster_ids = localRecognitionFactorization(entry.target.node)

    recognition_factor_ids = Symbol[] # Keep track of encountered recognition factor ids
    for node_interface in entry.target.node.interfaces
        inbound_interface = ultimatePartner(node_interface)
        partner_node = inbound_interface.node
        node_interface_recognition_factor_id = recognitionFactorId(node_interface.edge)

        if isa(partner_node, Clamp)
            # Hard-code marginal of constant node in schedule
            push!(inbounds, marginalString(partner_node))
        elseif node_interface_recognition_factor_id == entry_recognition_factor_id
            # Collect message from previous result
            inbound_idx = interface_to_msg_idx[inbound_interface]
            push!(inbounds, "messages[$inbound_idx]")
        elseif !(node_interface_recognition_factor_id in recognition_factor_ids)
            # Collect marginal from marginal dictionary (if marginal is not already accepted)
            marginal_idx = local_cluster_ids[node_interface_recognition_factor_id]
            push!(inbounds, "marginals[:$marginal_idx]")
        end

        push!(recognition_factor_ids, node_interface_recognition_factor_id)
    end

    return inbounds
end

function messagePassingAlgorithm(schedule::Schedule, marginal_schedule::MarginalSchedule=MarginalScheduleEntry[]; file::String="", name::String="")
    schedule = ForneyLab.condense(schedule) # Remove Clamp node entries
    n_messages = length(schedule)

    # Assign message numbers to each interface in the schedule
    schedule = ForneyLab.flatten(schedule) # Inline all internal message passing
    schedule = ForneyLab.condense(schedule) # Remove Clamp node entries
    interface_to_msg_idx = ForneyLab.interfaceToScheduleEntryIdx(schedule)

    code = ""
    code *= writeInitializationBlock(schedule, interface_to_msg_idx, n_messages, name)
    code *= "function step$(name)!(data::Dict, marginals::Dict=Dict(), messages::Vector{Message}=Array{Message}(undef, $n_messages))\n\n"
    code *= writeMessagePassingBlock(schedule, interface_to_msg_idx)
    code *= "\n"
    code *= writeMarginalsComputationBlock(marginal_schedule, interface_to_msg_idx)
    code *= "return marginals\n\n"
    code *= "end"

    # Write to file
    if !isempty(file)
        write(file, code)
    end

    return code
end

"""
Depending on the origin of the Clamp node message,
contruct the outbound message code.
"""
function messageString(node::Clamp{T}) where T<:VariateType
    var_type_str = split(string(T),'.')[end] # Remove module prefixes
    if node in keys(ForneyLab.current_graph.placeholders)
        # Message comes from data array
        buffer, idx = ForneyLab.current_graph.placeholders[node]
        if idx > 0
            str = "Message($(var_type_str), PointMass, m=data[:$buffer][$idx])"
        else
            str = "Message($(var_type_str), PointMass, m=data[:$buffer])"
        end
    else
        # Insert constant
        if size(node.value) == (1,1)
            str = "Message($(var_type_str), PointMass, m=mat($(node.value[1])))"
        elseif isa(node.value, Diagonal)
            str = "Message($(var_type_str), PointMass, m=Diagonal($(node.value.diag)))"
        elseif isa(node.value, AbstractMatrix) && (size(node.value)[2] == 1)
            str = "Message($(var_type_str), PointMass, m=[$(join(node.value, " "))]')"
        else
            str = "Message($(var_type_str), PointMass, m=$(node.value))"
        end
    end

    return str
end

"""
Depending on the origin of the Clamp node message,
contruct the marginal code.
"""
function marginalString(node::Clamp{T}) where T<:VariateType
    var_type_str = split(string(T),'.')[end] # Remove module prefixes
    if node in keys(ForneyLab.current_graph.placeholders)
        # Message comes from data array
        buffer, idx = ForneyLab.current_graph.placeholders[node]
        if idx > 0
            str = "ProbabilityDistribution($(var_type_str), PointMass, m=data[:$buffer][$idx])"
        else
            str = "ProbabilityDistribution($(var_type_str), PointMass, m=data[:$buffer])"
        end
    else
        # Insert constant
        if size(node.value) == (1,1)
            str = "ProbabilityDistribution($(var_type_str), PointMass, m=mat($(node.value[1])))"
        elseif isa(node.value, Diagonal)
            str = "ProbabilityDistribution($(var_type_str), PointMass, m=Diagonal($(node.value.diag)))"
        elseif isa(node.value, AbstractMatrix) && (size(node.value)[2] == 1)
            str = "ProbabilityDistribution($(var_type_str), PointMass, m=[$(join(node.value, " "))]')"
        else
            str = "ProbabilityDistribution($(var_type_str), PointMass, m=$(node.value))"
        end
    end

    return str
end<|MERGE_RESOLUTION|>--- conflicted
+++ resolved
@@ -15,14 +15,9 @@
         partner = ultimatePartner(entry.interface)
         if (entry.msg_update_rule <: ExpectationPropagationRule)
             breaker_types[partner] = outbound_types[partner]
-<<<<<<< HEAD
             breaker_dims[partner] = () # Univariate only
-        elseif isa(entry.interface.node, Nonlinear)
-=======
-            breaker_dims[partner] = 1
         elseif isa(entry.interface.node, Nonlinear) && (entry.interface == entry.interface.node.interfaces[2]) && (entry.interface.node.g_inv == nothing)
             # Set initialization in case of a nonlinear node without given inverse 
->>>>>>> 4abfdc0a
             iface = ultimatePartner(entry.interface.node.interfaces[2])
             breaker_types[iface] = outbound_types[iface]
             breaker_dims[iface] = entry.interface.node.dims
