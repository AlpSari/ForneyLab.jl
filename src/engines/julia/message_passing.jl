--- conflicted
+++ resolved
@@ -48,6 +48,8 @@
     return code
 end
 
+messagePassingAlgorithm(schedule::Schedule, target::Variable; file::String="") = messagePassingAlgorithm(schedule, [target], file=file)
+
 """
 Collect and construct SP update code for each inbound.
 """
@@ -73,7 +75,6 @@
 end
 
 """
-<<<<<<< HEAD
 Collect and construct VMP update code for each inbound.
 """
 function collectInbounds{T<:VariationalRule}(entry::ScheduleEntry, ::Type{T}, interface_to_msg_idx::Dict{Interface, Int})
@@ -98,10 +99,7 @@
 end
 
 """
-Depending on the origin of the Constant node message,
-=======
 Depending on the origin of the Clamp node message,
->>>>>>> 4c0024ac
 contruct the outbound message code.
 """
 function messageString(node::Clamp)
@@ -121,12 +119,11 @@
     return str
 end
 
-<<<<<<< HEAD
 """
-Depending on the origin of the Constant node message,
+Depending on the origin of the Clamp node message,
 contruct the marginal code.
 """
-function marginalString(node::Constant)
+function marginalString(node::Clamp)
     if node in keys(ForneyLab.current_graph.placeholders)
         # Message comes from data array
         buffer, idx = ForneyLab.current_graph.placeholders[node]
@@ -141,9 +138,4 @@
     end
 
     return str
-end
-
-messagePassingAlgorithm(schedule::Schedule, target::Variable) = messagePassingAlgorithm(schedule, [target])
-=======
-messagePassingAlgorithm(schedule::Schedule, target::Variable; file::String="") = messagePassingAlgorithm(schedule, [target], file=file)
->>>>>>> 4c0024ac
+end