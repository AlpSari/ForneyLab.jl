export algorithmSourceCode

"""
Generate Julia code for message passing
and optional free energy evaluation
"""
function algorithmSourceCode(algo::InferenceAlgorithm; free_energy=false)
    algo_code = "begin\n\n"
    for (id, rf) in algo.posterior_factorization
        algo_code *= PosteriorFactorSourceCode(rf)
        algo_code *= "\n\n"
    end

    if free_energy
        algo_code *= freeEnergySourceCode(algo)
        algo_code *= "\n\n"
    end

    algo_code *= "end # block"

    return algo_code
end

"""
Generate Julia code for free energy evaluation
"""
<<<<<<< HEAD
function freeEnergySourceCode(algo::Algorithm)
    algo.free_energy_flag || error("Required quantities for free energy evaluation are not computed by the algorithm. Make sure to flag free_energy=true upon algorithm construction to schedule computation of required quantities.")

=======
function freeEnergySourceCode(algo::InferenceAlgorithm)
>>>>>>> 0d4f0b25
    fe_code  = "function freeEnergy$(algo.id)(data::Dict, marginals::Dict)\n\n"
    fe_code *= "F = 0.0\n\n"
    fe_code *= energiesSourceCode(algo.average_energies)
    fe_code *= "\n"
    fe_code *= entropiesSourceCode(algo.entropies)
    fe_code *= "\nreturn F\n\n" 
    fe_code *= "end"

    return fe_code
end

"""
Generate Julia code for message passing on a single posterior factor
"""
function PosteriorFactorSourceCode(pf::PosteriorFactor)
    pf_code = ""
    if pf.optimize
        pf_code *= optimizeSourceCode(pf)
        pf_code *= "\n\n"
    end

    if pf.initialize
        pf_code *= initializationSourceCode(pf)
        pf_code *= "\n\n"
    end

    n_entries = length(pf.schedule)
    pf_code *= "function step$(pf.algorithm_id)$(pf.id)!(data::Dict, marginals::Dict=Dict(), messages::Vector{Message}=Array{Message}(undef, $n_entries))\n\n"
    pf_code *= scheduleSourceCode(pf.schedule)
    pf_code *= "\n"
    pf_code *= marginalTableSourceCode(pf.marginal_table)
    pf_code *= "return marginals\n\n"
    pf_code *= "end"

    return pf_code
end

"""
Generate template code for optimize block
"""
function optimizeSourceCode(pf::PosteriorFactor)
    optim_code =  "# You have created an algorithm that requires updates for (a) clamped parameter(s).\n"
    optim_code *= "# This algorithm requires the definition of a custom `optimize!` function that updates the parameter value(s)\n"
    optim_code *= "# by altering the `data` dictionary in-place. The custom `optimize!` function may be based on the mockup below:\n\n"
    optim_code *= "# function optimize$(pf.algorithm_id)$(pf.id)!(data::Dict, marginals::Dict=Dict(), messages::Vector{Message}=init$(pf.algorithm_id)$(pf.id)())\n"
    optim_code *= "# \t...\n"
    optim_code *= "# \treturn data\n"
    optim_code *= "# end"

    return optim_code
end

"""
Generate code for initialization block (if required)
"""
function initializationSourceCode(pf::PosteriorFactor)
    init_code = "function init$(pf.algorithm_id)$(pf.id)()\n\n"

    n_messages = length(pf.schedule)

    init_code *= "messages = Array{Message}(undef, $n_messages)\n\n"

    for entry in pf.schedule
        if entry.initialize
            init_code *= "messages[$(entry.schedule_index)] = Message($(vagueSourceCode(entry)))\n"
        end
    end
    init_code *= "\nreturn messages\n\n"
    init_code *= "end"

    return init_code
end

"""
Generate code for evaluating the average energy
"""
function energiesSourceCode(average_energies::Vector)
    energies_code = ""
    for energy in average_energies
        count_code = countingNumberSourceCode(energy[:counting_number])
        node_code = removePrefix(energy[:node])
        inbounds_code = inboundsSourceCode(energy[:inbounds])
        energies_code *= "F += $(count_code)averageEnergy($node_code, $inbounds_code)\n"
    end

    return energies_code
end

"""
Generate code for evaluating the entropy
"""
function entropiesSourceCode(entropies::Vector)
    entropies_code = ""
    for entropy in entropies
        count_code = countingNumberSourceCode(entropy[:counting_number])
        inbound_code = inboundSourceCode(entropy[:inbound])
        entropies_code *= "F -= $(count_code)differentialEntropy($inbound_code)\n"
    end

    return entropies_code
end

"""
Generate code for counting number
"""
function countingNumberSourceCode(cnt::Int64)
    if cnt == 1
        count_code = ""
    else
        count_code = "$(cnt)*"
    end

    return count_code
end

"""
Construct code for message updates
"""
function scheduleSourceCode(schedule::Schedule)
    schedule_code = ""
    for entry in schedule
        rule_code = removePrefix(entry.message_update_rule)
        inbounds_code = inboundsSourceCode(entry.inbounds)
        schedule_code *= "messages[$(entry.schedule_index)] = rule$(rule_code)($inbounds_code)\n"
    end

    return schedule_code
end

"""
Generate code for marginal updates
"""
function marginalTableSourceCode(table::MarginalTable)
    table_code = ""
    for entry in table
        table_code *= "marginals[:$(entry.marginal_id)] = "
        if entry.marginal_update_rule == Nothing
            inbound = entry.inbounds[1]
            table_code *= "messages[$(inbound.schedule_index)].dist"
        elseif entry.marginal_update_rule == Product
            inbound1 = entry.inbounds[1]
            inbound2 = entry.inbounds[2]
            table_code *= "messages[$(inbound1.schedule_index)].dist * messages[$(inbound2.schedule_index)].dist"
        else
            rule_code = removePrefix(entry.marginal_update_rule)
            inbounds_code = inboundsSourceCode(entry.inbounds)
            table_code *= "rule$(rule_code)($inbounds_code)"
        end
        table_code *= "\n"
    end
    isempty(table_code) || (table_code *= "\n")

    return table_code
end

"""
Generate code for vague initializations
"""
function vagueSourceCode(entry::ScheduleEntry)
    family_code = removePrefix(entry.family)
    dims = entry.dimensionality
    if dims == ()
        vague_code = "vague($family_code)"
    else
        vague_code = "vague($family_code, $dims)"
    end

    return vague_code
end

"""
Generate code for message/marginal/energy/entropy computation inbounds
"""
function inboundsSourceCode(inbounds::Vector)
    inbounds_code = String[]
    for inbound in inbounds
        push!(inbounds_code, inboundSourceCode(inbound))
    end
    return join(inbounds_code, ", ")
end

"""
Generate code for a single inbound (overloaded for specific inbound type)
"""
inboundSourceCode(inbound::Nothing) = "nothing"
inboundSourceCode(inbound::ScheduleEntry) = "messages[$(inbound.schedule_index)]"
inboundSourceCode(inbound::MarginalEntry) = "marginals[:$(inbound.marginal_id)]"
function inboundSourceCode(inbound::Dict) # Custom inbound
    keyword_flag = true # Default includes keyword in custom argument
    if haskey(inbound, :keyword)
        keyword_flag = inbound[:keyword]
    end

    inbound_code = ""
    for (key, val) in inbound
        if key != :keyword
            if keyword_flag
                inbound_code = "$(removePrefix(key))=$(removePrefix(val))"
            else
                inbound_code = removePrefix(val)
            end
        end
    end

    return inbound_code
end
function inboundSourceCode(inbound::Clamp{V}) where V<:VariateType # Buffer or value inbound
    dist_or_msg_code = removePrefix(inbound.dist_or_msg)
    variate_type_code = removePrefix(V)

    inbound_code = "$dist_or_msg_code($variate_type_code, PointMass, m="
    if isdefined(inbound, :buffer_id)
        # Inbound is read from buffer
        inbound_code *= "data[:$(inbound.buffer_id)]"
        if isdefined(inbound, :buffer_index) && (inbound.buffer_index > 0)
            inbound_code *= "[$(inbound.buffer_index)]"
        end
    else
        # Inbound is read from clamp node value
        inbound_code *= valueSourceCode(inbound.value)
    end
    inbound_code *= ")"

    return inbound_code
end

"""
Convert a value to parseable Julia code
"""
valueSourceCode(val::Union{Vector, Number}) = string(val)
valueSourceCode(val::Diagonal) = "Diagonal($(val.diag))"
function valueSourceCode(val::AbstractMatrix)
    if size(val) == (1,1)
        val_code = "mat($(val[1]))"
    else
        val_code = string(val)
    end

    return val_code
end

"""
Remove module prefixes from types and functions
"""
removePrefix(arg::Any) = arg # Do not remove prefix in general (might otherwise e.g. split floats)
removePrefix(type::Type) = split(string(type), '.')[end]
removePrefix(func::Function) = split(string(func), '.')[end]<|MERGE_RESOLUTION|>--- conflicted
+++ resolved
@@ -6,8 +6,8 @@
 """
 function algorithmSourceCode(algo::InferenceAlgorithm; free_energy=false)
     algo_code = "begin\n\n"
-    for (id, rf) in algo.posterior_factorization
-        algo_code *= PosteriorFactorSourceCode(rf)
+    for (_, pf) in algo.posterior_factorization
+        algo_code *= PosteriorFactorSourceCode(pf)
         algo_code *= "\n\n"
     end
 
@@ -24,13 +24,9 @@
 """
 Generate Julia code for free energy evaluation
 """
-<<<<<<< HEAD
-function freeEnergySourceCode(algo::Algorithm)
-    algo.free_energy_flag || error("Required quantities for free energy evaluation are not computed by the algorithm. Make sure to flag free_energy=true upon algorithm construction to schedule computation of required quantities.")
-
-=======
 function freeEnergySourceCode(algo::InferenceAlgorithm)
->>>>>>> 0d4f0b25
+    algo.posterior_factorization.free_energy_flag || error("Required quantities for free energy evaluation are not computed by the algorithm. Make sure to flag free_energy=true upon algorithm construction to schedule computation of required quantities.")
+
     fe_code  = "function freeEnergy$(algo.id)(data::Dict, marginals::Dict)\n\n"
     fe_code *= "F = 0.0\n\n"
     fe_code *= energiesSourceCode(algo.average_energies)
