--- conflicted
+++ resolved
@@ -1,16 +1,8 @@
 export
-<<<<<<< HEAD
-ruleSPNonlinearOutNG,
-ruleSPNonlinearIn1GG,
-ruleMNonlinearGG
-=======
 ruleSPNonlinearUTOutNG,
 ruleSPNonlinearUTIn1GG,
 ruleSPNonlinearISInMN,
-ruleSPNonlinearISOutNG,
-prod!
-
->>>>>>> 0d6f6c92
+ruleSPNonlinearISOutNG
 
 const default_alpha = 1e-3 # Default value for the spread parameter
 const default_beta = 2.0
@@ -66,20 +58,11 @@
     return (sigma_points, weights_m, weights_c)
 end
 
-<<<<<<< HEAD
 """
 Return the statistics for the unscented approximation to the forward joint
 """
 function unscentedStatistics(m::Float64, V::Float64, g::Function; alpha=default_alpha, beta=default_beta, kappa=default_kappa)
     (sigma_points, weights_m, weights_c) = sigmaPointsAndWeights(m, V; alpha=alpha, beta=beta, kappa=kappa)
-=======
-function ruleSPNonlinearUTOutNG(msg_out::Nothing,
-                              msg_in1::Message{F, Univariate},
-                              g::Function;
-                              alpha::Float64=default_alpha) where F<:Gaussian
-
-    (sigma_points, weights_m, weights_c) = sigmaPointsAndWeights(msg_in1.dist, alpha)
->>>>>>> 0d6f6c92
 
     g_sigma = g.(sigma_points)
     m_tilde = sum(weights_m.*g_sigma)
@@ -89,18 +72,9 @@
     return (m_tilde, V_tilde, C_tilde)
 end
 
-<<<<<<< HEAD
 function unscentedStatistics(m::Vector{Float64}, V::AbstractMatrix, g::Function; alpha=default_alpha, beta=default_beta, kappa=default_kappa)
     (sigma_points, weights_m, weights_c) = sigmaPointsAndWeights(m, V; alpha=alpha, beta=beta, kappa=kappa)
     d = length(m)
-=======
-function ruleSPNonlinearUTOutNG(msg_out::Nothing,
-                              msg_in1::Message{F, Multivariate},
-                              g::Function;
-                              alpha::Float64=default_alpha) where F<:Gaussian
-    d = dims(msg_in1.dist)
-    (sigma_points, weights_m, weights_c) = sigmaPointsAndWeights(msg_in1.dist, alpha)
->>>>>>> 0d6f6c92
 
     g_sigma = g.(sigma_points)
     m_tilde = sum([weights_m[k+1]*g_sigma[k+1] for k=0:2*d])
@@ -110,24 +84,16 @@
     return (m_tilde, V_tilde, C_tilde)
 end
 
-<<<<<<< HEAD
-=======
-function ruleSPNonlinearUTIn1GG(msg_out::Message{F, Univariate},
-                              msg_in1::Nothing,
-                              g::Function,
-                              g_inv::Function;
-                              alpha::Float64=default_alpha) where F<:Gaussian
->>>>>>> 0d6f6c92
 
 #-------------
 # Update Rules
 #-------------
 
-# Forward rule
-function ruleSPNonlinearOutNG(msg_out::Nothing,
-                              msg_in1::Message{F, V},
-                              g::Function;
-                              alpha::Float64=default_alpha) where {F<:Gaussian, V<:VariateType}
+# Forward rule (unscented transform)
+function ruleSPNonlinearUTOutNG(msg_out::Nothing,
+                                msg_in1::Message{F, V},
+                                g::Function;
+                                alpha::Float64=default_alpha) where {F<:Gaussian, V<:VariateType}
 
     (m_fw_in1, V_fw_in1) = unsafeMeanCov(msg_in1.dist)
     (m_tilde, V_tilde, _) = unscentedStatistics(m_fw_in1, V_fw_in1, g; alpha=alpha)
@@ -135,54 +101,34 @@
     return Message(V, GaussianMeanVariance, m=m_tilde, v=V_tilde)
 end
 
-<<<<<<< HEAD
-# Backward rule with given inverse
-function ruleSPNonlinearIn1GG(msg_out::Message{F, V},
-                              msg_in1::Nothing,
-                              g::Function,
-                              g_inv::Function;
-                              alpha::Float64=default_alpha) where {F<:Gaussian, V<:VariateType}
+# Forward rule (importance sampling)
+function ruleSPNonlinearISOutNG(msg_out::Nothing, msg_in1::Message{F, Univariate}, g::Function) where {F<:Gaussian}
+    # The forward message is parameterized by a SampleList
+    dist_in1 = convert(ProbabilityDistribution{Univariate, GaussianMeanVariance}, msg_in1.dist)
+
+    sample_list = g.(dist_in1.params[:m] .+ sqrt(dist_in1.params[:v]).*randn(100))
+
+    Message(Univariate, SampleList, s=sample_list)
+end
+
+# Backward rule with given inverse (unscented transform)
+function ruleSPNonlinearUTIn1GG(msg_out::Message{F, V},
+                                msg_in1::Nothing,
+                                g::Function,
+                                g_inv::Function;
+                                alpha::Float64=default_alpha) where {F<:Gaussian, V<:VariateType}
     
-=======
-function ruleSPNonlinearUTIn1GG(msg_out::Message{F, Multivariate},
-                              msg_in1::Nothing,
-                              g::Function,
-                              g_inv::Function;
-                              alpha::Float64=default_alpha) where F<:Gaussian
-    d = dims(msg_out.dist)
-    (sigma_points, weights_m, weights_c) = sigmaPointsAndWeights(msg_out.dist, alpha)
-
-    # Unscented approximation
-    g_inv_sigma = g_inv.(sigma_points)
-    m_bw_in1 = sum([weights_m[k+1]*g_inv_sigma[k+1] for k=0:2*d])
-    V_bw_in1 = sum([weights_c[k+1]*(g_inv_sigma[k+1] - m_bw_in1)*(g_inv_sigma[k+1] - m_bw_in1)' for k=0:2*d])
-
-    return Message(Multivariate, GaussianMeanVariance, m=m_bw_in1, v=V_bw_in1)
-end
-
-function ruleSPNonlinearUTIn1GG(msg_out::Message{F1, Univariate},
-                              msg_in1::Message{F2, Univariate},
-                              g::Function;
-                              alpha::Float64=default_alpha) where {F1<:Gaussian, F2<:Gaussian}
-
-    (m_fw_in1, V_fw_in1) = unsafeMeanCov(msg_in1.dist)
->>>>>>> 0d6f6c92
     (m_bw_out, V_bw_out) = unsafeMeanCov(msg_out.dist)
     (m_tilde, V_tilde, _) = unscentedStatistics(m_bw_out, V_bw_out, g_inv; alpha=alpha)
 
     return Message(V, GaussianMeanVariance, m=m_tilde, v=V_tilde)
 end
 
-<<<<<<< HEAD
-# Backward rule with unknown inverse
-function ruleSPNonlinearIn1GG(msg_out::Message{F1, V},
-                              msg_in1::Message{F2, V},
-=======
-function ruleSPNonlinearUTIn1GG(msg_out::Message{F1, Multivariate},
-                              msg_in1::Message{F2, Multivariate},
->>>>>>> 0d6f6c92
-                              g::Function;
-                              alpha::Float64=default_alpha) where {F1<:Gaussian, F2<:Gaussian, V<:VariateType}
+# Backward rule with unknown inverse (unscented transform)
+function ruleSPNonlinearUTIn1GG(msg_out::Message{F1, V},
+                                msg_in1::Message{F2, V},
+                                g::Function;
+                                alpha::Float64=default_alpha) where {F1<:Gaussian, F2<:Gaussian, V<:VariateType}
 
     (m_fw_in1, V_fw_in1) = unsafeMeanCov(msg_in1.dist)
     W_fw_in1 = unsafePrecision(msg_in1.dist)
@@ -199,11 +145,21 @@
     return Message(V, GaussianMeanVariance, m=m_bw_in1, v=V_bw_in1)
 end
 
+# Backward rule (importance sampling)
+function ruleSPNonlinearISInMN(msg_out::Message{F, Univariate}, msg_in1::Nothing, g::Function) where {F<:SoftFactor}
+    # The backward message is computed by a change of variables,
+    # where the Jacobian follows from automatic differentiation
+    log_grad_g(z) = log(abs(ForwardDiff.derivative(g, z)))
+
+    Message(Univariate, Function, log_pdf=(z) -> log_grad_g(z) + logPdf(msg_out.dist, g(z)))
+end
+
 
 #---------------------------
 # Custom inbounds collectors
 #---------------------------
 
+# Unscented transform
 function collectSumProductNodeInbounds(node::Nonlinear{Unscented}, entry::ScheduleEntry)
     interface_to_schedule_entry = current_inference_algorithm.interface_to_schedule_entry
 
@@ -230,6 +186,7 @@
     # These functions needs to be defined in the scope of the user
     push!(inbounds, Dict{Symbol, Any}(:g => node.g,
                                       :keyword => false))
+
     if (entry.interface == node.interfaces[2]) && (node.g_inv != nothing)
         push!(inbounds, Dict{Symbol, Any}(:g_inv => node.g_inv,
                                           :keyword => false))
@@ -244,56 +201,7 @@
     return inbounds
 end
 
-function ruleSPNonlinearISInMN(msg_out::Message{F, Univariate}, msg_in1::Nothing, g::Function) where {F<:SoftFactor}
-    # The backward message is computed by a change of variables,
-    # where the Jacobian follows from automatic differentiation
-    log_grad_g(z) = log(abs(ForwardDiff.derivative(g, z)))
-
-    Message(Univariate, Function, log_pdf=(z) -> log_grad_g(z) + logPdf(msg_out.dist, g(z)))
-end
-
-function ruleSPNonlinearISOutNG(msg_out::Nothing, msg_in1::Message{F, Univariate}, g::Function) where {F<:Gaussian}
-    # The forward message is parameterized by a SampleList
-    dist_in1 = convert(ProbabilityDistribution{Univariate, GaussianMeanVariance}, msg_in1.dist)
-
-    sample_list = g.(dist_in1.params[:m] .+ sqrt(dist_in1.params[:v]).*randn(100))
-
-    Message(Univariate, SampleList, s=sample_list)
-end
-
-@symmetrical function prod!(
-    x::ProbabilityDistribution{Univariate, Function},
-    y::ProbabilityDistribution{Univariate, F},
-    z::ProbabilityDistribution{Univariate, GaussianMeanVariance}=ProbabilityDistribution(Univariate, GaussianMeanVariance, m=0.0, v=1.0)) where {F<:Gaussian}
-
-    # The product of a log-pdf and Gaussian distribution is computed by importance sampling
-    y = convert(ProbabilityDistribution{Univariate, GaussianMeanVariance}, y)
-    samples = y.params[:m] .+ sqrt(y.params[:v]).*randn(1000)
-
-    p = exp.((x.params[:log_pdf]).(samples))
-    Z = sum(p)
-    mean = sum(p./Z.*samples)
-    var = sum(p./Z.*(samples .- mean).^2)
-
-    z.params[:m] = mean
-    z.params[:v] = var
-    return z
-end
-
-function prod!(
-    x::ProbabilityDistribution{Univariate, Function},
-    y::ProbabilityDistribution{Univariate, Function},
-    z::ProbabilityDistribution{Univariate, Function}=ProbabilityDistribution(Univariate, Function, log_pdf=(s)->s))
-
-    z.params[:log_pdf] = ((s) -> x.params[:log_pdf](s) + y.params[:log_pdf](s))
-
-    return z
-end
-
-#--------------------------
-# Custom inbounds collector
-#--------------------------
-
+# Importance sampling
 function collectSumProductNodeInbounds(node::Nonlinear{ImportanceSampling}, entry::ScheduleEntry)
     interface_to_schedule_entry = current_inference_algorithm.interface_to_schedule_entry
 
@@ -312,8 +220,7 @@
         end
     end
 
-    # Push function (and inverse) to calling signature
-    # These functions needs to be defined in the scope of the user
+    # Push function to calling signature; function needs to be defined in the scope of the user
     push!(inbounds, Dict{Symbol, Any}(:g => node.g,
                                       :keyword => false))
 
