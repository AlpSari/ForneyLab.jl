import Base: split

export
ruleSPNonlinearUTOutNG,
ruleSPNonlinearUTOutNGX,
ruleSPNonlinearUTIn1GG,
ruleSPNonlinearUTInGX,
ruleSPNonlinearISIn1MN,
ruleSPNonlinearISOutNG,
<<<<<<< HEAD
ruleSPNonlinearLInMN,
ruleSPNonlinearLOutNG,
prod!

=======
ruleMNonlinearUTNGX
>>>>>>> 74d14e13

const default_alpha = 1e-3 # Default value for the spread parameter
const default_beta = 2.0
const default_kappa = 0.0

"""
Return the sigma points and weights for a Gaussian distribution
"""
function sigmaPointsAndWeights(m::Float64, V::Float64; alpha=default_alpha, beta=default_beta, kappa=default_kappa)
    lambda = (1 + kappa)*alpha^2 - 1

    sigma_points = Vector{Float64}(undef, 3)
    weights_m = Vector{Float64}(undef, 3)
    weights_c = Vector{Float64}(undef, 3)

    l = sqrt((1 + lambda)*V)

    sigma_points[1] = m
    sigma_points[2] = m + l
    sigma_points[3] = m - l
    weights_m[1] = lambda/(1 + lambda)
    weights_m[2] = weights_m[3] = 1/(2*(1 + lambda))
    weights_c[1] = weights_m[1] + (1 - alpha^2 + beta)
    weights_c[2] = weights_c[3] = 1/(2*(1 + lambda))

    return (sigma_points, weights_m, weights_c)
end

function sigmaPointsAndWeights(m::Vector{Float64}, V::AbstractMatrix; alpha=default_alpha, beta=default_beta, kappa=default_kappa)
    d = length(m)
    lambda = (d + kappa)*alpha^2 - d

    sigma_points = Vector{Vector{Float64}}(undef, 2*d+1)
    weights_m = Vector{Float64}(undef, 2*d+1)
    weights_c = Vector{Float64}(undef, 2*d+1)

    if isa(V, Diagonal)
        L = sqrt((d + lambda)*V) # Matrix square root
    else
        L = sqrt(Hermitian((d + lambda)*V))
    end

    sigma_points[1] = m
    weights_m[1] = lambda/(d + lambda)
    weights_c[1] = weights_m[1] + (1 - alpha^2 + beta)
    for i = 1:d
        sigma_points[2*i] = m + L[:,i]
        sigma_points[2*i+1] = m - L[:,i]
    end
    weights_m[2:end] .= 1/(2*(d + lambda))
    weights_c[2:end] .= 1/(2*(d + lambda))

    return (sigma_points, weights_m, weights_c)
end

"""
Return the statistics for the unscented approximation to the forward joint
"""
function unscentedStatistics(m::Float64, V::Float64, g::Function; alpha=default_alpha, beta=default_beta, kappa=default_kappa)
    (sigma_points, weights_m, weights_c) = sigmaPointsAndWeights(m, V; alpha=alpha, beta=beta, kappa=kappa)

    g_sigma = g.(sigma_points)
    m_tilde = sum(weights_m.*g_sigma)
    V_tilde = sum(weights_c.*(g_sigma .- m_tilde).^2)
    C_tilde = sum(weights_c.*(sigma_points .- m).*(g_sigma .- m_tilde))

    return (m_tilde, V_tilde, C_tilde)
end

# Multiple univariate inbounds
function unscentedStatistics(ms::Vector{Float64}, Vs::Vector{Float64}, g::Function; alpha=default_alpha, beta=default_beta, kappa=default_kappa)
    (m, V, ds) = concatenateGaussianMV(ms, Vs)
    (sigma_points, weights_m, weights_c) = sigmaPointsAndWeights(m, V; alpha=alpha, beta=beta, kappa=kappa)

    g_sigma = [g(sp...) for sp in sigma_points] # Unpack each sigma point in g
    
    d = sum(ds) # Dimensionality of joint
    m_tilde = sum(weights_m.*g_sigma) # Scalar
    V_tilde = sum(weights_c.*(g_sigma .- m_tilde).^2) # Scalar
    C_tilde = sum([weights_c[k+1]*(sigma_points[k+1] - ms)*(g_sigma[k+1] - m_tilde) for k=0:2*d]) # Vector

    return (m_tilde, V_tilde, C_tilde)
end

# Single multivariate inbound
function unscentedStatistics(m::Vector{Float64}, V::AbstractMatrix, g::Function; alpha=default_alpha, beta=default_beta, kappa=default_kappa)
    (sigma_points, weights_m, weights_c) = sigmaPointsAndWeights(m, V; alpha=alpha, beta=beta, kappa=kappa)
    d = length(m)

    g_sigma = g.(sigma_points)
    m_tilde = sum([weights_m[k+1]*g_sigma[k+1] for k=0:2*d])
    V_tilde = sum([weights_c[k+1]*(g_sigma[k+1] - m_tilde)*(g_sigma[k+1] - m_tilde)' for k=0:2*d])
    C_tilde = sum([weights_c[k+1]*(sigma_points[k+1] - m)*(g_sigma[k+1] - m_tilde)' for k=0:2*d])

    return (m_tilde, V_tilde, C_tilde)
end

# Multiple multivariate inbounds
function unscentedStatistics(ms::Vector{Vector{Float64}}, Vs::Vector{<:AbstractMatrix}, g::Function; alpha=default_alpha, beta=default_beta, kappa=default_kappa)
    (m, V, ds) = concatenateGaussianMV(ms, Vs)
    (sigma_points, weights_m, weights_c) = sigmaPointsAndWeights(m, V; alpha=alpha, beta=beta, kappa=kappa)

    g_sigma = [g(split(sp, ds)...) for sp in sigma_points] # Unpack each sigma point in g
    
    d = sum(ds) # Dimensionality of joint
    m_tilde = sum([weights_m[k+1]*g_sigma[k+1] for k=0:2*d]) # Vector
    V_tilde = sum([weights_c[k+1]*(g_sigma[k+1] - m_tilde)*(g_sigma[k+1] - m_tilde)' for k=0:2*d]) # Matrix
    C_tilde = sum([weights_c[k+1]*(sigma_points[k+1] - m)*(g_sigma[k+1] - m_tilde)' for k=0:2*d]) # Matrix

    return (m_tilde, V_tilde, C_tilde)
end

"""
RTS smoother update, based on (Petersen et al. 2018; On Approximate Nonlinear Gaussian Message Passing on Factor Graphs)
Note, this implementation is not as efficient as Petersen et al. (2018), because we explicitly require the outbound messages
"""
function smoothRTS(m_tilde, V_tilde, C_tilde, m_fw_in, V_fw_in, m_bw_out, V_bw_out)
    C_tilde_inv = pinv(C_tilde)
    V_bw_in = V_fw_in*C_tilde_inv'*(V_tilde + V_bw_out)*C_tilde_inv*V_fw_in - V_fw_in
    m_bw_in = m_fw_in + V_fw_in*C_tilde_inv'*(m_bw_out - m_tilde)
    
    return (m_bw_in, V_bw_in)
end

#-------------
# Update Rules
#-------------

# Forward rule (unscented transform)
function ruleSPNonlinearUTOutNG(g::Function,
                                msg_out::Nothing,
                                msg_in1::Message{F, V};
                                alpha::Float64=default_alpha) where {F<:Gaussian, V<:VariateType}

    (m_fw_in1, V_fw_in1) = unsafeMeanCov(msg_in1.dist)
    (m_tilde, V_tilde, _) = unscentedStatistics(m_fw_in1, V_fw_in1, g; alpha=alpha)

    return Message(V, GaussianMeanVariance, m=m_tilde, v=V_tilde)
end

# Multi-argument forward rule (unscented transform)
function ruleSPNonlinearUTOutNGX(g::Function, # Needs to be in front of Vararg
                                 msg_out::Nothing,
                                 msgs_in::Vararg{Message{<:Gaussian, V}};
                                 alpha::Float64=default_alpha) where V<:VariateType

    (ms_fw_in, Vs_fw_in) = collectStatistics(msgs_in...) # Returns arrays with individual means and covariances
    (m_tilde, V_tilde, _) = unscentedStatistics(ms_fw_in, Vs_fw_in, g; alpha=alpha)

    return Message(V, GaussianMeanVariance, m=m_tilde, v=V_tilde)
end

# Forward rule (importance sampling)
function ruleSPNonlinearISOutNG(g::Function,
                                msg_out::Nothing,
                                msg_in1::Message{F, Univariate}) where F<:Gaussian

    # The forward message is parameterized by a SampleList
    dist_in1 = convert(ProbabilityDistribution{Univariate, GaussianMeanVariance}, msg_in1.dist)

    sample_list = g.(dist_in1.params[:m] .+ sqrt(dist_in1.params[:v]).*randn(100))

    Message(Univariate, SampleList, s=sample_list)
end

# Backward rule with given inverse (unscented transform)
function ruleSPNonlinearUTIn1GG(g::Function,
                                g_inv::Function,
                                msg_out::Message{F, V},
                                msg_in1::Nothing;
                                alpha::Float64=default_alpha) where {F<:Gaussian, V<:VariateType}
    
    (m_bw_out, V_bw_out) = unsafeMeanCov(msg_out.dist)
    (m_tilde, V_tilde, _) = unscentedStatistics(m_bw_out, V_bw_out, g_inv; alpha=alpha)

    return Message(V, GaussianMeanVariance, m=m_tilde, v=V_tilde)
end

# Multi-argument backward rule with given inverse (unscented transform)
function ruleSPNonlinearUTInGX(g::Function, # Needs to be in front of Vararg
                               g_inv::Function,
                               msg_out::Message{<:Gaussian, V},
                               msgs_in::Vararg{Union{Message{<:Gaussian, V}, Nothing}};
                               alpha::Float64=default_alpha) where V<:VariateType

    (ms, Vs) = collectStatistics(msg_out, msgs_in...) # Returns arrays with individual means and covariances
    (m_tilde, V_tilde, _) = unscentedStatistics(ms, Vs, g_inv; alpha=alpha)

    return Message(V, GaussianMeanVariance, m=m_tilde, v=V_tilde)
end

# Backward rule with unknown inverse (unscented transform)
function ruleSPNonlinearUTIn1GG(g::Function,
                                msg_out::Message{F1, V},
                                msg_in1::Message{F2, V};
                                alpha::Float64=default_alpha) where {F1<:Gaussian, F2<:Gaussian, V<:VariateType}

    (m_fw_in1, V_fw_in1) = unsafeMeanCov(msg_in1.dist)
    (m_tilde, V_tilde, C_tilde) = unscentedStatistics(m_fw_in1, V_fw_in1, g; alpha=alpha)

    # RTS smoother
    W_fw_in1 = unsafePrecision(msg_in1.dist)
    (m_bw_out, V_bw_out) = unsafeMeanCov(msg_out.dist)
    (m_bw_in1, V_bw_in1) = smoothRTS(m_tilde, V_tilde, C_tilde, m_fw_in1, V_fw_in1, m_bw_out, V_bw_out)

    return Message(V, GaussianMeanVariance, m=m_bw_in1, v=V_bw_in1)
end

# Multi-argument backward rule with unknown inverse (unscented transform)
function ruleSPNonlinearUTInGX(g::Function,
                               inx::Int64, # Index of inbound interface inx
                               msg_out::Message{<:Gaussian, V},
                               msgs_in::Vararg{Message{<:Gaussian, V}};
                               alpha::Float64=default_alpha) where V<:VariateType
    
    # Approximate joint inbounds
    (ms_fw_in, Vs_fw_in) = collectStatistics(msgs_in...) # Returns arrays with individual means and covariances
    (m_tilde, V_tilde, C_tilde) = unscentedStatistics(ms_fw_in, Vs_fw_in, g; alpha=alpha)

    # RTS smoother
    (m_fw_in, V_fw_in, ds) = concatenateGaussianMV(ms_fw_in, Vs_fw_in)
    W_fw_in = cholinv(V_fw_in)
    (m_bw_out, V_bw_out) = unsafeMeanCov(msg_out.dist)
    (m_bw_in, V_bw_in) = smoothRTS(m_tilde, V_tilde, C_tilde, m_fw_in, V_fw_in, m_bw_out, V_bw_out)
    
    # Marginalize
    (m_bw_inx, V_bw_inx) = marginalizeGaussianMV(V, m_bw_in, V_bw_in, ds, inx)
    
    return Message(V, GaussianMeanVariance, m=m_bw_inx, v=V_bw_inx)
end

# Backward rule (importance sampling)
function ruleSPNonlinearISIn1MN(g::Function, msg_out::Message{F, Univariate}, msg_in1::Nothing) where {F<:SoftFactor}
    # The backward message is computed by a change of variables,
    # where the Jacobian follows from automatic differentiation
    log_grad_g(z) = log(abs(ForwardDiff.derivative(g, z)))

    Message(Univariate, Function, log_pdf=(z) -> log_grad_g(z) + logPdf(msg_out.dist, g(z)))
end

function ruleMNonlinearUTNGX(g::Function,
                             msg_out::Message{<:Gaussian, V}, 
                             msgs_in::Vararg{Message{<:Gaussian, V}};
                             alpha::Float64=default_alpha) where V<:VariateType

    # Approximate joint inbounds
    (ms_fw_in, Vs_fw_in) = collectStatistics(msgs_in...) # Returns arrays with individual means and covariances
    (m_tilde, V_tilde, C_tilde) = unscentedStatistics(ms_fw_in, Vs_fw_in, g; alpha=alpha)

    (_, V_fw_in, _) = concatenateGaussianMV(ms_fw_in, Vs_fw_in) # Statistics of joint forward messages
    (m_bw_out, V_bw_out) = unsafeMeanCov(msg_out.dist)

    # Compute joint marginal on ins; based on (Petersen et al. 2018; On Approximate Nonlinear Gaussian Message Passing on Factor Graphs)
    P = cholinv(V_tilde + V_bw_out)
    W_tilde = cholinv(V_tilde)
    V_in = V_fw_in + C_tilde*W_tilde*V_bw_out*P*C_tilde' - C_tilde*W_tilde*C_tilde'
    m_out = V_tilde*P*m_bw_out + V_bw_out*P*m_tilde
    m_in = C_tilde*W_tilde*(m_out - m_tilde)

    return ProbabilityDistribution(Multivariate, GaussianMeanVariance, m=m_in, v=V_in)
end


#---------------------------
# Custom inbounds collectors
#---------------------------

# Unscented transform
function collectSumProductNodeInbounds(node::Nonlinear{Unscented}, entry::ScheduleEntry)
    inbounds = Any[]

    # Push function (and inverse) to calling signature
    # These functions needs to be defined in the scope of the user
    push!(inbounds, Dict{Symbol, Any}(:g => node.g,
                                      :keyword => false))

    multi_in = (length(node.interfaces) > 2) # Boolean to indicate a multi-inbound nonlinear node
    inx = findfirst(isequal(entry.interface), node.interfaces) - 1 # Find number of inbound interface; 0 for outbound
    undefined_inverse = (node.g_inv == nothing) || (multi_in && (inx > 0) && (node.g_inv[inx] == nothing))

    if inx > 0 # A backward message is required
        if multi_in && undefined_inverse # Multi-inbound with undefined inverse
            push!(inbounds, Dict{Symbol, Any}(:inx => inx, # Push inbound identifier
                                              :keyword => false))
        elseif multi_in && !undefined_inverse # Multi-inbound with defined specific inverse
            push!(inbounds, Dict{Symbol, Any}(:g_inv => node.g_inv[inx], # Push corresponding inverse
                                              :keyword => false))
        elseif !multi_in && !undefined_inverse # Single-inbound with defined inverse
            push!(inbounds, Dict{Symbol, Any}(:g_inv => node.g_inv, # Push inverse
                                              :keyword => false))
        end # Single-inbound with undefined inverse does not push inbound
    end

    interface_to_schedule_entry = current_inference_algorithm.interface_to_schedule_entry
    for node_interface in node.interfaces
        inbound_interface = ultimatePartner(node_interface)
        if (node_interface == entry.interface != node.interfaces[1]) && undefined_inverse
            # Collect the message inbound if no inverse is available for backward rule
            haskey(interface_to_schedule_entry, inbound_interface) || error("The nonlinear node's backward rule uses the incoming message on the input edge to determine the approximation point. Try altering the variable order in the scheduler to first perform a forward pass.")
            push!(inbounds, interface_to_schedule_entry[inbound_interface])
        elseif node_interface == entry.interface
            # Ignore inbound message on outbound interface
            push!(inbounds, nothing)
        elseif isa(inbound_interface.node, Clamp)
            # Hard-code outbound message of constant node in schedule
            push!(inbounds, assembleClamp!(inbound_interface.node, Message))
        else
            # Collect message from previous result
            push!(inbounds, interface_to_schedule_entry[inbound_interface])
        end
    end

    # Push spread parameter if manually defined
    if node.alpha != nothing
        push!(inbounds, Dict{Symbol, Any}(:alpha => node.alpha,
                                          :keyword => true))
    end

    return inbounds
end

<<<<<<< HEAD
function ruleSPNonlinearISInMN(msg_out::Message{F, Univariate}, msg_in1::Nothing, g::Function) where {F<:SoftFactor}
    Message(Univariate, Function, log_pdf=(z) -> logPdf(msg_out.dist, g(z)), ApproximationType="NonlinearIS")
end

function ruleSPNonlinearISOutNG(msg_out::Nothing, msg_in1::Message{F, Univariate}, g::Function) where {F<:Gaussian}
    # The forward message is parameterized by a SampleList
    dist_in1 = convert(ProbabilityDistribution{Univariate, GaussianMeanVariance}, msg_in1.dist)

    sample_list = g.(dist_in1.params[:m] .+ sqrt(dist_in1.params[:v]).*randn(1000))

    weight_list = ones(1000)/1000

    Message(Univariate, SampleList, s=sample_list, w=weight_list)
end

function ruleSPNonlinearLInMN(msg_out::Message{F, Univariate}, msg_in1::Nothing, g::Function) where {F<:SoftFactor}
    try
        ForwardDiff.derivative(g, 0)
        return Message(Univariate, Function, log_pdf=(z) -> logPdf(msg_out.dist, g(z)), ApproximationType="NonlinearL")
    catch
        return Message(Multivariate, Function, log_pdf=(z) -> logPdf(msg_out.dist, g(z)), ApproximationType="NonlinearL")
    end
end

function ruleSPNonlinearLOutNG(msg_out::Nothing, msg_in1::Message{F, Univariate}, g::Function) where {F<:Gaussian}
    # The forward message is parameterized by a SampleList
    dist_in1 = convert(ProbabilityDistribution{Univariate, GaussianMeanVariance}, msg_in1.dist)

    sample_list = g.(dist_in1.params[:m] .+ sqrt(dist_in1.params[:v]).*randn(1000))

    weight_list = ones(1000)/1000

    return Message(Univariate, SampleList, s=sample_list, w=weight_list)

    # if length(g(dist_in1.params[:m])) == 1
    #     sample_list = g.(dist_in1.params[:m] .+ sqrt(dist_in1.params[:v]).*randn(1000))
    #
    #     return Message(Univariate, SampleList, s=sample_list)
    # else
    #     sample_list = g.(dist_in1.params[:m] .+ sqrt(dist_in1.params[:v]).*randn(1000))
    #
    #     return Message(Multivariate, SampleList, s=sample_list)
    # end
end

@symmetrical function prod!(
    x::ProbabilityDistribution{Univariate, Function},
    y::ProbabilityDistribution{Univariate, F},
    z::ProbabilityDistribution{Univariate, GaussianMeanVariance}=ProbabilityDistribution(Univariate, GaussianMeanVariance, m=0.0, v=1.0)) where {F<:Gaussian}

    if x.params[:ApproximationType] == "NonlinearIS"
        # The product of a log-pdf and Gaussian distribution is computed by importance sampling
        y = convert(ProbabilityDistribution{Univariate, GaussianMeanVariance}, y)
        samples = y.params[:m] .+ sqrt(y.params[:v]).*randn(1000)

        p = exp.((x.params[:log_pdf]).(samples))
        Z = sum(p)
        mean = sum(p./Z.*samples)
        var = sum(p./Z.*(samples .- mean).^2)

        z.params[:m] = mean
        z.params[:v] = var
    elseif x.params[:ApproximationType] == "NonlinearL"
        # The product of a log-pdf and Gaussian distribution is approximated by Laplace method
        y = convert(ProbabilityDistribution{Univariate, GaussianMeanVariance}, y)
        log_joint(s) = logPdf(y,s) + x.params[:log_pdf](s)
        #Optimization with gradient ascent
        d_log_joint(s) = ForwardDiff.derivative(log_joint, s)
        m_old = y.params[:m] #initial point
        step_size = 0.01 #initial step size
        satisfied = 0
        step_count = 0
        m_total = 0.0
        m_average = 0.0
        m_new = 0.0
        while satisfied == 0
            m_new = m_old + step_size*d_log_joint(m_old)
            if log_joint(m_new) > log_joint(m_old)
                proposal_step_size = 10*step_size
                m_proposal = m_old + proposal_step_size*d_log_joint(m_old)
                if log_joint(m_proposal) > log_joint(m_new)
                    m_new = m_proposal
                    step_size = proposal_step_size
                end
            else
                step_size = 0.1*step_size
                m_new = m_old + step_size*d_log_joint(m_old)
            end
            step_count += 1
            m_total += m_old
            m_average = m_total / step_count
            if step_count > 10
                if abs((m_new-m_average)/m_average) < 0.1
                    satisfied = 1
                end
            elseif step_count > 250
                satisfied = 1
            end
            m_old = m_new
        end
        mean = m_new
        var = - 1.0 / ForwardDiff.derivative(d_log_joint, mean)

        z.params[:m] = mean
        z.params[:v] = var
    elseif x.params[:ApproximationType] == "BivariateL"
        z.params[:m] = x.params[:m]
        z.params[:v] = x.params[:v]
    end

    return z
end

@symmetrical function prod!(
    x::ProbabilityDistribution{Multivariate, Function},
    y::ProbabilityDistribution{Multivariate, F},
    z::ProbabilityDistribution{Multivariate, GaussianMeanVariance}=ProbabilityDistribution(Multivariate, GaussianMeanVariance, m=[0.0], v=mat(1.0))) where {F<:Gaussian}

    if x.params[:ApproximationType] == "NonlinearL"
        # The product of a log-pdf and Gaussian distribution is approximated by Laplace method
        y = convert(ProbabilityDistribution{Multivariate, GaussianMeanVariance}, y)
        dim = dims(y)
        log_joint(s) = logPdf(y,s) + x.params[:log_pdf](s)
        #Optimization with gradient ascent
        d_log_joint(s) = ForwardDiff.gradient(log_joint, s)
        m_old = y.params[:m] #initial point
        step_size = 0.01 #initial step size
        satisfied = 0
        step_count = 0
        m_total = zeros(dim)
        m_average = zeros(dim)
        m_new = zeros(dim)
        while satisfied == 0
            m_new = m_old .+ step_size.*d_log_joint(m_old)
            if log_joint(m_new) > log_joint(m_old)
                proposal_step_size = 10*step_size
                m_proposal = m_old .+ proposal_step_size.*d_log_joint(m_old)
                if log_joint(m_proposal) > log_joint(m_new)
                    m_new = m_proposal
                    step_size = proposal_step_size
                end
            else
                step_size = 0.1*step_size
                m_new = m_old .+ step_size.*d_log_joint(m_old)
            end
            step_count += 1
            m_total .+= m_old
            m_average = m_total ./ step_count
            if step_count > 10
                if sum(sqrt.(((m_new.-m_average)./m_average).^2)) < dim*0.1
                    satisfied = 1
                end
            elseif step_count > dim*250
                satisfied = 1
            end
            m_old = m_new
        end
        mean = m_new
        var = inv(- 1.0 .* ForwardDiff.jacobian(d_log_joint, mean))

        z.params[:m] = mean
        z.params[:v] = var
    elseif x.params[:ApproximationType] == "BivariateL"
        z.params[:m] = x.params[:m]
        z.params[:v] = x.params[:v]
    end

    return z
end

# Think more carefully about the prod of function messages
function prod!(
    x::ProbabilityDistribution{Univariate, Function},
    y::ProbabilityDistribution{Univariate, Function},
    z::ProbabilityDistribution{Univariate, Function}=ProbabilityDistribution(Univariate, Function, log_pdf=(s)->s, ApproximationType="NonlinearIS"))

    z.params[:log_pdf] = ((s) -> x.params[:log_pdf](s) + y.params[:log_pdf](s))
    if x.params[:ApproximationType] == y.params[:ApproximationType]
        z.params[:ApproximationType] = x.params[:ApproximationType]
    else
        z.params[:ApproximationType] = "NonlinearIS"
    end

    return z
end

function prod!(
    x::ProbabilityDistribution{Multivariate, Function},
    y::ProbabilityDistribution{Multivariate, Function},
    z::ProbabilityDistribution{Multivariate, Function}=ProbabilityDistribution(Multivariate, Function, log_pdf=(s)->s, ApproximationType="NonlinearL"))

    z.params[:log_pdf] = ((s) -> x.params[:log_pdf](s) + y.params[:log_pdf](s))
    if x.params[:ApproximationType] == y.params[:ApproximationType]
        z.params[:ApproximationType] = x.params[:ApproximationType]
    else
        z.params[:ApproximationType] = "NonlinearL"
    end

    return z
end
=======
# Importance sampling
function collectSumProductNodeInbounds(node::Nonlinear{ImportanceSampling}, entry::ScheduleEntry)
    inbounds = Any[]
>>>>>>> 74d14e13

    # Push function to calling signature; function needs to be defined in the scope of the user
    push!(inbounds, Dict{Symbol, Any}(:g => node.g,
                                      :keyword => false))

    interface_to_schedule_entry = current_inference_algorithm.interface_to_schedule_entry
    for node_interface in node.interfaces
        inbound_interface = ultimatePartner(node_interface)
        if node_interface == entry.interface
            # Ignore inbound message on outbound interface
            push!(inbounds, nothing)
        elseif isa(inbound_interface.node, Clamp)
            # Hard-code outbound message of constant node in schedule
            push!(inbounds, assembleClamp!(inbound_interface.node, Message))
        else
            # Collect message from previous result
            push!(inbounds, interface_to_schedule_entry[inbound_interface])
        end
    end

    return inbounds
end

# Unscented transform
function collectMarginalNodeInbounds(node::Nonlinear{Unscented}, entry::MarginalEntry)
    inbounds = Any[]

    # Push function (and inverse) to calling signature
    # These functions needs to be defined in the scope of the user
    push!(inbounds, Dict{Symbol, Any}(:g => node.g,
                                      :keyword => false))

    interface_to_schedule_entry = current_inference_algorithm.interface_to_schedule_entry
    target_to_marginal_entry = current_inference_algorithm.target_to_marginal_entry
    inbound_cluster = entry.target # Entry target is a cluster

    entry_pf = posteriorFactor(first(entry.target.edges))
    encountered_external_regions = Set{Region}()
    for node_interface in entry.target.node.interfaces
        current_region = region(inbound_cluster.node, node_interface.edge) # Note: edges that are not assigned to a posterior factor are assumed mean-field 
        current_pf = posteriorFactor(node_interface.edge) # Returns an Edge if no posterior factor is assigned
        inbound_interface = ultimatePartner(node_interface)

        if (inbound_interface != nothing) && isa(inbound_interface.node, Clamp)
            # Edge is clamped, hard-code marginal of constant node
            push!(inbounds, assembleClamp!(copy(inbound_interface.node), ProbabilityDistribution)) # Copy Clamp before assembly to prevent overwriting dist_or_msg field
        elseif (current_pf === entry_pf)
            # Edge is internal, collect message from previous result
            push!(inbounds, interface_to_schedule_entry[inbound_interface])
        elseif !(current_region in encountered_external_regions)
            # Edge is external and region is not yet encountered, collect marginal from marginal dictionary
            push!(inbounds, target_to_marginal_entry[current_region])
            push!(encountered_external_regions, current_region) # Register current region with encountered external regions
        end
    end

    return inbounds
end

<<<<<<< HEAD
function collectSumProductNodeInbounds(node::Nonlinear{Laplace}, entry::ScheduleEntry)
    interface_to_schedule_entry = current_inference_algorithm.interface_to_schedule_entry

    inbounds = Any[]
    for node_interface in node.interfaces
        inbound_interface = ultimatePartner(node_interface)
        if node_interface == entry.interface
            # Ignore inbound message on outbound interface
            push!(inbounds, nothing)
        elseif isa(inbound_interface.node, Clamp)
            # Hard-code outbound message of constant node in schedule
            push!(inbounds, assembleClamp!(inbound_interface.node, Message))
        else
            # Collect message from previous result
            push!(inbounds, interface_to_schedule_entry[inbound_interface])
        end
    end

    # Push function (and inverse) to calling signature
    # These functions needs to be defined in the scope of the user
    push!(inbounds, Dict{Symbol, Any}(:g => node.g,
                                      :keyword => false))

    return inbounds
=======

#--------
# Helpers
#--------

"""
Collect the statistics of separate Gaussian messages
"""
function collectStatistics(msgs::Vararg{Union{Message{<:Gaussian}, Nothing}})
    stats = []
    for msg in msgs
        (msg == nothing) && continue # Skip unreported messages
        push!(stats, unsafeMeanCov(msg.dist))
    end

    ms = [stat[1] for stat in stats]
    Vs = [stat[2] for stat in stats]
        
    return (ms, Vs) # Return tuple with vectors for means and covariances
end

"""
Return the marginalized statistics of the Gaussian corresponding to an inbound inx
"""
marginalizeGaussianMV(T::Type{<:Univariate}, m::Vector{Float64}, V::AbstractMatrix, ds::Vector{Int64}, inx::Int64) = (m[inx], V[inx, inx])

function marginalizeGaussianMV(T::Type{<:Multivariate}, m::Vector{Float64}, V::AbstractMatrix, ds::Vector{Int64}, inx::Int64)
    ds_start = cumsum([1; ds]) # Starting indices
    d_start = ds_start[inx]
    d_end = ds_start[inx + 1] - 1
    mx = m[d_start:d_end] # Vector
    Vx = V[d_start:d_end, d_start:d_end] # Matrix
    
    return (mx, Vx)
end

"""
Concatenate independent means and (co)variances of separate Gaussians in a unified mean and covariance.
Additionally returns a vector with the original dimensionalities, so statistics can later be re-separated.
"""
concatenateGaussianMV(ms::Vector{Float64}, Vs::Vector{Float64}) = (ms, Diagonal(Vs), ones(Int64, length(ms)))

# Concatenate multiple multivariate statistics
function concatenateGaussianMV(ms::Vector{Vector{Float64}}, Vs::Vector{<:AbstractMatrix})
    # Extract dimensions
    ds = [length(m_k) for m_k in ms]
    d_in_tot = sum(ds)
    
    # Initialize concatenated statistics
    m = zeros(d_in_tot)
    V = zeros(d_in_tot, d_in_tot)
    
    # Construct concatenated statistics
    d_start = 1
    for k = 1:length(ms) # For each inbound statistic
        d_end = d_start + ds[k] - 1
        
        m[d_start:d_end] = ms[k]
        V[d_start:d_end, d_start:d_end] = Vs[k]
        
        d_start = d_end + 1
    end
    
    return (m, V, ds) # Return concatenated mean and covariance with original dimensions (for splitting)    
end

"""
Split a vector in chunks of lengths specified by ds.
"""
function split(vec::Vector{Float64}, ds::Vector{Int64})
    N = length(ds)
    res = Vector{Vector{Float64}}(undef, N)
    
    d_start = 1
    for k = 1:N # For each original statistic
        d_end = d_start + ds[k] - 1
        
        res[k] = vec[d_start:d_end]
        
        d_start = d_end + 1
    end

    return res
>>>>>>> 74d14e13
end<|MERGE_RESOLUTION|>--- conflicted
+++ resolved
@@ -7,14 +7,10 @@
 ruleSPNonlinearUTInGX,
 ruleSPNonlinearISIn1MN,
 ruleSPNonlinearISOutNG,
-<<<<<<< HEAD
 ruleSPNonlinearLInMN,
 ruleSPNonlinearLOutNG,
+ruleMNonlinearUTNGX,
 prod!
-
-=======
-ruleMNonlinearUTNGX
->>>>>>> 74d14e13
 
 const default_alpha = 1e-3 # Default value for the spread parameter
 const default_beta = 2.0
@@ -336,7 +332,6 @@
     return inbounds
 end
 
-<<<<<<< HEAD
 function ruleSPNonlinearISInMN(msg_out::Message{F, Univariate}, msg_in1::Nothing, g::Function) where {F<:SoftFactor}
     Message(Univariate, Function, log_pdf=(z) -> logPdf(msg_out.dist, g(z)), ApproximationType="NonlinearIS")
 end
@@ -537,11 +532,9 @@
 
     return z
 end
-=======
 # Importance sampling
 function collectSumProductNodeInbounds(node::Nonlinear{ImportanceSampling}, entry::ScheduleEntry)
     inbounds = Any[]
->>>>>>> 74d14e13
 
     # Push function to calling signature; function needs to be defined in the scope of the user
     push!(inbounds, Dict{Symbol, Any}(:g => node.g,
@@ -601,7 +594,6 @@
     return inbounds
 end
 
-<<<<<<< HEAD
 function collectSumProductNodeInbounds(node::Nonlinear{Laplace}, entry::ScheduleEntry)
     interface_to_schedule_entry = current_inference_algorithm.interface_to_schedule_entry
 
@@ -626,7 +618,7 @@
                                       :keyword => false))
 
     return inbounds
-=======
+end
 
 #--------
 # Helpers
@@ -710,5 +702,4 @@
     end
 
     return res
->>>>>>> 74d14e13
 end