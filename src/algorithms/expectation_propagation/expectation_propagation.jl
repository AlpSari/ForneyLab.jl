--- conflicted
+++ resolved
@@ -1,23 +1,10 @@
-<<<<<<< HEAD
-=======
 import Base.show
->>>>>>> da1d67e9
 export ExpectationPropagation
 
 type ExpectationPropagation <: InferenceAlgorithm
     execute::Function
     schedule::Schedule
     sites::Vector{Interface}
-<<<<<<< HEAD
-    num_iterations::Int64
-    callback::Function
-end
-
-function ExpectationPropagation(
-            sites::Vector{Interface};
-            num_iterations::Int64 = 100,
-            callback::Function = () -> false)
-=======
     n_iterations::Int64
     callback::Function
 end
@@ -36,7 +23,6 @@
             callback::Function = ( () -> false ),
             post_processing_functions = Dict{Interface, Function}())
 
->>>>>>> da1d67e9
     # Build an EP message passing algorithm for the specified sites.
     # sites is a list of (interface, recognition_distribution) tuples,
     # where recognition_distribution <: ProbabilityDistribution.
@@ -64,11 +50,7 @@
         total_schedule = vcat(sitelist, total_schedule)
         # Add schedule for cavity distribution to total_schedule
         total_schedule = generateScheduleByDFS!(site.partner, total_schedule)
-<<<<<<< HEAD
-        total_schedule = total_schedule[length(sites)+1:end] # Strip sites prepend
-=======
         total_schedule = total_schedule[length(sitelist)+1:end] # Strip sitelist prepend
->>>>>>> da1d67e9
         # Build list of other sites, prepend to total schedule
         if i < length(sitelist)
             other_sites = vcat(sitelist[1:i-1], sitelist[i+1:end])
@@ -77,11 +59,7 @@
         end
         total_schedule = vcat(other_sites, total_schedule)
         total_schedule = generateScheduleByDFS!(site, total_schedule)
-<<<<<<< HEAD
-        total_schedule = total_schedule[length(sites):end] # Strip other sites prepend
-=======
         total_schedule = total_schedule[length(sitelist):end] # Strip other sitelist prepend
->>>>>>> da1d67e9
     end
 
     schedule = convert(Schedule, total_schedule, sumProductRule!)
@@ -92,14 +70,6 @@
     end
     setPostProcessing!(schedule, post_processing_functions)
 
-<<<<<<< HEAD
-    function exec(algorithm)
-        # Init all sites with vague messages
-        for site in algorithm.sites
-            site.message = Message(vague(site.edge.distribution_type))
-        end
-        for iteration_count = 1:algorithm.num_iterations
-=======
     # Build execute function
     function exec(algorithm)
         # Init all sites with vague messages
@@ -108,7 +78,6 @@
         end
         # Execute schedule until stopping criterium is met
         for iteration_count = 1:algorithm.n_iterations
->>>>>>> da1d67e9
             execute(algorithm.schedule)
             # Check stopping criteria
             if algorithm.callback()
@@ -117,35 +86,6 @@
         end
     end
 
-<<<<<<< HEAD
-    algo = ExpectationPropagation(exec, schedule, sites, num_iterations, callback)
-    compile!(algo.schedule, algo)
-
-    return algo
-end
-
-function compile!(schedule_entry::ScheduleEntry, ::Type{Val{symbol("ForneyLab.ep!")}}, ::InferenceAlgorithm)
-    # Compile ScheduleEntry objects for SumProduct algorithm
-    # Generates schedule_entry.execute function
-
-    # Collect references to all required inbound messages for executing message computation rule
-    outbound_interface = schedule_entry.interface
-    node = outbound_interface.node
-    outbound_interface_index = 0
-    inbounds = Message[]
-    for j = 1:length(node.interfaces)
-        interface = node.interfaces[j]
-        if is(interface, outbound_interface)
-            outbound_interface_index = j
-        end
-        push!(inbounds, interface.partner.message)
-    end
-
-    # Assign the "compiled" update rule as an anomynous function to the schedule entry execute field
-    schedule_entry.execute = ( () -> ep!(node, outbound_interface_index, inbounds...) )
-
-    return schedule_entry
-=======
     algo = ExpectationPropagation(exec, schedule, sitelist, n_iterations, callback)
     inferDistributionTypes!(algo, recognition_distributions)
 
@@ -214,5 +154,4 @@
     inbound_messages = [interface.partner.message for interface in entry.node.interfaces]
 
     return buildExecute!(entry, inbound_messages)
->>>>>>> da1d67e9
 end