import Base.show
export ExpectationPropagation

type EPSite
    interface::Interface
    expectation_type::DataType
    expectation_entry::ScheduleEntry
    prior_schedule::Schedule
    prior::ProbabilityDistribution # payload of the incoming message, interface.partner.message always holds the cavity distribution

    function EPSite{T<:ProbabilityDistribution}(interface::Interface, expectation_type::Type{T})
        expectation_entry = convert(ScheduleEntry, interface, expectationRule!)
        expectation_entry.outbound_type = expectation_type
        new(interface, expectation_type, expectation_entry)
    end
end

"""
Expectation propagation algorithm.

Usage:

    ExpectationPropagation(sites::Vector{Tuple{Interface, DataType}}; n_iterations, callback)
    ExpectationPropagation(target::Interface, sites::Vector{Tuple{Interface, DataType}}; n_iterations, callback)
    ExpectationPropagation(targets::Vector{Interface}, sites::Vector{Tuple{Interface, DataType}}; n_iterations, callback)
    ExpectationPropagation(graph::FactorGraph, sites::Vector{Tuple{Interface, DataType}}; n_iterations, callback)

Builds an expectation propagation message passing algorithm for the specified sites. Arguments:

    - `sites`: a list of `(interface, expectation_type)` tuples, where `interface` specifies where the expectation message
      is calculated, and `expectation_type <: ProbabilityDistribution` specifies the type of the expectation message.
    - `n_iterations`: the maximum number of iterations.
    - `callback`: a function that gets called after every iteration. If it returns true, the algorithm is terminated.
"""
type ExpectationPropagation <: InferenceAlgorithm
    graph::FactorGraph
    execute::Function
    sites::Vector{EPSite}
    pre_schedule::Schedule
    post_schedule::Schedule
    n_iterations::Int64
    callback::Function
end

function show(io::IO, algo::ExpectationPropagation)
    println("ExpectationPropagation inference algorithm")
    println("    # sites: $(length(algo.sites))")
    println("    max. number of iterations: $(algo.n_iterations)")
    println("    callback function: $(algo.callback)")
end

function ExpectationPropagation(
            sites::Vector{Tuple{Interface, DataType}};
            kwargs...)

    ExpectationPropagation(Interface[], sites; kwargs...)
end

function ExpectationPropagation(
            target::Interface,
            sites::Vector{Tuple{Interface, DataType}};
            kwargs...)

    ExpectationPropagation([target], sites; kwargs...)
end

function ExpectationPropagation(
            graph::FactorGraph,
            sites::Vector{Tuple{Interface, DataType}};
            kwargs...)

    ExpectationPropagation(interfacesFacingWrapsOrBuffers(graph), sites; kwargs...)
end

function ExpectationPropagation(
            targets::Vector{Interface},
            sites::Vector{Tuple{Interface, DataType}};
            n_iterations::Int64 = 100,
            callback::Function = ( () -> false ),
            graph::FactorGraph=currentGraph(),
            message_types::Dict{Interface,DataType}=Dict{Interface,DataType}())

<<<<<<< HEAD
    # Algorithm pseudo code:
    #
    # init all sites with vague expectation messages.
    # execute algo.pre_schedule
    # while (algo.callback()!=true && algo.n_iterations not exceeded):
    #     for every site in algo.sites:
    #         execute site.prior_schedule
    #         expectation_dist = site.interface.message.payload
    #         if expectation_dist <: PartitionedDistribution:
    #             for every factor in expectation_dist:
    #                 calculate cavity distribution from prior + other factors
    #                 invoke expectationRule! on factor
    #         else:
    #             invoke expectationRule! (cavity distribution is equal to the result of algo.prior_schedule)
    # execute algo.post_convergence_schedule

    (length(sites) > 0) || throw(ArgumentError("Specify at least one site"))

    # unzip sites
    interface_to_site = Dict{Interface, EPSite}()
    ep_sites = EPSite[]
    for (interface, expectation_type) in sites
        push!(ep_sites, EPSite(interface, expectation_type))
        interface_to_site[interface] = ep_sites[end]
=======
    iterative_schedule = Schedule()
    for interface in total_schedule
        push!(iterative_schedule, ScheduleEntry{(interface in sitelist) ? ExpectationRule : SumProductRule}(interface))
>>>>>>> 3026f1e6
    end

    # build schedules
    site_interfaces = Set(keys(interface_to_site))
    dg = summaryDependencyGraph(graph)
    rdg = summaryDependencyGraph(graph, reverse_edges=true)
    influenced_by_site = [Set(children(site_interface, rdg)) for site_interface in site_interfaces]

    # Build prior schedules for all sites.
    # Dependencies that are independent of the sites end up in the pre-schedule,
    # which is only executed once at the start of the algorithm.
    pre_schedule = children(Interface[site_interface.partner for site_interface in site_interfaces], dg, breakers=site_interfaces)
    for i = 1:length(ep_sites)
        site = ep_sites[i]
        prev_site_idx = (i==1) ? length(ep_sites) : i-1
        message_types[site.interface] = site.expectation_type # Add sites to the fixed msg type dictionary
        # The prior schedule should include all messages that influence the prior on site i, and that are influenced by the previous site
        prior_schedule = children(site.interface.partner, dg, breakers=site_interfaces, restrict_to=influenced_by_site[prev_site_idx])
        ep_sites[i].prior_schedule = convert(Schedule, prior_schedule, sumProductRule!)
    end

<<<<<<< HEAD
    # build post-schedule
    post_schedule = children(targets, dg, breakers=union(site_interfaces, Set(pre_schedule)))

    # type inference
    pre_schedule = convert(Schedule, pre_schedule, sumProductRule!)
    post_schedule = convert(Schedule, post_schedule, sumProductRule!)
    inferMessageTypes!(pre_schedule, ep_sites, post_schedule, message_types)

    # # Build execute function
    # function exec(algorithm)
    #     # Init all sites with vague messages
    #     for site in algorithm.sites
    #         vague!(site.message.payload)
    #     end
    #     # Execute iterative schedule until stopping criterium is met
    #     for iteration_count = 1:algorithm.n_iterations
    #         execute(algorithm.iterative_schedule)
    #         # Check stopping criteria
    #         if algorithm.callback()
    #             break
    #         end
    #     end
    #     # Execute post convergence schedule once
    #     isempty(algorithm.post_convergence_schedule) || execute(algorithm.post_convergence_schedule)
    # end

    algo = ExpectationPropagation(graph,
                                  () -> true,
                                  ep_sites,
                                  pre_schedule,
                                  convert(Schedule, Interface[], sumProductRule!), # TODO: post-schedule
                                  n_iterations,
                                  callback)
=======
    if length(total_schedule) > length(iterative_schedule)
        post_convergence_schedule = convert(Schedule, total_schedule[length(iterative_schedule)+1:end], SumProductRule)
    else
        post_convergence_schedule = convert(Schedule, Interface[], SumProductRule)
    end

    # Build execute function
    function exec(algorithm)
        # Init all sites with vague messages
        for site in algorithm.sites
            vague!(site.message.payload)
        end
        # Execute iterative schedule until stopping criterium is met
        for iteration_count = 1:algorithm.n_iterations
            execute(algorithm.iterative_schedule)
            # Check stopping criteria
            if algorithm.callback()
                break
            end
        end
        # Execute post convergence schedule once
        isempty(algorithm.post_convergence_schedule) || execute(algorithm.post_convergence_schedule)
    end

    algo = ExpectationPropagation(graph, exec, iterative_schedule, post_convergence_schedule, sitelist, n_iterations, callback)
    inferDistributionTypes!(algo, recognition_distributions, message_types)
>>>>>>> 3026f1e6

    return algo
end

############################################
# Type inference and preparation
############################################

function inferMessageTypes!(pre_schedule::Schedule,
                            ep_sites::Vector{EPSite},
                            post_schedule::Schedule,
                            fixed_types::Dict{Interface,DataType})
    # Message type inference for all schedule entries in:
    #   - pre_schedule
    #   - site.prior_schedule for site in ep_sites
    #   - post_schedule
    # This fills the inbound_types and outbound_type fields of every ScheduleEntry

    schedule_entries = Dict{Interface, ScheduleEntry}() # lookup table
    fixed_type_interfaces = keys(fixed_types)
    #schedule_entries = vcat(pre_schedule, [site.prior_schedule for site in ep_sites]..., post_schedule)
end

function inferDistributionTypes!(   algo::ExpectationPropagation,
                                    recognition_distributions::Dict{Interface,DataType},
                                    message_types::Dict{Interface,DataType})
    # Infer the payload types for all messages in algo.schedule
    # Fill schedule_entry.inbound_types and schedule_entry.outbound_type
    schedule_entries = Dict{Interface, ScheduleEntry}() # Lookup table from interface to schedule entry
    message_types_interfaces = keys(message_types)
    recognition_distributions_interfaces = keys(recognition_distributions)

    for entry in vcat(algo.iterative_schedule, algo.post_convergence_schedule)
        collectInboundTypes!(entry, schedule_entries, recognition_distributions, algo) # Fill entry.inbound_types
        outbound_interface = entry.node.interfaces[entry.outbound_interface_id]
        if outbound_interface in message_types_interfaces
            setOutboundType!(entry, message_types[outbound_interface])
        elseif outbound_interface in recognition_distributions_interfaces
            setOutboundType!(entry, recognition_distributions[outbound_interface])
        end
        inferOutboundType!(entry) # Infer the outbound message type, or validate that there exists a suitable rule if the outbound type is already fixed
        schedule_entries[outbound_interface] = entry # Add entry to lookup table
    end

    return algo
end

function collectInboundTypes!{rule}(entry::ScheduleEntry{rule},
                                    schedule_entries::Dict{Interface, ScheduleEntry},
                                    recognition_distributions::Dict{Interface,DataType},
                                    algo::ExpectationPropagation)
    # Look up the types of the inbound messages for entry.
    # Fill entry.inbound_types
    entry.inbound_types = []

    for (id, interface) in enumerate(entry.node.interfaces)
        if (id == entry.outbound_interface_id) && (rule == SumProductRule)
            # Incoming msg on outbound interface is always Void for SumProductRule
            push!(entry.inbound_types, Void)
        elseif haskey(recognition_distributions, interface.partner)
            # Incoming msg from a site, so the type is given by the recognition distribution
            push!(entry.inbound_types, Message{recognition_distributions[interface.partner]})
        else
            # Incoming msg from earlier schedule entry
            push!(entry.inbound_types, Message{schedule_entries[interface.partner].outbound_type})
        end
    end

    return entry
end

function prepare!(algo::ExpectationPropagation)
    # Populate the graph with vague messages of the correct types
    for entry in vcat(algo.iterative_schedule, algo.post_convergence_schedule)
        ensureMessage!(entry.node.interfaces[entry.outbound_interface_id], entry.outbound_type)
    end

    # Compile the schedules
    compile!(algo.iterative_schedule, algo)
    compile!(algo.post_convergence_schedule, algo)

    return algo.graph.prepared_algorithm = algo
end

function compile!(entry::ScheduleEntry{ExpectationRule}, ::InferenceAlgorithm)
    # Generate entry.execute
    inbound_messages = [interface.partner.message for interface in entry.node.interfaces]

    return buildExecute!(entry, inbound_messages)
end<|MERGE_RESOLUTION|>--- conflicted
+++ resolved
@@ -79,8 +79,6 @@
             callback::Function = ( () -> false ),
             graph::FactorGraph=currentGraph(),
             message_types::Dict{Interface,DataType}=Dict{Interface,DataType}())
-
-<<<<<<< HEAD
     # Algorithm pseudo code:
     #
     # init all sites with vague expectation messages.
@@ -105,11 +103,6 @@
     for (interface, expectation_type) in sites
         push!(ep_sites, EPSite(interface, expectation_type))
         interface_to_site[interface] = ep_sites[end]
-=======
-    iterative_schedule = Schedule()
-    for interface in total_schedule
-        push!(iterative_schedule, ScheduleEntry{(interface in sitelist) ? ExpectationRule : SumProductRule}(interface))
->>>>>>> 3026f1e6
     end
 
     # build schedules
@@ -131,7 +124,6 @@
         ep_sites[i].prior_schedule = convert(Schedule, prior_schedule, sumProductRule!)
     end
 
-<<<<<<< HEAD
     # build post-schedule
     post_schedule = children(targets, dg, breakers=union(site_interfaces, Set(pre_schedule)))
 
@@ -165,34 +157,6 @@
                                   convert(Schedule, Interface[], sumProductRule!), # TODO: post-schedule
                                   n_iterations,
                                   callback)
-=======
-    if length(total_schedule) > length(iterative_schedule)
-        post_convergence_schedule = convert(Schedule, total_schedule[length(iterative_schedule)+1:end], SumProductRule)
-    else
-        post_convergence_schedule = convert(Schedule, Interface[], SumProductRule)
-    end
-
-    # Build execute function
-    function exec(algorithm)
-        # Init all sites with vague messages
-        for site in algorithm.sites
-            vague!(site.message.payload)
-        end
-        # Execute iterative schedule until stopping criterium is met
-        for iteration_count = 1:algorithm.n_iterations
-            execute(algorithm.iterative_schedule)
-            # Check stopping criteria
-            if algorithm.callback()
-                break
-            end
-        end
-        # Execute post convergence schedule once
-        isempty(algorithm.post_convergence_schedule) || execute(algorithm.post_convergence_schedule)
-    end
-
-    algo = ExpectationPropagation(graph, exec, iterative_schedule, post_convergence_schedule, sitelist, n_iterations, callback)
-    inferDistributionTypes!(algo, recognition_distributions, message_types)
->>>>>>> 3026f1e6
 
     return algo
 end
