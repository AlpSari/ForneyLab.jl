export
variationalExpectationPropagationAlgorithm

"""
Create a variational EP algorithm to infer marginals over a posterior distribution, and compile it to Julia code
"""
<<<<<<< HEAD
function variationalExpectationPropagationAlgorithm(algo::Algorithm; free_energy=false)
    (length(algo.recognition_factors) > 0) || error("No recognition factors defined on algorithm. Pass a factorization or factorized Algorithm object to create a variational algorithm.")

    # Set the target regions (variables and clusters) for each recognition factor
    for (id, rf) in algo.recognition_factors
        setTargets!(rf, algo, free_energy=free_energy, external_targets=true)
    end

    # Infer schedule and marginal computations for each recogition factor
    for (id, rf) in algo.recognition_factors
        schedule = variationalExpectationPropagationSchedule(rf)
        rf.schedule = condense(flatten(schedule)) # Inline all internal message passing and remove clamp node entries
        rf.marginal_table = marginalTable(rf)
    end

    # Populate fields for algorithm compilation
    assembleAlgorithm!(algo)
    free_energy && assembleFreeEnergy!(algo)
=======
function variationalExpectationPropagationAlgorithm(pfz::PosteriorFactorization=currentPosteriorFactorization(), 
    id=Symbol(""))
    
    for (id, pf) in pfz
        schedule = variationalExpectationPropagationSchedule(pf)
        pf.schedule = condense(flatten(schedule)) # Inline all internal message passing and remove clamp node entries
        pf.marginal_table = marginalTable(pf)
    end

    algo = InferenceAlgorithm(pfz,id)
    assembleInferenceAlgorithm!(algo)
>>>>>>> 0d4f0b25

    return algo
end

<<<<<<< HEAD
function variationalExpectationPropagationAlgorithm(args::Vararg{Union{T, Set{T}, Vector{T}} where T<:Variable}; ids=Symbol[], id=Symbol(""), free_energy=false)
    rfz = Algorithm(args...; ids=ids, id=id)
    algo = variationalExpectationPropagationAlgorithm(rfz, free_energy=free_energy)
=======
function variationalExpectationPropagationAlgorithm(args::Vararg{Union{T, Set{T}, Vector{T}} where T<:Variable}; ids=Symbol[], id=Symbol(""))
    pfz = PosteriorFactorization(args...; ids=ids)
    algo = variationalExpectationPropagationAlgorithm(pfz, id)
>>>>>>> 0d4f0b25

    return algo
end

"""
`variationalExpectationPropagationSchedule()` generates an expectation propagation message passing schedule
that is limited to the `posterior_factor`. Updates on EP sites are computed with an `ExpectationPropagationRule`.
"""
function variationalExpectationPropagationSchedule(posterior_factor::PosteriorFactor)
    internal_edges = posterior_factor.internal_edges
    ep_sites = collectEPSites(nodes(internal_edges))
    breaker_sites = Interface[site.partner for site in ep_sites]
    breaker_types = breakerTypes(breaker_sites)

<<<<<<< HEAD
    # Schedule messages towards recognition distributions and target sites, limited to the internal edges
    schedule = summaryPropagationSchedule(sort(collect(recognition_factor.target_variables), rev=true); target_sites=[breaker_sites; ep_sites], limit_set=internal_edges)
=======
    # Schedule messages towards posterior distributions and target sites, limited to the internal edges
    schedule = summaryPropagationSchedule(sort(collect(posterior_factor.variables), rev=true); target_sites=[breaker_sites; ep_sites], limit_set=internal_edges)
>>>>>>> 0d4f0b25

    nodes_connected_to_external_edges = nodesConnectedToExternalEdges(posterior_factor)
    for entry in schedule
        if entry.interface in ep_sites
            entry.message_update_rule = ExpectationPropagationRule{typeof(entry.interface.node)}
<<<<<<< HEAD
        elseif (entry.interface.node in nodes_connected_to_external_edges) && !isa(entry.interface.node, DeltaFactor)
            local_recognition_factors = localRecognitionFactors(entry.interface.node)
            if allunique(local_recognition_factors) # Local recognition factorization is naive
=======
        elseif entry.interface.node in nodes_connected_to_external_edges
            local_posterior_factors = localPosteriorFactors(entry.interface.node)
            if allunique(local_posterior_factors) # Local posterior factorization is naive
>>>>>>> 0d4f0b25
                entry.message_update_rule = NaiveVariationalRule{typeof(entry.interface.node)}
            else
                entry.message_update_rule = StructuredVariationalRule{typeof(entry.interface.node)}
            end
        else
            entry.message_update_rule = SumProductRule{typeof(entry.interface.node)}
        end
    end

    inferUpdateRules!(schedule, inferred_outbound_types=breaker_types)

    return schedule
end<|MERGE_RESOLUTION|>--- conflicted
+++ resolved
@@ -4,51 +4,31 @@
 """
 Create a variational EP algorithm to infer marginals over a posterior distribution, and compile it to Julia code
 """
-<<<<<<< HEAD
-function variationalExpectationPropagationAlgorithm(algo::Algorithm; free_energy=false)
-    (length(algo.recognition_factors) > 0) || error("No recognition factors defined on algorithm. Pass a factorization or factorized Algorithm object to create a variational algorithm.")
+function variationalExpectationPropagationAlgorithm(algo::InferenceAlgorithm; free_energy=false)
+    (length(algo.posterior_factorization.posterior_factors) > 0) || error("No posterior factors defined on algorithm. Pass a factorization or factorized InferenceAlgorithm object to create a variational algorithm.")
 
-    # Set the target regions (variables and clusters) for each recognition factor
-    for (id, rf) in algo.recognition_factors
-        setTargets!(rf, algo, free_energy=free_energy, external_targets=true)
+    # Set the target regions (variables and clusters) for each posterior factor
+    for (_, pf) in algo.posterior_factorization.posterior_factors
+        setTargets!(pf, algo, free_energy=free_energy, external_targets=true)
     end
 
     # Infer schedule and marginal computations for each recogition factor
-    for (id, rf) in algo.recognition_factors
-        schedule = variationalExpectationPropagationSchedule(rf)
-        rf.schedule = condense(flatten(schedule)) # Inline all internal message passing and remove clamp node entries
-        rf.marginal_table = marginalTable(rf)
-    end
-
-    # Populate fields for algorithm compilation
-    assembleAlgorithm!(algo)
-    free_energy && assembleFreeEnergy!(algo)
-=======
-function variationalExpectationPropagationAlgorithm(pfz::PosteriorFactorization=currentPosteriorFactorization(), 
-    id=Symbol(""))
-    
-    for (id, pf) in pfz
+    for (_, pf) in algo.posterior_factorization.posterior_factors
         schedule = variationalExpectationPropagationSchedule(pf)
         pf.schedule = condense(flatten(schedule)) # Inline all internal message passing and remove clamp node entries
         pf.marginal_table = marginalTable(pf)
     end
 
-    algo = InferenceAlgorithm(pfz,id)
+    # Populate fields for algorithm compilation
     assembleInferenceAlgorithm!(algo)
->>>>>>> 0d4f0b25
+    free_energy && assembleFreeEnergy!(algo)
 
     return algo
 end
 
-<<<<<<< HEAD
 function variationalExpectationPropagationAlgorithm(args::Vararg{Union{T, Set{T}, Vector{T}} where T<:Variable}; ids=Symbol[], id=Symbol(""), free_energy=false)
-    rfz = Algorithm(args...; ids=ids, id=id)
-    algo = variationalExpectationPropagationAlgorithm(rfz, free_energy=free_energy)
-=======
-function variationalExpectationPropagationAlgorithm(args::Vararg{Union{T, Set{T}, Vector{T}} where T<:Variable}; ids=Symbol[], id=Symbol(""))
-    pfz = PosteriorFactorization(args...; ids=ids)
-    algo = variationalExpectationPropagationAlgorithm(pfz, id)
->>>>>>> 0d4f0b25
+    pfz = PosteriorFactorization(args...; ids=ids, id=id)
+    algo = variationalExpectationPropagationAlgorithm(pfz, id=id, free_energy=free_energy)
 
     return algo
 end
@@ -63,27 +43,16 @@
     breaker_sites = Interface[site.partner for site in ep_sites]
     breaker_types = breakerTypes(breaker_sites)
 
-<<<<<<< HEAD
-    # Schedule messages towards recognition distributions and target sites, limited to the internal edges
-    schedule = summaryPropagationSchedule(sort(collect(recognition_factor.target_variables), rev=true); target_sites=[breaker_sites; ep_sites], limit_set=internal_edges)
-=======
     # Schedule messages towards posterior distributions and target sites, limited to the internal edges
-    schedule = summaryPropagationSchedule(sort(collect(posterior_factor.variables), rev=true); target_sites=[breaker_sites; ep_sites], limit_set=internal_edges)
->>>>>>> 0d4f0b25
+    schedule = summaryPropagationSchedule(sort(collect(posterior_factor.target_variables), rev=true); target_sites=[breaker_sites; ep_sites], limit_set=internal_edges)
 
     nodes_connected_to_external_edges = nodesConnectedToExternalEdges(posterior_factor)
     for entry in schedule
         if entry.interface in ep_sites
             entry.message_update_rule = ExpectationPropagationRule{typeof(entry.interface.node)}
-<<<<<<< HEAD
         elseif (entry.interface.node in nodes_connected_to_external_edges) && !isa(entry.interface.node, DeltaFactor)
-            local_recognition_factors = localRecognitionFactors(entry.interface.node)
-            if allunique(local_recognition_factors) # Local recognition factorization is naive
-=======
-        elseif entry.interface.node in nodes_connected_to_external_edges
-            local_posterior_factors = localPosteriorFactors(entry.interface.node)
+            local_posterior_factors = localRecognitionFactors(entry.interface.node)
             if allunique(local_posterior_factors) # Local posterior factorization is naive
->>>>>>> 0d4f0b25
                 entry.message_update_rule = NaiveVariationalRule{typeof(entry.interface.node)}
             else
                 entry.message_update_rule = StructuredVariationalRule{typeof(entry.interface.node)}
