# Generates schedules for the VMP algorithm.
# VMP schedules (internal and external) are stored on the subgraphs in the factorization.
# There are no call signatures for message passing to specific interfaces or edges (as with sum product);
# when required, these should be set through write buffers or time wraps.

function generateSchedule!(f::QFactorization, graph::FactorGraph=current_graph)
    # Generate and store an internal and external schedule for each subgraph in the factorization
    for sg in f.factors
        generateSchedule!(sg, graph)
    end
    return f
end

function generateSchedule!(sg::Subgraph, graph::FactorGraph=current_graph)
    # Generate and store an internal and external schedule for the subgraph

    external_schedule = nodesConnectedToExternalEdges(sg) # All nodes that are connected to at least one external edge
    interface_list_for_univariate = Array(Interface, 0) # This array holds the interfaces required to calculate univariate marginals (Dauwels, 2007)
    internal_interface_list = Array(Interface, 0) # This array will hold the sumproduct schedule for internal message passing
    external_nodes_interfaces = Array(Interface, 0) # This array will hold the interfaces that need to be calculated with a vmp! update
    sg.internal_schedule = Array(ScheduleEntry, 0)
    # The internal schedule makes sure that incoming internal messages over internal edges connected to nodes (g) are present
    for g_node in external_schedule # Internal schedule depends on nodes connected to external edges
        outbound_interfaces = Array(Interface, 0) # Array that holds required outbound for the case of one internal edge connected to g_node
        for interface in g_node.interfaces
            if interface.edge in sg.internal_edges # edge carries incoming internal message
                # Store outbound interfaces in care we need to calculate an univariate marginal later on
                if !(interface in internal_interface_list) && !(interface in interface_list_for_univariate)
                    push!(outbound_interfaces, interface) # If we were to eventually add the outbound to the schedule (for the case of univariate q), this is the one if it is not already in the interface list
                end

                try # Extend internal_interface_list to calculate the inbound message on interface
                    internal_interface_list = SumProduct.generateScheduleByDFS!(interface.partner, internal_interface_list, Array(Interface, 0), allowed_edges=sg.internal_edges)
                catch
                    error("Cannot generate internal schedule for possibly loopy subgraph with internal edge $(interface.edge).")
                end
            end
        end

        # For the case that g_node is connected to one internal edge,
        # the calculation reduces to the naive vmp update (Dauwels, 2007). This update requires the outbound that was stored earlier.
        if length(outbound_interfaces) == 1
            push!(interface_list_for_univariate, outbound_interfaces[1])
        end

        # Store the interfaces connected to external nodes. These need to be calculated with a vmp update rule instead of sumproduct.
        external_nodes_interfaces = [external_nodes_interfaces, g_node.interfaces]
    end

    # Make sure that messages are propagated to the timewraps
    interface_list_for_wraps = Array(Interface, 0)
    sg_nodes = nodes(sg)
    for (from_node, to_node) in graph.wraps
        if from_node in sg_nodes # Timewrap is the responsibility of this subgraph
<<<<<<< HEAD
            interface_list_for_wraps = [interface_list_for_wraps, SumProduct.generateScheduleByDFS!(from_node.i[:out].partner, Array(Interface, 0), Array(Interface, 0), allowed_edges=sg.internal_edges)]
=======
            interface_list_for_wraps = [interface_list_for_wraps, SumProduct.generateScheduleByDFS!(from_node.interfaces[1].partner, Array(Interface, 0), Array(Interface, 0), allowed_edges=sg.internal_edges)]
>>>>>>> 469ead01
        end
    end

    # Make sure that messages are propagated to the write buffers
    interface_list_for_write_buffers = Array(Interface, 0)
    for entry in keys(graph.write_buffers)
        if typeof(entry) == Interface
            if entry.edge in sg.internal_edges # Interface is the responsibility of sg
                interface_list_for_write_buffers = [interface_list_for_write_buffers, SumProduct.generateScheduleByDFS!(entry, Array(Interface, 0), Array(Interface, 0), allowed_edges=sg.internal_edges)]
            end
        elseif typeof(entry) == Edge
            if entry in sg.internal_edges # Edge is the responsibility of sg
                interface_list_for_write_buffers = [interface_list_for_write_buffers, SumProduct.generateScheduleByDFS!(entry.head, Array(Interface, 0), Array(Interface, 0), allowed_edges=sg.internal_edges)]
                interface_list_for_write_buffers = [interface_list_for_write_buffers, SumProduct.generateScheduleByDFS!(entry.tail, Array(Interface, 0), Array(Interface, 0), allowed_edges=sg.internal_edges)]
            end
        end
    end

    # Convert the interface list to a schedule. The schedule for univariate comes after the internal schedule, because it can depend on inbound messages calculated earlier
    schedule = convert(Schedule, unique([internal_interface_list, interface_list_for_univariate, interface_list_for_wraps, interface_list_for_write_buffers]))
    # Convert to a vmp update when a schedule entry interface belongs to an external node
    for entry in schedule
        if entry.interface in external_nodes_interfaces
            entry.message_calculation_rule = vmp!
        end
    end

    # Store schedules
    sg.internal_schedule = schedule
    sg.external_schedule = Node[n for n in external_schedule] # Convert set to array

    return sg 
end<|MERGE_RESOLUTION|>--- conflicted
+++ resolved
@@ -52,11 +52,7 @@
     sg_nodes = nodes(sg)
     for (from_node, to_node) in graph.wraps
         if from_node in sg_nodes # Timewrap is the responsibility of this subgraph
-<<<<<<< HEAD
-            interface_list_for_wraps = [interface_list_for_wraps, SumProduct.generateScheduleByDFS!(from_node.i[:out].partner, Array(Interface, 0), Array(Interface, 0), allowed_edges=sg.internal_edges)]
-=======
             interface_list_for_wraps = [interface_list_for_wraps, SumProduct.generateScheduleByDFS!(from_node.interfaces[1].partner, Array(Interface, 0), Array(Interface, 0), allowed_edges=sg.internal_edges)]
->>>>>>> 469ead01
         end
     end
 
