--- conflicted
+++ resolved
@@ -6,52 +6,35 @@
 """
 Create a variational algorithm to infer marginals over a posterior distribution, and compile it to Julia code
 """
-<<<<<<< HEAD
-function variationalAlgorithm(algo::Algorithm; free_energy=false)
-    (length(algo.recognition_factors) > 0) || error("No recognition factors defined on algorithm. Pass a factorization or factorized Algorithm object to create a variational algorithm.")
-
-    # Set the target regions (variables and clusters) of each recognition factor
-    for (id, rf) in algo.recognition_factors
-        setTargets!(rf, algo, free_energy=free_energy, external_targets=true)
-    end
-
-    # Infer schedule and marginal computations for each recognition factor
-    for (id, rf) in algo.recognition_factors
-        schedule = variationalSchedule(rf)
-        rf.schedule = condense(flatten(schedule)) # Inline all internal message passing and remove clamp node entries
-        rf.marginal_table = marginalTable(rf)
-    end
-
-    # Populate fields for algorithm compilation
-    assembleAlgorithm!(algo)
-    free_energy && assembleFreeEnergy!(algo)
-=======
-function variationalAlgorithm(
-    pfz::PosteriorFactorization=currentPosteriorFactorization(), 
-    id=Symbol(""))
-    
-    for (_, pf) in pfz
+function variationalAlgorithm(pfz::PosteriorFactorization=currentPosteriorFactorization(); 
+                              id=Symbol(""), 
+                              free_energy=false)
+
+    (length(pfz.posterior_factors) > 0) || error("No factors defined on posterior factorization.")
+
+    # Set the target regions (variables and clusters) of each posterior factor
+    for (_, pf) in pfz.posterior_factors
+        setTargets!(pf, pfz, free_energy=free_energy, external_targets=true)
+    end
+
+    # Infer schedule and marginal computations for each posterior factor
+    for (_, pf) in pfz.posterior_factors
         schedule = variationalSchedule(pf)
         pf.schedule = condense(flatten(schedule)) # Inline all internal message passing and remove clamp node entries
         pf.marginal_table = marginalTable(pf)
     end
 
-    algo = InferenceAlgorithm(pfz, id)
+    # Populate fields for algorithm compilation
+    algo = InferenceAlgorithm(pfz, id=id)
     assembleInferenceAlgorithm!(algo)
->>>>>>> 0d4f0b25
+    free_energy && assembleFreeEnergy!(algo)
 
     return algo
 end
 
-<<<<<<< HEAD
 function variationalAlgorithm(args::Vararg{Union{T, Set{T}, Vector{T}} where T<:Variable}; ids=Symbol[], id=Symbol(""), free_energy=false)
-    rfz = Algorithm(args...; ids=ids, id=id)
-    algo = variationalAlgorithm(rfz, free_energy=free_energy)
-=======
-function variationalAlgorithm(args::Vararg{Union{T, Set{T}, Vector{T}} where T<:Variable}; ids=Symbol[], id=Symbol(""))
     pfz = PosteriorFactorization(args...; ids=ids)
-    algo = variationalAlgorithm(pfz, id)
->>>>>>> 0d4f0b25
+    algo = variationalAlgorithm(pfz, id=id, free_energy=free_energy)
 
     return algo
 end
@@ -65,34 +48,17 @@
 `variationalSchedule()` generates a variational message passing schedule
 for each posterior distribution in the posterior factorization.
 """
-<<<<<<< HEAD
-function variationalSchedule(recognition_factor::RecognitionFactor)
-    nodes_connected_to_external_edges = nodesConnectedToExternalEdges(recognition_factor)
-=======
-function variationalSchedule(posterior_factors::Vector{PosteriorFactor})
-    # Schedule messages towards posterior distributions, limited to the internal edges
-    schedule = ScheduleEntry[]
-    nodes_connected_to_external_edges = Set{FactorNode}()
-    for posterior_factor in posterior_factors
-        schedule = [schedule; summaryPropagationSchedule(sort(collect(posterior_factor.variables), rev=true), limit_set=posterior_factor.internal_edges)]
-        union!(nodes_connected_to_external_edges, nodesConnectedToExternalEdges(posterior_factor))
-    end
->>>>>>> 0d4f0b25
-
-    # Schedule messages towards recognition distributions and target sites, limited to the internal edges
-    schedule = summaryPropagationSchedule(sort(collect(recognition_factor.target_variables), rev=true), 
-                                          sort(collect(recognition_factor.target_clusters), rev=true), 
-                                          limit_set=recognition_factor.internal_edges)
+function variationalSchedule(posterior_factor::PosteriorFactor)
+    nodes_connected_to_external_edges = nodesConnectedToExternalEdges(posterior_factor)
+
+    # Schedule messages towards posterior factors and target sites, limited to the internal edges
+    schedule = summaryPropagationSchedule(sort(collect(posterior_factor.target_variables), rev=true), 
+                                          sort(collect(posterior_factor.target_clusters), rev=true), 
+                                          limit_set=posterior_factor.internal_edges)
     for entry in schedule
-<<<<<<< HEAD
         if (entry.interface.node in nodes_connected_to_external_edges) && !isa(entry.interface.node, DeltaFactor)
-            local_recognition_factors = localRecognitionFactors(entry.interface.node)
-            if allunique(local_recognition_factors) # Local recognition factorization is naive
-=======
-        if entry.interface.node in nodes_connected_to_external_edges
             local_posterior_factors = localPosteriorFactors(entry.interface.node)
             if allunique(local_posterior_factors) # Local posterior factorization is naive
->>>>>>> 0d4f0b25
                 entry.message_update_rule = NaiveVariationalRule{typeof(entry.interface.node)}
             else
                 entry.message_update_rule = StructuredVariationalRule{typeof(entry.interface.node)}
@@ -106,10 +72,6 @@
 
     return schedule
 end
-<<<<<<< HEAD
-=======
-variationalSchedule(posterior_factor::PosteriorFactor) = variationalSchedule([posterior_factor])
->>>>>>> 0d4f0b25
 
 """
 Infer the update rule that computes the message for `entry`, as dependent on the inbound types
