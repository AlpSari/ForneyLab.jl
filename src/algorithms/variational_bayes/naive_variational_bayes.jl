--- conflicted
+++ resolved
@@ -45,41 +45,6 @@
 abstract type NaiveVariationalRule{factor_type} <: MessageUpdateRule end
 
 """
-<<<<<<< HEAD
-`variationalSchedule()` generates a variational message passing schedule
-for each posterior distribution in the posterior factorization.
-"""
-function variationalSchedule(pf::PosteriorFactor)
-    nodes_connected_to_external_edges = nodesConnectedToExternalEdges(pf)
-
-    # Schedule messages towards posterior factors and target sites, limited to the internal edges
-    breaker_interfaces = sort(collect(pf.breaker_interfaces), rev=true)
-    schedule = summaryPropagationSchedule(sort(collect(pf.target_variables), rev=true),
-                                          sort(collect(pf.target_clusters), rev=true),
-                                          limit_set=pf.internal_edges,
-                                          target_sites=breaker_interfaces)
-    for entry in schedule
-        if (entry.interface.node in nodes_connected_to_external_edges) && !isa(entry.interface.node, DeltaFactor)
-            local_posterior_factors = localPosteriorFactors(entry.interface.node)
-            if allunique(local_posterior_factors) # Local posterior factorization is naive
-                entry.message_update_rule = NaiveVariationalRule{typeof(entry.interface.node)}
-            else
-                entry.message_update_rule = StructuredVariationalRule{typeof(entry.interface.node)}
-            end
-        else
-            entry.message_update_rule = SumProductRule{typeof(entry.interface.node)}
-        end
-    end
-
-    breaker_types = breakerTypes(collect(pf.breaker_interfaces))
-    inferUpdateRules!(schedule, inferred_outbound_types=breaker_types)
-
-    return schedule
-end
-
-"""
-=======
->>>>>>> b9f62d91
 Infer the update rule that computes the message for `entry`, as dependent on the inbound types
 """
 function inferUpdateRule!(  entry::ScheduleEntry,
