--- conflicted
+++ resolved
@@ -21,13 +21,8 @@
 """
 Return the region that the node-edge combination belongs to (if available)
 """
-<<<<<<< HEAD
 function region(node::FactorNode, edge::Edge)
-    dict = current_algorithm.node_edge_to_cluster
-=======
-function cluster(node::FactorNode, edge::Edge)
     dict = current_posterior_factorization.node_edge_to_cluster
->>>>>>> 0d4f0b25
     if haskey(dict, (node, edge))
         cl = dict[(node, edge)]
     else # No cluster is registered, return the edge variable
