--- conflicted
+++ resolved
@@ -6,47 +6,30 @@
 """
 Create a sum-product algorithm to infer marginals over `variables`
 """
-<<<<<<< HEAD
-function sumProductAlgorithm(variables::Vector{Variable}, algo::Algorithm=Algorithm(); free_energy=false)
-    # Contain the entire graph in a single recognition factor
-    rf = RecognitionFactor(algo, id=Symbol(""))
-    
-    # Set the target regions (variables and clusters) of the recognition factor
-    setTargets!(rf, algo, variables, free_energy=free_energy, external_targets=false)
+function sumProductAlgorithm(variables::Vector{Variable}, 
+                             pfz::PosteriorFactorization=currentPosteriorFactorization();
+                             id=Symbol(""),
+                             free_energy=false)
+
+    # Contain the entire graph in a single posterior factor
+    pf = PosteriorFactor(pfz, id=Symbol(""))
+    
+    # Set the target regions (variables and clusters) of the posterior factor
+    setTargets!(pf, pfz, variables, free_energy=free_energy, external_targets=false)
     
     # Infer schedule and marginal computations
-    schedule = sumProductSchedule(rf) # For free energy computation, additional targets might be required
-    rf.schedule = condense(flatten(schedule)) # Inline all internal message passing and remove clamp node entries from schedule
-    rf.marginal_table = marginalTable(rf)
+    schedule = sumProductSchedule(pf) # For free energy computation, additional targets might be required
+    pf.schedule = condense(flatten(schedule)) # Inline all internal message passing and remove clamp node entries from schedule
+    pf.marginal_table = marginalTable(pf)
 
     # Populate fields for algorithm compilation
-    assembleAlgorithm!(algo)
+    algo = InferenceAlgorithm(pfz, id=id)
+    assembleInferenceAlgorithm!(algo)
     free_energy && assembleFreeEnergy!(algo)
 
     return algo
 end
-sumProductAlgorithm(variable::Variable, algo::Algorithm=Algorithm(); free_energy=false) = sumProductAlgorithm([variable], algo, free_energy=free_energy)
-=======
-function sumProductAlgorithm(
-    variables::Vector{Variable},
-    pfz::PosteriorFactorization=currentPosteriorFactorization(),
-    id=Symbol(""))
-    
-    # Initialize a container posterior factor
-    pf = PosteriorFactor(pfz, id=Symbol(""))
-    schedule = sumProductSchedule(variables)
-    pf.schedule = condense(flatten(schedule)) # Inline all internal message passing and remove clamp node entries
-    pf.marginal_table = marginalTable(variables)
-
-    algo = InferenceAlgorithm(pfz, id)
-    assembleInferenceAlgorithm!(algo)
-    
-    return algo
-end
-
-sumProductAlgorithm(variable::Variable,pfz::PosteriorFactorization=currentPosteriorFactorization(),
-id=Symbol("")) = sumProductAlgorithm([variable], pfz, id)
->>>>>>> 0d4f0b25
+sumProductAlgorithm(variable::Variable, pfz::PosteriorFactorization=PosteriorFactorization(); id=Symbol(""), free_energy=false) = sumProductAlgorithm([variable], pfz, id=id, free_energy=free_energy)
 
 """
 A non-specific sum-product update
@@ -55,7 +38,7 @@
 
 """ 
 `sumProductSchedule()` generates a sum-product message passing schedule that
-computes the marginals for each of the recognition factor targets.
+computes the marginals for each of the posterior factor targets.
 """ 
 function sumProductSchedule(rf::RecognitionFactor)
     # Generate a feasible summary propagation schedule
