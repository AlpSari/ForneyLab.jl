module SumProduct

using ..ForneyLab

include("generate_schedule.jl")


#--------------------------------
# Algorithm specific constructors
#--------------------------------

function Algorithm(graph::FactorGraph=currentGraph())
    # Generates a sumproduct algorithm
    # Uses autoscheduler and only works in acyclic graphs
    schedule = SumProduct.generateSchedule(graph)

    # Construct the execute function and its arguments
    exec(fields) = execute(fields[:schedule])
    return ForneyLab.Algorithm(exec, Dict{Any,Any}(:schedule => schedule))
end

function Algorithm(outbound_interface::Interface)
    # Generates a sumproduct algorithm to calculate the outbound message on outbound_interface
    # Uses autoscheduler and only works in acyclic graphs
    schedule = SumProduct.generateSchedule(outbound_interface)

    # Construct the execute function and its arguments
    exec(fields) = execute(fields[:schedule])
    return ForneyLab.Algorithm(exec, Dict{Any,Any}(:schedule => schedule))
end

function Algorithm(partial_list::Vector{Interface})
    # Generates a sumproduct algorithm that at least propagates to all interfaces in the argument vector.
    # Uses autoscheduler and only works in acyclic graphs
    schedule = SumProduct.generateSchedule(partial_list)

    # Construct the execute function and its arguments
    exec(fields) = execute(fields[:schedule])
    return ForneyLab.Algorithm(exec, Dict{Any,Any}(:schedule => schedule))
end

function Algorithm(edge::Edge)
    # Generates a sumproduct algorithm to calculate the marginal on edge
    # Uses autoscheduler and only works in acyclic graphs
    schedule = SumProduct.generateSchedule([edge.head, edge.tail])

    # Construct the execute function and its arguments
    function exec(fields)
        execute(fields[:schedule])
        calculateMarginal!(fields[:edge])
    end
    return ForneyLab.Algorithm(exec, Dict{Any,Any}(:schedule => schedule, :edge => edge))
end


#---------------------------------------------------
# Construct algorithm specific update-call signature
#---------------------------------------------------

function collectInbounds(outbound_interface::Interface, include_inbound_on_outbound_interface::Bool=false)
    # Sum-product specific method to collect all required inbound messages in an array.
<<<<<<< HEAD
    # This array is used to call the node update function (sumProduct!).
    # outbound_interface: the interface on which the outbound message will be updated.
    # If include_inbound_on_outbound_interface is true, the inbound message on the outbound interface will also be required and included in the array.
    # Returns: (outbound interface id, array of inbound messages).
    
=======
    # This array is used to call the node update function (sumProduct!)
    # outbound_interface: the interface on which the outbound message will be updated
    # Returns: (outbound interface id, array of inbound messages)

>>>>>>> 22f1e537
    outbound_interface_index = 0
    inbounds = Array(Any, 0)
    for j = 1:length(outbound_interface.node.interfaces)
        interface = outbound_interface.node.interfaces[j]
        if is(interface, outbound_interface)
            outbound_interface_index = j
<<<<<<< HEAD
            if !include_inbound_on_outbound_interface
                push!(inbounds, nothing)
                continue
=======
            push!(inbounds, nothing) # This interface is outbound, push "nothing"
        else
            try
                push!(inbounds, interface.partner.message)
            catch
                error("Cannot collect inbound message on $(interface). Make sure there is an inbound message present at this interface.")
>>>>>>> 22f1e537
            end
        end

        try 
            push!(inbounds, interface.partner.message) 
        catch 
            error("Cannot collect inbound message on $(interface). Make sure there is an inbound message present at this interface.") 
        end
    end

    return (outbound_interface_index, inbounds)
end

end # module<|MERGE_RESOLUTION|>--- conflicted
+++ resolved
@@ -59,43 +59,27 @@
 
 function collectInbounds(outbound_interface::Interface, include_inbound_on_outbound_interface::Bool=false)
     # Sum-product specific method to collect all required inbound messages in an array.
-<<<<<<< HEAD
     # This array is used to call the node update function (sumProduct!).
     # outbound_interface: the interface on which the outbound message will be updated.
     # If include_inbound_on_outbound_interface is true, the inbound message on the outbound interface will also be required and included in the array.
     # Returns: (outbound interface id, array of inbound messages).
-    
-=======
-    # This array is used to call the node update function (sumProduct!)
-    # outbound_interface: the interface on which the outbound message will be updated
-    # Returns: (outbound interface id, array of inbound messages)
 
->>>>>>> 22f1e537
     outbound_interface_index = 0
     inbounds = Array(Any, 0)
     for j = 1:length(outbound_interface.node.interfaces)
         interface = outbound_interface.node.interfaces[j]
         if is(interface, outbound_interface)
             outbound_interface_index = j
-<<<<<<< HEAD
             if !include_inbound_on_outbound_interface
                 push!(inbounds, nothing)
                 continue
-=======
-            push!(inbounds, nothing) # This interface is outbound, push "nothing"
-        else
-            try
-                push!(inbounds, interface.partner.message)
-            catch
-                error("Cannot collect inbound message on $(interface). Make sure there is an inbound message present at this interface.")
->>>>>>> 22f1e537
             end
         end
 
-        try 
-            push!(inbounds, interface.partner.message) 
-        catch 
-            error("Cannot collect inbound message on $(interface). Make sure there is an inbound message present at this interface.") 
+        try
+            push!(inbounds, interface.partner.message)
+        catch
+            error("Cannot collect inbound message on $(interface). Make sure there is an inbound message present at this interface.")
         end
     end
 
