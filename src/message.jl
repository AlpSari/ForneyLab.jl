--- conflicted
+++ resolved
@@ -1,32 +1,12 @@
-<<<<<<< HEAD
-export AbstractMessage, EmptyMessage, Message
-
-import Base.isempty
-
-abstract AbstractMessage
-
-type EmptyMessage <: AbstractMessage end
-
-type Message{T<:ProbabilityDistribution} <: AbstractMessage
-=======
 export AbstractMessage, Message
 
 import Base.isempty
 
 type Message{T<:ProbabilityDistribution}
->>>>>>> da1d67e9
     # Message has a payload, which must be a ProbabilityDistribution.
     payload::T
 end
 
 ==(msg1::Message, msg2::Message) = (msg1.payload == msg2.payload)
-<<<<<<< HEAD
-==(msg1::EmptyMessage, msg2::Message) = false
-==(msg1::Message, msg2::EmptyMessage) = false
-==(msg1::EmptyMessage, msg2::EmptyMessage) = true
 
-show(io::IO, message::EmptyMessage) = println(io, "Empty Message")
-=======
-
->>>>>>> da1d67e9
 show(io::IO, message::Message) = println(io, "$(typeof(message)) with payload $(message.payload)")