export  attachReadBuffer,
        attachWriteBuffer,
        detachReadBuffer,
        detachWriteBuffer,
        detachBuffers,
        emptyWriteBuffers,
        execute,
        step,
        run

import Base.run
import Base.step

function ensureValue!(node::TerminalNode, value_type::Type)
    # Ensure that node contains a value of type value_type
    if !isdefined(node, :value) || (typeof(node.value) != value_type)
        if (value_type <: DeltaDistribution{Float64}) || (value_type <: Float64)
            node.value = DeltaDistribution()
        elseif (value_type <: DeltaDistribution{Bool}) || (value_type <: Bool)
            node.value = DeltaDistribution(false)
        elseif (value_type <: MvDeltaDistribution) || (value_type <: Vector{Float64})
            dims = value_type.parameters[end]
            node.value = MvDeltaDistribution(zeros(dims))
        else
            node.value = vague(value_type)
        end
    end

    return node.value
end

function attachReadBuffer(node::TerminalNode, buffer::Vector, graph::FactorGraph=currentGraph())
    hasNode(graph, node) || error("The specified node is not part of the current or specified graph")
    ensureValue!(node, typeof(buffer[1])) # Ensures that a value of correct type is set for message type inference
    graph.read_buffers[node] = buffer
end

function attachReadBuffer{T<:Node}(nodes::Vector{T}, buffer::Vector, graph::FactorGraph=currentGraph())
    # Mini-batch assignment for read buffers.
    # buffer is divided over nodes equally.
    n_nodes = length(nodes)
    n_samples_per_node = round(Int, floor(length(buffer)/length(nodes)))
    n_samples_per_node*n_nodes == length(buffer) || error("Buffer length must a multiple of the mini-batch node array length")
    buffmat = reshape(buffer, n_nodes, n_samples_per_node) # samples for one node are present in the rows of buffmat
    for k in 1:n_nodes
        hasNode(graph, nodes[k]) || error("One of the specified nodes is not part of the current or specified graph")
        (typeof(nodes[k]) <: TerminalNode) || error("$(nodes[k]) is not a TerminalNode")
        ensureValue!(nodes[k], typeof(buffmat[k,1])) # Ensures that a value of correct type is set for message type inference
        graph.read_buffers[nodes[k]] = vec(buffmat[k,:])
    end

    return graph.read_buffers[nodes[end]] # Return last node's buffer
end

function detachReadBuffer(nd::TerminalNode, graph::FactorGraph=currentGraph())
    hasNode(graph, nd) || error("The specified node is not part of the current or specified graph")
    haskey(graph.read_buffers, nd) || error("There is no read buffer attached to the specified node")

    delete!(graph.read_buffers, nd)
    return graph
end

function attachWriteBuffer(interface::Interface, buffer::Vector=Array(ProbabilityDistribution,0), graph::FactorGraph=currentGraph())
    hasNode(graph, interface.node) || error("The specified interface is not part of the current or specified graph")
    graph.write_buffers[interface] = buffer # Write buffer for message
end

<<<<<<< HEAD
# function attachWriteBuffer(interfaces::Vector{Interface}, buffer::Vector=Array(ProbabilityDistribution,0), graph::FactorGraph=currentGraph())
#     # Mini-batch assignment for write buffers.
#     # After each step the batch results are appended to the buffer

# end

=======
>>>>>>> da1d67e9
function detachWriteBuffer(interface::Interface, graph::FactorGraph=currentGraph())
    hasNode(graph, interface.node) || error("The specified interface is not part of the current or specified graph")
    haskey(graph.write_buffers, interface) || error("There is no write buffer attached to the specified interface")

    delete!(graph.write_buffers, interface)
    return graph
end

function attachWriteBuffer(edge::Edge, buffer::Vector=Array(ProbabilityDistribution,0), graph::FactorGraph=currentGraph())
    hasEdge(graph, edge) || error("The specified edge is not part of the current or specified graph")
    graph.write_buffers[edge] = buffer # Write buffer for marginal
end

function detachWriteBuffer(edge::Edge, graph::FactorGraph=currentGraph())
    hasEdge(graph, edge) || error("The specified edge is not part of the current or specified graph")
    haskey(graph.write_buffers, edge) || error("There is no write buffer attached to the specified edge")

    delete!(graph.write_buffers, edge)
    return graph
end

function detachBuffers(graph::FactorGraph=currentGraph())
    graph.read_buffers = Dict{TerminalNode, Vector}()
    graph.write_buffers = Dict{Union{Edge,Interface}, Vector}()
end

function emptyWriteBuffers(graph::FactorGraph=currentGraph())
    for (k, v) in graph.write_buffers
        empty!(v) # Clear the vector but keep the pointer
    end
end

function execute(algorithm::InferenceAlgorithm)
    # Call algorithm's execute function with itself as argument
    # prepare!(algorithm) should always be called before the first call to execute(algorithm)

    return algorithm.execute(algorithm)
end

function step(algorithm::InferenceAlgorithm)
    # Execute algorithm for 1 timestep.
    # prepare!(algorithm) should always be called before the first call to step(algorithm)

    # Read buffers
    for (terminal_node, read_buffer) in currentGraph().read_buffers
        !isempty(read_buffer) || error("Read buffer for node $(terminal_node) is empty")
        terminal_node.value = shift!(read_buffer) # pick the first element off the read_buffer
    end

    # Execute schedule
    result = execute(algorithm)

    # Write buffers
    for (component, write_buffer) in currentGraph().write_buffers
        if typeof(component) == Interface
            push!(write_buffer, deepcopy(component.message.payload))
        elseif typeof(component) == Edge
            push!(write_buffer, calculateMarginal(component))
        end
    end

    # Wraps
    for wrap in wraps(currentGraph())
        wrap.sink.value = deepcopy(wrap.source.interfaces[1].partner.message.payload)
    end

    return result
end

function run(algorithm::InferenceAlgorithm)
    # Call step(algorithm) repeatedly until at least one read buffer is exhausted
    prepare!(algorithm)
<<<<<<< HEAD
=======
    
>>>>>>> da1d67e9
    if length(currentGraph().read_buffers) > 0
        while !any(isempty, values(currentGraph().read_buffers))
            step(algorithm)
        end
    else
        # No read buffers, just call step once
        step(algorithm)
    end
end<|MERGE_RESOLUTION|>--- conflicted
+++ resolved
@@ -65,15 +65,6 @@
     graph.write_buffers[interface] = buffer # Write buffer for message
 end
 
-<<<<<<< HEAD
-# function attachWriteBuffer(interfaces::Vector{Interface}, buffer::Vector=Array(ProbabilityDistribution,0), graph::FactorGraph=currentGraph())
-#     # Mini-batch assignment for write buffers.
-#     # After each step the batch results are appended to the buffer
-
-# end
-
-=======
->>>>>>> da1d67e9
 function detachWriteBuffer(interface::Interface, graph::FactorGraph=currentGraph())
     hasNode(graph, interface.node) || error("The specified interface is not part of the current or specified graph")
     haskey(graph.write_buffers, interface) || error("There is no write buffer attached to the specified interface")
@@ -146,10 +137,7 @@
 function run(algorithm::InferenceAlgorithm)
     # Call step(algorithm) repeatedly until at least one read buffer is exhausted
     prepare!(algorithm)
-<<<<<<< HEAD
-=======
     
->>>>>>> da1d67e9
     if length(currentGraph().read_buffers) > 0
         while !any(isempty, values(currentGraph().read_buffers))
             step(algorithm)
