export Interface
export clearMessage!, setMessage!, getMessage, getName

type Interface
    # An Interface belongs to a node and is used to send/receive messages.
    # An Interface has exactly one partner interface, with wich it forms an edge.
    # An Interface can be seen as a half-edge, that connects to a partner Interface to form a complete edge.
    # A message from node a to node b is stored at the Interface of node a that connects to an Interface of node b.
    node::Node
    edge::Union(AbstractEdge, Nothing)
    partner::Union(Interface, Nothing)  # Partner indicates the interface to which it is connected.
    child::Union(Interface, Nothing)    # An interface that belongs to a composite has a child, which is the corresponding (effectively the same) interface one lever deeper in the node hierarchy.
    message::Union(Message, Nothing)
    dependencies::Array{Interface, 1}   # Optional array of interfaces (of the same node) on which the outbound msg on this interface depends.
                                        # If this array is #undef, it means that the outbound msg depends on the inbound msgs on ALL OTHER interfaces of the node.
    internal_schedule::Array{Interface, 1}      # Optional schedule that should be executed to calculate outbound message on this interface.
                                                # The internal_schedule field is used in composite nodes, and holds the schedule for internal message passing.

    # Sanity check for matching message types
    function Interface(node::Node, edge::Union(AbstractEdge, Nothing)=nothing, partner::Union(Interface, Nothing)=nothing, child::Union(Interface, Nothing)=nothing, message::Union(Message, Nothing)=nothing)
        if typeof(partner) == Nothing || typeof(message) == Nothing # Check if message or partner exist
            return new(node, edge, partner, child, message)
        elseif typeof(message) != typeof(partner.message) # Compare message types
            error("Message type of partner does not match with interface message type")
        else
            return new(node, edge, partner, child, message)
        end
    end
end
Interface(node::Node, message::Message) = Interface(node, nothing, nothing, nothing, message)
Interface(node::Node) = Interface(node, nothing, nothing, nothing, nothing)
function show(io::IO, interface::Interface)
    name = getName(interface)
    (name == "") || (name = "($(name))")
    println(io, "Interface $(findfirst(interface.node.interfaces, interface)) $(name) of $(typeof(interface.node)) $(interface.node.name)")
end
function setMessage!(interface::Interface, message::Message)
    interface.message = deepcopy(message)
end
clearMessage!(interface::Interface) = (interface.message=nothing)
getMessage(interface::Interface) = interface.message
function getName(interface::Interface)
    # Return interface name
    for field in names(interface.node)
        if isdefined(interface.node, field) && is(getfield(interface.node, field), interface)
            return string(field)
        end
    end
    return ""
end

# Efficient get/set combinations for messages and marginals
<<<<<<< HEAD
function getOrCreateMessage(interface::Interface, assign_payload::Type{ProbabilityDistribution})
    # Looks for a message on interface.
    # When no message is present, it sets and returns a standard message.
    # Otherwise it returns the present message.
    if interface.message == nothing
        interface.message = Message(assign_payload())
=======
function getOrCreateMessage(interface::Interface, assign_payload::DataType=Any, arr_dims::Tuple=(1, 1))
    # Looks for a message on interface.
    # When no message is present, it sets and returns a standard message.
    # Otherwise it returns the present message.
    # For Array types we pre-allocate the array size with arr_dims

    if interface.message == nothing
        if assign_payload == Any
            if (interface.edge != nothing) && (interface.edge.distribution_type != Any)
                assign_payload = interface.edge.distribution_type
            else
                error("Cannot create a messge because no message type is defined.")
            end
        end
        if assign_payload <: ProbabilityDistribution 
            interface.message = Message(assign_payload())
        elseif assign_payload == Float64
            interface.message = Message(1.0)
        elseif assign_payload <: Array{Float64}
            interface.message = Message(zeros(arr_dims))
        else
            error("Unknown assign type argument")
        end
>>>>>>> 0e1c3e0d
    end

    return interface.message
end<|MERGE_RESOLUTION|>--- conflicted
+++ resolved
@@ -50,38 +50,12 @@
 end
 
 # Efficient get/set combinations for messages and marginals
-<<<<<<< HEAD
 function getOrCreateMessage(interface::Interface, assign_payload::Type{ProbabilityDistribution})
     # Looks for a message on interface.
     # When no message is present, it sets and returns a standard message.
     # Otherwise it returns the present message.
     if interface.message == nothing
         interface.message = Message(assign_payload())
-=======
-function getOrCreateMessage(interface::Interface, assign_payload::DataType=Any, arr_dims::Tuple=(1, 1))
-    # Looks for a message on interface.
-    # When no message is present, it sets and returns a standard message.
-    # Otherwise it returns the present message.
-    # For Array types we pre-allocate the array size with arr_dims
-
-    if interface.message == nothing
-        if assign_payload == Any
-            if (interface.edge != nothing) && (interface.edge.distribution_type != Any)
-                assign_payload = interface.edge.distribution_type
-            else
-                error("Cannot create a messge because no message type is defined.")
-            end
-        end
-        if assign_payload <: ProbabilityDistribution 
-            interface.message = Message(assign_payload())
-        elseif assign_payload == Float64
-            interface.message = Message(1.0)
-        elseif assign_payload <: Array{Float64}
-            interface.message = Message(zeros(arr_dims))
-        else
-            error("Unknown assign type argument")
-        end
->>>>>>> 0e1c3e0d
     end
 
     return interface.message
