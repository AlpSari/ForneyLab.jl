export
ProbabilityDistribution,
Univariate,
Multivariate,
MatrixVariate,
PointMass,
@RV,
mean,
mode,
var,
cov,
differentialEntropy,
conditionalDifferentialEntropy,
averageEnergy,
==,
vague,
sample,
dims,
FactorFunction

abstract type VariateType end
abstract type Univariate <: VariateType end
abstract type Multivariate <: VariateType end
abstract type MatrixVariate <: VariateType end

<<<<<<< HEAD
const FactorFunction = Union{FactorNode, Function}

"""Encodes a probability distribution as a FactorFunction of type `family` with fixed interfaces"""
struct ProbabilityDistribution{var_type<:VariateType, family<:FactorFunction}
=======
"""Encodes a probability distribution as a `FactorNode` of type `family` with fixed interfaces"""
struct ProbabilityDistribution{var_type<:VariateType, family<:FactorNode}
>>>>>>> 4abfdc0a
    params::Dict
end

"""Extract VariateType from dist"""
variateType(dist::ProbabilityDistribution{V, F}) where {V<:VariateType, F<:FactorFunction} = V

show(io::IO, dist::ProbabilityDistribution) = println(io, format(dist))

matches(Ta::Type{Pa}, Tb::Type{Pb}) where {Pa<:ProbabilityDistribution, Pb<:ProbabilityDistribution} = (Pa<:Pb)
matches(::Type{Nothing}, ::Type{T}) where T<:ProbabilityDistribution = false

mean(dist::ProbabilityDistribution) = isProper(dist) ? unsafeMean(dist) : error("mean($(dist)) is undefined because the distribution is improper.")
mode(dist::ProbabilityDistribution) = isProper(dist) ? unsafeMode(dist) : error("mode($(dist)) is undefined because the distribution is improper.")
var(dist::ProbabilityDistribution) = isProper(dist) ? unsafeVar(dist) : error("var($(dist)) is undefined because the distribution is improper.")
cov(dist::ProbabilityDistribution) = isProper(dist) ? unsafeCov(dist) : error("cov($(dist)) is undefined because the distribution is improper.")

""" 
`PointMass` is an abstract type used to describe point mass distributions.
It never occurs in a `FactorGraph`, but it is used as a probability distribution
type. 
""" 
abstract type PointMass <: DeltaFactor end

slug(::Type{PointMass}) = "δ"

format(dist::ProbabilityDistribution{V, PointMass}) where V<:VariateType = "$(slug(PointMass))(m=$(format(dist.params[:m])))"

dims(dist::ProbabilityDistribution{Univariate, PointMass}) = 1
dims(dist::ProbabilityDistribution{Multivariate, PointMass}) = length(dist.params[:m])
dims(dist::ProbabilityDistribution{MatrixVariate, PointMass}) = size(dist.params[:m])

# PointMass distribution constructors
ProbabilityDistribution(::Type{Univariate}, ::Type{PointMass}; m::Number=1.0) = ProbabilityDistribution{Univariate, PointMass}(Dict(:m=>m))
ProbabilityDistribution(::Type{PointMass}; m::Number=1.0) = ProbabilityDistribution{Univariate, PointMass}(Dict(:m=>m))
ProbabilityDistribution(::Type{Multivariate}, ::Type{PointMass}; m::Vector=[1.0]) = ProbabilityDistribution{Multivariate, PointMass}(Dict(:m=>m))
ProbabilityDistribution(::Type{MatrixVariate}, ::Type{PointMass}; m::AbstractMatrix=transpose([1.0])) = ProbabilityDistribution{MatrixVariate, PointMass}(Dict(:m=>m))

unsafeMean(dist::ProbabilityDistribution{T, PointMass}) where T<:VariateType = deepcopy(dist.params[:m])

unsafeMeanVector(dist::ProbabilityDistribution{Univariate, PointMass}) = [dist.params[:m]]
unsafeMeanVector(dist::ProbabilityDistribution{Multivariate, PointMass}) = deepcopy(dist.params[:m])

unsafeInverseMean(dist::ProbabilityDistribution{Univariate, PointMass}) = 1.0/dist.params[:m]
unsafeInverseMean(dist::ProbabilityDistribution{MatrixVariate, PointMass}) = cholinv(dist.params[:m])

unsafeLogMean(dist::ProbabilityDistribution{Univariate, PointMass}) = log(dist.params[:m])
unsafeLogMean(dist::ProbabilityDistribution{Multivariate, PointMass}) = log.(dist.params[:m])
unsafeLogMean(dist::ProbabilityDistribution{MatrixVariate, PointMass}) = log.(dist.params[:m])
unsafeDetLogMean(dist::ProbabilityDistribution{MatrixVariate, PointMass}) = log(det(dist.params[:m]))

unsafeMirroredLogMean(dist::ProbabilityDistribution{Univariate, PointMass}) = log(1.0 - dist.params[:m])

unsafeVar(dist::ProbabilityDistribution{Univariate, PointMass}) = 0.0
unsafeVar(dist::ProbabilityDistribution{Multivariate, PointMass}) = zeros(dims(dist))

unsafeCov(dist::ProbabilityDistribution{Univariate, PointMass}) = 0.0
unsafeCov(dist::ProbabilityDistribution{Multivariate, PointMass}) = zeros(dims(dist), dims(dist))

unsafeMeanCov(dist::ProbabilityDistribution) = (unsafeMean(dist), unsafeCov(dist)) # Can be overloaded for efficiency

unsafeWeightedMeanPrecision(dist::ProbabilityDistribution) = (unsafeWeightedMean(dist), unsafePrecision(dist)) # Can be overloaded for efficiency

isProper(::ProbabilityDistribution{T, PointMass}) where T<:VariateType = true

# Probability distribution parametrized by function
slug(::Type{Function}) = "f"

format(dist::ProbabilityDistribution{V, Function}) where V<:VariateType = "$(dist.params)"

# Distribution constructors
ProbabilityDistribution(::Type{V}, ::Type{Function}; kwargs...) where V<:VariateType = ProbabilityDistribution{V, Function}(kwargs)
ProbabilityDistribution(::Type{Function}; kwargs...) = ProbabilityDistribution{Univariate, Function}(kwargs)

vague(::Type{Function}) = ProbabilityDistribution(Univariate, Function)

"""
Compute conditional differential entropy: H(Y|X) = H(Y, X) - H(X)
"""
conditionalDifferentialEntropy(marg_joint::ProbabilityDistribution{Multivariate}, marg_condition::Vararg{ProbabilityDistribution}) = differentialEntropy(marg_joint) - sum([differentialEntropy(marg) for marg in marg_condition])

"""
`@RV` provides a convenient way to add `Variable`s and `FactorNode`s to the graph.

Examples:

```
# Automatically create new Variable x, try to assign x.id = :x if this id is available
@RV x ~ GaussianMeanVariance(constant(0.0), constant(1.0))

# Explicitly specify the id of the Variable
@RV [id=:my_y] y ~ GaussianMeanVariance(constant(0.0), constant(1.0))

# Automatically assign z.id = :z if this id is not yet taken
@RV z = x + y

# Manual assignment
@RV [id=:my_u] u = x + y

# Just create a variable
@RV x
@RV [id=:my_x] x
```
"""
macro RV(expr_options::Expr, expr_def::Any)
    # Parse options
    (expr_options.head == :vect) || error("Incorrect use of @RV macro")
    options = Dict{Symbol,Any}()
    for arg in expr_options.args
        (arg.head == :(=)) || error("Incorrect use of @RV macro")
        options[arg.args[1]] = arg.args[2]
    end

    # Parse RV definition expression
    # It can take three forms.
    # FORM 1: @RV x ~ Probdist(...)
    # FORM 2: @RV x = a + b
    # FORM 3: @RV x
    if isa(expr_def, Expr) && expr_def.head === :call && expr_def.args[1] === :(~)
        form = 1
        target_expr = expr_def.args[2]
        node_expr = expr_def.args[3]
    elseif isa(expr_def, Expr) && expr_def.head === :(=)
        form = 2
        target_expr = expr_def.args[1]
        node_expr = expr_def.args[2]
    else
        form = 3
        target_expr = expr_def
    end

    # Extract variable id from expression?
    if !(:id in keys(options))
        if isa(target_expr, Symbol)
            options[:id_suggestion] = "Symbol(\"$(target_expr)\")"
        elseif isa(target_expr, Expr) && target_expr.head == :ref
            arg_strings = ["\$($(arg))" for arg in target_expr.args[2:end]]
            options[:id_suggestion] = "Symbol(\"" * string(target_expr.args[1]) * "_" * join(arg_strings, "_")*"\")"
        end
    end

    if form == 1
        # Build FactorNode constructor call
        node_expr = expr_def.args[3]
        if isa(node_expr.args[2], Expr) && (node_expr.args[2].head == :parameters)
            node_expr.args = vcat(node_expr.args[1:2], [target_expr], node_expr.args[3:end])
        else
            node_expr.args = vcat([node_expr.args[1]; target_expr], node_expr.args[2:end])
        end

        # Logic for determining Variable id
        if haskey(options, :id)
            var_id_expr = "$(options[:id])"
        elseif haskey(options, :id_suggestion)
            var_id_expr = "!haskey(currentGraph().variables, $(options[:id_suggestion])) ? $(options[:id_suggestion]) : ForneyLab.generateId(Variable)"
        else
            var_id_expr = "ForneyLab.generateId(Variable)"
        end

        # Build total expression
        expr = parse("""
                begin
                # Use existing Variable if it exists, otherwise create a new one
                $(target_expr) = try $(target_expr) catch; Variable(id=ForneyLab.pack($(var_id_expr))) end
        
                # Create new variable if:
                #   - the existing object is not a Variable
                #   - the existing object is a Variable from another FactorGraph
                if (!isa($(target_expr), Variable)
                    || !haskey(currentGraph().variables, $(target_expr).id)
                    || currentGraph().variables[$(target_expr).id] !== $(target_expr))

                    $(target_expr) = Variable(id=ForneyLab.pack($(var_id_expr)))
                end

                $(node_expr)
                $(target_expr)
                end
            """)
    elseif form == 2
        # Form 2 always creates a new Variable
        # We try to update the id after the Variable has been created
        if haskey(options, :id)
            # Verify that the user-specified id is available
            before_node_expr = "!haskey(currentGraph().variables, $(options[:id])) || error(\"Specified id is already assigned to another Variable\")"
            var_id_expr = "$(options[:id])"
        elseif haskey(options, :id_suggestion)
            before_node_expr = ""
            var_id_expr = "!haskey(currentGraph().variables, $(options[:id_suggestion])) ? $(options[:id_suggestion]) : :auto"
        else
            before_node_expr = ""
            var_id_expr = ":auto"
        end

        # Build total expression
        expr = parse("""
                begin
                $(before_node_expr)
                var_id = $(var_id_expr)
                $(expr_def)
                var_id = $(var_id_expr)
                if var_id != :auto
                    # update id of newly created Variable
                    currentGraph().variables[var_id] = $(target_expr)
                    delete!(currentGraph().variables, $(target_expr).id)
                    $(target_expr).id = var_id
                end
                $(target_expr)
                end
            """)
    elseif form == 3
        # Determine Variable id
        if haskey(options, :id)
            var_id_expr = "$(options[:id])"
        elseif haskey(options, :id_suggestion)
            var_id_expr = "!haskey(currentGraph().variables, $(options[:id_suggestion])) ? $(options[:id_suggestion]) : ForneyLab.generateId(Variable)"
        else
            var_id_expr = "ForneyLab.generateId(Variable)"
        end

        expr = parse("$(target_expr) = Variable(id=$(var_id_expr))")
    else
        error("Unsupported usage of @RV.")
    end
    return esc(expr)
end

macro RV(expr::Any)
    # No options
    esc(:(@RV [] $(expr)))
end

"""
This function ensures the argument expression is evaluated at runtime, allowing access to local variables
"""
pack(expr) = expr

function ==(t::ProbabilityDistribution{var_t, fam_t}, u::ProbabilityDistribution{var_u, fam_u}) where {fam_t, fam_u, var_t, var_u}
    (fam_t == fam_u) || return false
    (var_t == var_u) || return false

    # Parameter values are checked for approximate equality
    t.params === u.params && return true
    if length(t.params) != length(u.params) return false end
    for pair in t.params
        if !in(pair, u.params, (a,b)->isapprox(a, b, atol=tiny))
            return false
        end
    end

    return true
end

function gaussianQuadrature(h::Function; m::Float64=0.0, v::Float64=1.0)
    abscissas = [-7.12581, -6.4095, -5.81223, -5.27555, -4.77716, -4.30555, -3.85376, -3.41717, -2.99249, -2.57725, -2.1695, -1.76765, -1.37038, -0.9765, -0.584979, -0.194841, 0.194841, 0.584979, 0.9765, 1.37038, 1.76765, 2.1695, 2.57725, 2.99249, 3.41717, 3.85376, 4.30555, 4.77716, 5.27555, 5.81223, 6.4095, 7.12581]
    weights = [7.31068e-23, 9.23174e-19, 1.19734e-15, 4.21501e-13, 5.93329e-11, 4.09883e-9, 1.57417e-7, 3.65059e-6, 5.41658e-5, 0.000536268, 0.00365489, 0.0175534, 0.0604581, 0.15127, 0.277458, 0.375238, 0.375238, 0.277458, 0.15127, 0.0604581, 0.0175534, 0.00365489, 0.000536268, 5.41658e-5, 3.65059e-6, 1.57417e-7, 4.09883e-9, 5.93329e-11, 4.21501e-13, 1.19734e-15, 9.23174e-19, 7.31068e-23]

    1/sqrt(pi) * sum([weights[i]*h(sqrt(2*v)*abscissas[i] + m) for i=1:32])
end

"""isValid: return true if the parameter field exists and (the first element of) the parameter is not NaN"""
isValid(dist::ProbabilityDistribution, field::Symbol) = ( haskey(dist.params, field) && !isnan(dist.params[field][1]) )

function invalidate!(dist::ProbabilityDistribution, field::Symbol)
    if haskey(dist.params, field)
        dist.params[field][1] = NaN
    end
    return dist
end<|MERGE_RESOLUTION|>--- conflicted
+++ resolved
@@ -1,4 +1,5 @@
 export
+FactorFunction,
 ProbabilityDistribution,
 Univariate,
 Multivariate,
@@ -15,23 +16,17 @@
 ==,
 vague,
 sample,
-dims,
-FactorFunction
+dims
 
 abstract type VariateType end
 abstract type Univariate <: VariateType end
 abstract type Multivariate <: VariateType end
 abstract type MatrixVariate <: VariateType end
 
-<<<<<<< HEAD
 const FactorFunction = Union{FactorNode, Function}
 
-"""Encodes a probability distribution as a FactorFunction of type `family` with fixed interfaces"""
+"""Encodes a probability distribution as a `FactorFunction` of type `family` with fixed interfaces"""
 struct ProbabilityDistribution{var_type<:VariateType, family<:FactorFunction}
-=======
-"""Encodes a probability distribution as a `FactorNode` of type `family` with fixed interfaces"""
-struct ProbabilityDistribution{var_type<:VariateType, family<:FactorNode}
->>>>>>> 4abfdc0a
     params::Dict
 end
 
