############################################
# TerminalNode
############################################
# Description:
#   Sends out a predefined message.
#
#       out
#   [T]----->
#
#   out = T.value
#
# Interfaces:
#   1 i[:out]
#
# Construction:
#   TerminalNode(GaussianDistribution(), id=:my_node)
#
############################################

export TerminalNode, PriorNode

type TerminalNode{value_type<:ProbabilityDistribution} <: Node
    id::Symbol
<<<<<<< HEAD
    value::value_type
    interfaces::Vector{Interface}
    i::Dict{Symbol,Interface}

    function TerminalNode{T}(value::T=DeltaDistribution(); id=generateNodeId(TerminalNode))
=======
    value::ProbabilityDistribution
    interfaces::Vector{Interface}
    i::Dict{Symbol,Interface}

    function TerminalNode(value::ProbabilityDistribution; id=generateNodeId(TerminalNode))
>>>>>>> da1d67e9
        self = new(id, deepcopy(value), Vector{Interface}(1), Dict{Symbol,Interface}())
        addNode!(currentGraph(), self)

        self.i[:out] = self.interfaces[1] = Interface(self)

        return self
    end
end

<<<<<<< HEAD
TerminalNode(value::ProbabilityDistribution; id=generateNodeId(TerminalNode)) = TerminalNode{typeof(value)}(value, id=id)
=======
TerminalNode(num::Number; id=generateNodeId(TerminalNode)) = TerminalNode(convert(DeltaDistribution, num), id=id)

TerminalNode(bool::Bool; id=generateNodeId(TerminalNode)) = TerminalNode(convert(DeltaDistribution, bool), id=id)

TerminalNode{T<:Number}(vect::Vector{T}; id=generateNodeId(TerminalNode)) = TerminalNode(convert(MvDeltaDistribution, vect), id=id)

TerminalNode(; id=generateNodeId(TerminalNode)) = TerminalNode(vague(GaussianDistribution), id=id)
>>>>>>> da1d67e9

typealias PriorNode TerminalNode # For more overview during graph construction

isDeterministic(::TerminalNode) = false # Edge case for deterministicness

# Implement firstFreeInterface since EqualityNode is symmetrical in its interfaces
firstFreeInterface(node::TerminalNode) = (node.interfaces[1].partner==nothing) ? node.interfaces[1] : error("No free interface on $(typeof(node)) $(node.id)")

<<<<<<< HEAD
function sumProduct!(   node::TerminalNode,
                        outbound_interface_index::Type{Val{1}},
                        ::Any,
                        ::Any)
    # Send out node.value
    ensureMessage!(node.interfaces[1], typeof(node.value))
    node.interfaces[1].message.payload = node.value
=======
function sumProductRule!(   node::TerminalNode,
                            outbound_interface_index::Type{Val{1}},
                            outbound_dist::Any,
                            msg_out::Any)
>>>>>>> da1d67e9

    # Fill the fields of outbound_dist with node.value
    return injectParameters!(outbound_dist, node.value)
end<|MERGE_RESOLUTION|>--- conflicted
+++ resolved
@@ -19,21 +19,13 @@
 
 export TerminalNode, PriorNode
 
-type TerminalNode{value_type<:ProbabilityDistribution} <: Node
+type TerminalNode <: Node
     id::Symbol
-<<<<<<< HEAD
-    value::value_type
-    interfaces::Vector{Interface}
-    i::Dict{Symbol,Interface}
-
-    function TerminalNode{T}(value::T=DeltaDistribution(); id=generateNodeId(TerminalNode))
-=======
     value::ProbabilityDistribution
     interfaces::Vector{Interface}
     i::Dict{Symbol,Interface}
 
     function TerminalNode(value::ProbabilityDistribution; id=generateNodeId(TerminalNode))
->>>>>>> da1d67e9
         self = new(id, deepcopy(value), Vector{Interface}(1), Dict{Symbol,Interface}())
         addNode!(currentGraph(), self)
 
@@ -43,9 +35,6 @@
     end
 end
 
-<<<<<<< HEAD
-TerminalNode(value::ProbabilityDistribution; id=generateNodeId(TerminalNode)) = TerminalNode{typeof(value)}(value, id=id)
-=======
 TerminalNode(num::Number; id=generateNodeId(TerminalNode)) = TerminalNode(convert(DeltaDistribution, num), id=id)
 
 TerminalNode(bool::Bool; id=generateNodeId(TerminalNode)) = TerminalNode(convert(DeltaDistribution, bool), id=id)
@@ -53,7 +42,6 @@
 TerminalNode{T<:Number}(vect::Vector{T}; id=generateNodeId(TerminalNode)) = TerminalNode(convert(MvDeltaDistribution, vect), id=id)
 
 TerminalNode(; id=generateNodeId(TerminalNode)) = TerminalNode(vague(GaussianDistribution), id=id)
->>>>>>> da1d67e9
 
 typealias PriorNode TerminalNode # For more overview during graph construction
 
@@ -62,20 +50,10 @@
 # Implement firstFreeInterface since EqualityNode is symmetrical in its interfaces
 firstFreeInterface(node::TerminalNode) = (node.interfaces[1].partner==nothing) ? node.interfaces[1] : error("No free interface on $(typeof(node)) $(node.id)")
 
-<<<<<<< HEAD
-function sumProduct!(   node::TerminalNode,
-                        outbound_interface_index::Type{Val{1}},
-                        ::Any,
-                        ::Any)
-    # Send out node.value
-    ensureMessage!(node.interfaces[1], typeof(node.value))
-    node.interfaces[1].message.payload = node.value
-=======
 function sumProductRule!(   node::TerminalNode,
                             outbound_interface_index::Type{Val{1}},
                             outbound_dist::Any,
                             msg_out::Any)
->>>>>>> da1d67e9
 
     # Fill the fields of outbound_dist with node.value
     return injectParameters!(outbound_dist, node.value)
