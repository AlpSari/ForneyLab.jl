--- conflicted
+++ resolved
@@ -512,44 +512,7 @@
         dist_out.m = deepcopy(marg_y.m)
         dist_out.W = reshape([marg_prec.a/marg_prec.b], 1, 1)
         dist_out.xi = nothing
-<<<<<<< HEAD
-        dist_out.W = reshape([a/b], 1, 1)
-    else
-        error("Undefined inbound-outbound message type combination for node $(node.name) of type $(typeof(node)).")
-    end
-
-    return node.interfaces[outbound_interface_id].message
-end
-
-function sumProduct!(node::GaussianNode,
-                            outbound_interface_id::Int,
-                            marg_mean::GaussianDistribution,
-                            ::Nothing,
-                            marg_out::GaussianDistribution)
-    # Variational update function takes the marginals as input (instead of the inbound messages)
-    # Derivation for the update rule can be found in the derivations notebook.
-    #
-    #   Q~N      Gam            
-    #  ---->[N]<----
-    #        |  -->
-    #    Q~N |  
-    #        v
-
-    dist_out = ensureMessage!(node.interfaces[outbound_interface_id], GammaDistribution).payload
-
-    if isdefined(node, :precision) # Precision estimation from mean and sample
-        ensureMVParametrization!(marg_mean)
-        ensureMVParametrization!(marg_out)
-        (length(marg_mean.V) == 1 && length(marg_out.V) == 1) || error("VMP for Gaussian node is only implemented for univariate distributions")
-        m = marg_mean.m[1] # Gaussian distribution
-        V_m = marg_mean.V[1,1]
-        y = marg_out.m[1] # Gaussian distribution
-        V_y = marg_out.V[1,1]
-        dist_out.a = 1.5
-        dist_out.b = 0.5*((y-m)^2+V_m+V_y)
-=======
         dist_out.V = nothing
->>>>>>> 397f20f8
     else
         error("Undefined inbound-outbound message type combination for node $(node.name) of type $(typeof(node)).")
     end
@@ -778,38 +741,8 @@
         dist_out.xi = nothing
         dist_out.V = nothing
 
-<<<<<<< HEAD
-    return node.interfaces[outbound_interface_id].message
-end
-
-function sumProduct!(node::GaussianNode,
-                            outbound_interface_id::Int,
-                            ::Nothing,
-                            marg_prec::GammaDistribution,
-                            marg_y::GaussianDistribution)
-    # Backward over mean, Gamma input
-    # Variational update function takes the marginals as input (instead of the inbound messages)
-    # By symmetry the rules are the same as the forward over out.
-    #
-    #   N       Q~Gam            
-    #  ---->[N]<----
-    #   <--  |
-    #    Q~N |  
-    #        v
-
-    dist_out = ensureMessage!(node.interfaces[outbound_interface_id], GaussianDistribution).payload
-
-    if is(node.interfaces[outbound_interface_id], node.mean)
-        ensureMDefined!(marg_y)
-        (length(marg_y.m) == 1) || error("VMP for Gaussian node is only implemented for univariate distributions")
-        dist_out.m = deepcopy(marg_y.m)
-        dist_out.W = reshape([marg_prec.a/marg_prec.b], 1, 1)
-        dist_out.xi = nothing
-        dist_out.V = nothing
-=======
         return (:gaussian_forward_gaussian_gamma,
                 node.interfaces[outbound_interface_id].message)
->>>>>>> 397f20f8
     else
         error("Undefined inbound-outbound message type combination for node $(node.name) of type $(typeof(node)).")
     end
