############################################
# GaussianNode
############################################
# Description:
#   Node converting an input mean and precision
#   to a univariate Gaussian distribution.
#   Estimate precision with given inputs and vice versa,
#   Two distributions as input are not implemented 
#   and is a task for vmp:
#
#         in1 (mean)
#          |
#          v  out
#   ----->[N]----->
#  in2 (prec.)
#
#   out = GaussianMessage(m=in1, W=in2)
#
#   Example:
#       GaussianNode([1.0], [0.1]; name="my_node")
#
# Interface ids, (names) and supported message types:
#   Receiving:
#   1. (in1):
#       GeneralMessage / GaussianMessage marginal
#   2. (in2):
#       GeneralMessage / (Inverse)GammaMessage marginal
#   3. (out):
#       GeneralMessage
#
#   Sending:
#   1. (in1):
#       GaussianMessage
#   2. (in2):
#       (Inverse)GammaMessage
#   3. (out):
#       GaussianMessage
############################################

export GaussianNode

type GaussianNode <: Node
    name::ASCIIString
    interfaces::Array{Interface,1}
    variational::Bool
    # Helper fields filled by constructor
    in1::Interface
    in2::Interface
    out::Interface
    function GaussianNode(variational; name="unnamed", args...)
        self = new(name, Array(Interface, 3), variational)
        # Create interfaces
        self.interfaces[1] = Interface(self)
        self.interfaces[2] = Interface(self)
        self.interfaces[3] = Interface(self)
        # Init named interface handles
        self.in1 = self.interfaces[1]
        self.in2 = self.interfaces[2]
        self.out = self.interfaces[3]
        return self
    end
end
GaussianNode(; args...) = GaussianNode(false; args...)

############################################
# Update functions
############################################

function updateNodeMessage!(outbound_interface_id::Int,
                            node::GaussianNode,
                            inbound_messages_types::Any)
    # Select update function depending on the variational or observed nature of the Gaussian node
    if node.variational
        updateNodeMessageVariational!(outbound_interface_id, node, inbound_messages_types)
    else
        updateNodeMessagePointEstimate!(outbound_interface_id, node, inbound_messages_types)
    end
end

############################################
# Point-estimate update functions
############################################

function updateNodeMessagePointEstimate!(outbound_interface_id::Int,
                                         node::GaussianNode,
                                         inbound_messages_types::Type{Union(GeneralMessage, InverseGammaMessage)})
    # Calculate an outbound message based on the inbound messages and the node function.
    # This function is not exported, and is only meant for internal use.
    # For interface 1 this call is identical to the variational call. A decision about the right call is made by the invoking updateNodeMessage function.

    msg_out = getOrAssign(node.interfaces[outbound_interface_id], GaussianMessage)

    # Formulas from table 5.2 in Korl (2005)
    if outbound_interface_id == 3
        # Forward message
        gamma = node.interfaces[2].partner.message
        mean = node.interfaces[1].partner.message.value
        msg_out.m = [mean]
        msg_out.V = reshape([gamma.b/(gamma.a-1)], 1, 1)
        msg_out.xi = nothing
        msg_out.W = nothing
    elseif outbound_interface_id == 1
        # Backward over mean edge
        # Rules not in Korl, but equivalent by symmetry
        gamma = node.interfaces[2].partner.message
        y = node.interfaces[3].partner.message.value
        msg_out.m = [y]
        msg_out.V = reshape([gamma.b/(gamma.a-1)], 1, 1)
        msg_out.xi = nothing
        msg_out.W = nothing
    else
        error("Message-type ($(inbound_message_types)) outbound_interface_id ($(outbound_interface_id)) combination not defined for node $(node.name) of type $(typeof(node)).")
    end

    return msg_out
end
function updateNodeMessagePointEstimate!(outbound_interface_id::Int,
                                         node::GaussianNode,
                                         inbound_messages_types::Type{Union(GeneralMessage, GammaMessage)})
    # Calculate an outbound message based on the inbound messages and the node function.
    # This function is not exported, and is only meant for internal use.
    # For interface 1 this call is identical to the variational call. A decision about the right call is made by the invoking updateNodeMessage function.

    error("Point estimate update rules for gamma message on Gaussian node not implemented yet")
end

function updateNodeMessagePointEstimate!(outbound_interface_id::Int,
                                         node::GaussianNode,
                                         inbound_messages_types::Type{GeneralMessage})

    # Both m and y are known

    msg_out = getOrAssign(node.interfaces[outbound_interface_id], InverseGammaMessage)

    # Formulas from table 5.2 in Korl (2005)
    if outbound_interface_id == 2
        # Backward over variance edge
        y = node.interfaces[3].partner.message.value
        m = node.interfaces[1].partner.message.value
        msg_out.a = -0.5
        msg_out.b = 0.5*(y-m)^2
    else
        error("Message-type ($(inbound_message_types)) outbound_interface_id ($(outbound_interface_id)) combination not defined for node $(node.name) of type $(typeof(node)).")
    end
    # Set the outbound message
    return msg_out
end

############################################
# Variational update functions
############################################

function updateNodeMessageVariational!(outbound_interface_id::Int,
                                       node::GaussianNode,
                                       inbound_messages_types::Type{Union(GeneralMessage, InverseGammaMessage)})

    # Variational update function, takes the MARGINALS as input instead of the inbound messages.
    # For interface 1 this call is identical to the point estimate call. A decision about the right call is made by the invoking updateNodeMessage function.
    # Update the outgoing message on the mean interface of a Gaussian node.
    # Derivation for the update rule can be found in the derivations notebook.

    msg_out = getOrAssign(node.interfaces[outbound_interface_id], GaussianMessage)

    if outbound_interface_id == 1 # Mean estimation from variance and sample
        y_0 = node.out.partner.message.value # observation
        a = node.in2.edge.marginal.a # gamma message
        b = node.in2.edge.marginal.b
        msg_out.m = [y_0]
        msg_out.V = reshape([((a+1)/b)], 1, 1)
        msg_out.xi = nothing
        msg_out.W = nothing
    else
        error("Inbound message type $(inbound_message_types) outbound_interface_id $(outbound_interface_id) undefined for type $(typeof(node)).")
    end
<<<<<<< HEAD
    return node.interfaces[outbound_interface_id].message = nu_m
=======
    return msg_out
>>>>>>> 662e2d75
end
function updateNodeMessageVariational!(outbound_interface_id::Int,
                                       node::GaussianNode,
                                       inbound_messages_types::Type{Union(GeneralMessage, GammaMessage)})

    # Variational update function, takes the MARGINALS as input instead of the inbound messages.
    # Update the outgoing message on the mean interface of a Gaussian node.
    # Derivation for the update rule can be found in the derivations notebook.

    msg_out = getOrAssign(node.interfaces[outbound_interface_id], GaussianMessage)

    if outbound_interface_id == 1 # Mean estimation from variance and sample
        y_0 = node.out.partner.message.value # observation
        a = node.in2.edge.marginal.a # gamma message
        b = node.in2.edge.marginal.b
        msg_out.m = [y_0]
        msg_out.V = nothing
        msg_out.xi = nothing
        msg_out.W = reshape([a/b], 1, 1)
    else
        error("Inbound message type $(inbound_message_types) outbound_interface_id $(outbound_interface_id) undefined for type $(typeof(node)).")
    end
<<<<<<< HEAD
    return node.interfaces[outbound_interface_id].message = nu_m
=======
    return msg_out
>>>>>>> 662e2d75
end

function updateNodeMessageVariational!(outbound_interface_id::Int,
                                       node::GaussianNode,
                                       inbound_messages_types::Type{Union(GeneralMessage, GaussianMessage)})
    # Variational update function, takes the MARGINALS as input instead of the inbound messages.
    # Update the outgoing message on the variance interface of a Gaussian node.
    # Derivation for the update rule can be found in the derivations notebook.

    if outbound_interface_id == 2 # Variance/precision estimation from mean and sample
        if typeof(node.in2.edge.marginal) == GammaMessage # return standard gamma
            msg_out = getOrAssign(node.interfaces[outbound_interface_id], GammaMessage)
            y_0 = node.out.partner.message.value # observation
            ensureMWParametrization!(node.in1.edge.marginal)
            m = node.in1.edge.marginal.m[1] # Gaussian messsage
            W = node.in1.edge.marginal.W[1,1]
            msg_out.a = 1.5
            msg_out.b = 0.5*(y_0-m)^2+0.5*inv(W)
        elseif typeof(node.in2.edge.marginal) == InverseGammaMessage # Return inverse gamma 
            msg_out = getOrAssign(node.interfaces[outbound_interface_id], InverseGammaMessage)
            y_0 = node.out.partner.message.value # observation
            ensureMVParametrization!(node.in1.edge.marginal)
            m = node.in1.edge.marginal.m[1] # Gaussian message
            V = node.in1.edge.marginal.V[1,1]
            msg_out.a = -0.5
            msg_out.b = 0.5*(y_0-m)^2+0.5*V
        else
            error("Don't know whether to return gamma or inverse gamma message. Please preset the marginal on the in2 interface's edge of GaussianNode $(node.name).")
        end
    else
        error("Inbound message type $(inbound_message_types) outbound_interface_id $(outbound_interface_id) undefined for type $(typeof(node)).")
    end
<<<<<<< HEAD
    return node.interfaces[outbound_interface_id].message = nu_s
=======
    return msg_out
>>>>>>> 662e2d75
end<|MERGE_RESOLUTION|>--- conflicted
+++ resolved
@@ -172,11 +172,8 @@
     else
         error("Inbound message type $(inbound_message_types) outbound_interface_id $(outbound_interface_id) undefined for type $(typeof(node)).")
     end
-<<<<<<< HEAD
-    return node.interfaces[outbound_interface_id].message = nu_m
-=======
-    return msg_out
->>>>>>> 662e2d75
+
+    return msg_out
 end
 function updateNodeMessageVariational!(outbound_interface_id::Int,
                                        node::GaussianNode,
@@ -199,11 +196,8 @@
     else
         error("Inbound message type $(inbound_message_types) outbound_interface_id $(outbound_interface_id) undefined for type $(typeof(node)).")
     end
-<<<<<<< HEAD
-    return node.interfaces[outbound_interface_id].message = nu_m
-=======
-    return msg_out
->>>>>>> 662e2d75
+
+    return msg_out
 end
 
 function updateNodeMessageVariational!(outbound_interface_id::Int,
@@ -236,9 +230,6 @@
     else
         error("Inbound message type $(inbound_message_types) outbound_interface_id $(outbound_interface_id) undefined for type $(typeof(node)).")
     end
-<<<<<<< HEAD
-    return node.interfaces[outbound_interface_id].message = nu_s
-=======
-    return msg_out
->>>>>>> 662e2d75
+
+    return msg_out
 end