############################################
# GaussianNode
############################################
# Description:
#   Node converting an input mean and precision
#   to a univariate Gaussian distribution.
#   
#   The GaussianNode has two different names for its second interface,
#   namely precision and variance. These named handles are simply
#   pointers to one and the same interface.
#
#   Also the GaussianNode can accept a fixed mean. This removes the mean interface
#   and stores the mean in the node itself.
#
############################################
#
#   GaussianNode with variable mean:
#
#         mean
#          |
#          v  out
#   ----->[N]----->
#  precision/
#  variance
#
#   out = Message(GaussianDistribution(m=mean, W=precision))
#
#   Example:
#       GaussianNode(name="my_node")
#
# Interface ids, (names) and supported message types:
#   Receiving:
#   1. (mean):
#       Message{Float64}
#       GaussianDistribution (marginal)
#   2. (precision / variance):
#       Message{Float64}
#       GammaDistribution (marginal)
#       InverseGammaDistribution (marginal)
#   3. (out):
#       Float64 (marginal)
#       Message{Float64}
#
#   Sending:
#   1. (mean):
#       Message{GaussianDistribution}
#       Message{StudentsTDistribution}
#   2. (precision / variance):
#       Message{GammaDistribution}
#       Message{InverseGammaDistribution}
#   3. (out):
#       Message{GaussianDistribution}
#
<<<<<<< HEAD
#   Node marginal:
#       NormalGammaDistribution
=======
############################################
#
# GaussianNode with fixed mean:
#
#             out
#   ----->[N]----->
#  precision/
#  variance
#
#   out = Message(GaussianDistribution(m=mean, W=precision))
#
#   Example:
#       GaussianNode(name="my_node", m=1.0)
#
# Interface ids, (names) and supported message types:
#   Receiving:
#   1. (precision / variance):
#       Message{Float64}
#       GammaDistribution (marginal)
#       InverseGammaDistribution (marginal)
#   2. (out):
#       Message{Float64}
#
#   Sending:
#   1. (precision / variance):
#       Message{GammaDistribution}
#       Message{InverseGammaDistribution}
#   2. (out):
#       Message{GaussianDistribution}
>>>>>>> c6e9f180
#
############################################

export GaussianNode

type GaussianNode <: Node
    name::ASCIIString
    interfaces::Array{Interface,1}
    marginal::Any

    # Helper fields filled by constructor
    mean::Interface
    precision::Interface
    variance::Interface
    out::Interface
    # Fixed parameters
    m::Vector{Float64}

<<<<<<< HEAD
    function GaussianNode(; name="unnamed", form::ASCIIString="moment", args...)
        self = new(name, Array(Interface, 3), nothing)

        # Look for fixed parameters
        args = Dict(zip(args...)...) # Cast args to dictionary
        # Set m if required
        self.interfaces[1] = Interface(self)
        self.mean = self.interfaces[1]
        if haskey(args, :m)
            Edge(ForneyLab.ClampNode(Message(args[:m])).out, self.mean, typeof(args[:m]))
=======
    function GaussianNode(variational; name="unnamed", form::ASCIIString="moment", m::Union(Float64,Vector{Float64},Nothing)=nothing)
        if m != nothing
            # GaussianNode with fixed mean
            self = new(name, Array(Interface, 2), variational)
            self.m = (typeof(m)==Float64) ? [m] : deepcopy(m)
            variance_precision_interface_index = 1
        else
            # GaussianNode with variable mean
            self = new(name, Array(Interface, 3), variational)
            self.interfaces[1] = Interface(self) # Mean interface
            self.mean = self.interfaces[1]
            variance_precision_interface_index = 2
>>>>>>> c6e9f180
        end

        # Pick a form for the variance/precision
        self.interfaces[variance_precision_interface_index] = Interface(self)
        if form == "moment"
            # Parameters m, V
            self.variance = self.interfaces[variance_precision_interface_index]
        elseif form == "precision"
            # Parameters m, W
            self.precision = self.interfaces[variance_precision_interface_index]
        elseif form == "canonical"
            error("Canonical form not implemented")
        else
            error("Unrecognized form, $(form). Please use \"moment\", \"canonical\", or \"precision\"")
        end

        self.interfaces[variance_precision_interface_index+1] = Interface(self) # Out interface
        self.out = self.interfaces[variance_precision_interface_index+1]

        return self
    end
end


############################################
# Update functions
############################################

# Standard SP

function updateNodeMessage!(node::GaussianNode,
                            outbound_interface_id::Int,
                            outbound_message_payload_type::Type{GaussianDistribution},
                            msg_mean::Any,
                            msg_variance::Message{InverseGammaDistribution},
                            msg_out::Any)
    # Forward / point estimate / InverseGamma
    #                                    
    #            IG         <--      IG  
    #  ---->[N]<----       ---->[N]<---- 
    #  Flt   |               N   |       
    #      N | |                 | Flt     
    #        v v                 v      

    dist_out = getOrCreateMessage(node.interfaces[outbound_interface_id], outbound_message_payload_type).payload

    # Formulas from table 5.2 in Korl (2005)
    if is(node.interfaces[outbound_interface_id], node.out)
        # Forward message
        gamma = msg_variance.payload
        mean = msg_mean.payload
        dist_out.m = [mean]
        dist_out.V = reshape([gamma.b/(gamma.a-1)], 1, 1)
        dist_out.xi = nothing
        dist_out.W = nothing
    elseif is(node.interfaces[outbound_interface_id], node.mean)
        # Backward over mean edge
        # Rules not in Korl, but equivalent by symmetry
        gamma = msg_variance.payload
        y = msg_out.payload
        dist_out.m = [y]
        dist_out.V = reshape([gamma.b/(gamma.a-1)], 1, 1)
        dist_out.xi = nothing
        dist_out.W = nothing
    else
        error("Message-type ($(inbound_message_types)) outbound_interface_id ($(outbound_interface_id)) combination not defined for node $(node.name) of type $(typeof(node)).")
    end

    return node.interfaces[outbound_interface_id].message
end

function updateNodeMessage!(node::GaussianNode,
                            outbound_interface_id::Int,
                            outbound_message_payload_type::Type{InverseGammaDistribution},
                            msg_mean::Message{Float64},
                            ::Nothing,
                            msg_out::Message{Float64})
    # Backward over variance / point estimate / InverseGamma
    #
    #   Flt      IG            
    #  ---->[N]<----
    #        |   -->
    #     Flt|  
    #        v

    dist_out = getOrCreateMessage(node.interfaces[outbound_interface_id], outbound_message_payload_type).payload

    if is(node.interfaces[outbound_interface_id], node.variance)
        # Backward over variance edge
        y = msg_out.payload
        m = msg_mean.payload
        dist_out.a = -0.5
        dist_out.b = 0.5*(y-m)^2
    else
        error("Message-type ($(inbound_message_types)) outbound_interface_id ($(outbound_interface_id)) combination not defined for node $(node.name) of type $(typeof(node)).")
    end

    return node.interfaces[outbound_interface_id].message
end

# Mean Field

function updateNodeMessage!(node::GaussianNode,
                            outbound_interface_id::Int,
                            outbound_message_payload_type::Type{GaussianDistribution},
<<<<<<< HEAD
                            ::Nothing,
=======
                            msg_variance::Message{InverseGammaDistribution},
                            msg_out::Nothing)
    # Rule from Korl table 5.2

    (length(node.m) == 1) || error("GaussianNode with fixed mean update only implemented for unvariate distributions")
    dist_out = getOrCreateMessage(node.interfaces[outbound_interface_id], outbound_message_payload_type).payload

    dist_out.m = deepcopy(node.m)
    dist_out.xi = nothing
    dist_out.V = reshape([msg_variance.payload.b/(msg_variance.payload.a-1)], 1, 1)
    dist_out.W = nothing

    return node.interfaces[outbound_interface_id].message
end

function updateNodeMessage!(node::GaussianNode,
                            outbound_interface_id::Int,
                            outbound_message_payload_type::Type{InverseGammaDistribution},
                            msg_variance::Nothing,
                            msg_out::Message{Float64})
    # Rule from Korl table 5.2

    (length(node.m) == 1) || error("GaussianNode with fixed mean update only implemented for unvariate distributions")
    dist_out = getOrCreateMessage(node.interfaces[outbound_interface_id], outbound_message_payload_type).payload

    dist_out.a = -0.5
    dist_out.b = 0.5*(msg_out.payload - node.m[1])^2

    return node.interfaces[outbound_interface_id].message
end

function updateNodeMessage!(node::GaussianNode,
                            outbound_interface_id::Int,
                            outbound_message_payload_type::Type{GaussianDistribution},
                            ::Any,
>>>>>>> c6e9f180
                            marg_variance::InverseGammaDistribution,
                            marg_out::Float64)
    # Backward over mean / variational / InverseGamma
    # Variational update function takes the marginals as input (instead of the inbound messages)
    # Derivation for the update rule can be found in the derivations notebook.
    #
    #   <--     Q~IG            
    #  ---->[N]<----
    #    N   |   
    #        |Q~Flt  
    #        v

    dist_out = getOrCreateMessage(node.interfaces[outbound_interface_id], outbound_message_payload_type).payload

    if is(node.interfaces[outbound_interface_id], node.mean) # Mean estimation from variance and sample
        y_0 = marg_out # observation
        a = marg_variance.a # gamma message
        b = marg_variance.b
        dist_out.m = [y_0]
        dist_out.V = reshape([((a+1)/b)], 1, 1)
        dist_out.xi = nothing
        dist_out.W = nothing
    else
        error("Inbound message type $(inbound_message_types) outbound_interface_id $(outbound_interface_id) undefined for type $(typeof(node)).")
    end

    return node.interfaces[outbound_interface_id].message
end

function updateNodeMessage!(node::GaussianNode,
                            outbound_interface_id::Int,
                            outbound_message_payload_type::Type{GaussianDistribution},
                            ::Nothing,
                            marg_precision::GammaDistribution,
                            marg_out::Float64)
    # Backward over mean / variational / Gamma
    # Variational update function takes the marginals as input (instead of the inbound messages)
    # Derivation for the update rule can be found in the derivations notebook.
    #
    #   <--     Q~Gam            
    #  ---->[N]<----
    #    N   |   
    #        |Q~Flt 
    #        v

    dist_out = getOrCreateMessage(node.interfaces[outbound_interface_id], outbound_message_payload_type).payload

    if is(node.interfaces[outbound_interface_id], node.mean) # Mean estimation from variance and sample
        y_0 = marg_out # observation
        a = marg_precision.a # gamma distribution
        b = marg_precision.b
        dist_out.m = [y_0]
        dist_out.V = nothing
        dist_out.xi = nothing
        dist_out.W = reshape([a/b], 1, 1)
    else
        error("Inbound message type $(inbound_message_types) outbound_interface_id $(outbound_interface_id) undefined for type $(typeof(node)).")
    end

    return node.interfaces[outbound_interface_id].message
end

function updateNodeMessage!(node::GaussianNode,
                            outbound_interface_id::Int,
                            outbound_message_payload_type::Type{GammaDistribution},
                            marg_mean::GaussianDistribution,
                            ::Nothing,
                            marg_out::Float64)
    # Backward over precision / variational / Gamma
    # Variational update function takes the marginals as input (instead of the inbound messages)
    # Derivation for the update rule can be found in the derivations notebook.
    #
    #   Q~N      Gam            
    #  ---->[N]<----
    #       |   -->
    #  Q~Flt|  
    #       v

    dist_out = getOrCreateMessage(node.interfaces[outbound_interface_id], outbound_message_payload_type).payload

    if is(node.interfaces[outbound_interface_id], node.precision) # Precision estimation from mean and sample
        y_0 = marg_out # observation
        ensureMWParametrization!(marg_mean)
        m = marg_mean.m[1] # Gaussian distribution
        W = marg_mean.W[1,1]
        dist_out.a = 1.5
        dist_out.b = 0.5*(y_0-m)^2+0.5*inv(W)
    else
        error("Inbound message type $(inbound_message_types) outbound_interface_id $(outbound_interface_id) undefined for type $(typeof(node)).")
    end

    return node.interfaces[outbound_interface_id].message
end

function updateNodeMessage!(node::GaussianNode,
                            outbound_interface_id::Int,
                            outbound_message_payload_type::Type{InverseGammaDistribution},
                            marg_mean::GaussianDistribution,
                            ::Nothing,
                            marg_out::Float64)
    # Backward over variance / variational / InverseGamma
    # Variational update function takes the marginals as input (instead of the inbound messages)
    # Derivation for the update rule can be found in the derivations notebook.
    #
    #   Q~N      IG            
    #  ---->[N]<----
    #        |   -->
    #   Q~Flt|  
    #        v

    dist_out = getOrCreateMessage(node.interfaces[outbound_interface_id], outbound_message_payload_type).payload

    if is(node.interfaces[outbound_interface_id], node.variance) # Variance estimation from mean and sample
        y_0 = marg_out # observation
        ensureMVParametrization!(marg_mean)
        m = marg_mean.m[1] # Gaussian message
        V = marg_mean.V[1,1]
        dist_out.a = -0.5
        dist_out.b = 0.5*(y_0-m)^2+0.5*V
    else
        error("Inbound message type $(inbound_message_types) outbound_interface_id $(outbound_interface_id) undefined for type $(typeof(node)).")
    end

    return node.interfaces[outbound_interface_id].message
end

function updateNodeMessage!(node::GaussianNode,
                            outbound_interface_id::Int,
                            outbound_message_payload_type::Type{GaussianDistribution},
                            marg_mean::GaussianDistribution,
                            marg_var::InverseGammaDistribution,
                            ::Nothing)
    # Forward over out, InverseGamma input
    # Backward over variance / variational / InverseGamma
    # Variational update function takes the marginals as input (instead of the inbound messages)
    # Derivation for the update rule can be found in the derivations notebook.
    #
    #   Q~N     Q~IG            
    #  ---->[N]<----
    #        |
    #      N | |  
    #        v v

    dist_out = getOrCreateMessage(node.interfaces[outbound_interface_id], outbound_message_payload_type).payload

    if is(node.interfaces[outbound_interface_id], node.out)
        ensureMDefined!(marg_mean)
        dist_out.m = deepcopy(marg_mean.m)
        dist_out.V = reshape([marg_var.b/(marg_var.a-1.0)], 1, 1)
        dist_out.xi = nothing
        dist_out.W = nothing
    else
        error("Inbound message type $(inbound_message_types) outbound_interface_id $(outbound_interface_id) undefined for type $(typeof(node)).")
    end

    return node.interfaces[outbound_interface_id].message
end

function updateNodeMessage!(node::GaussianNode,
                            outbound_interface_id::Int,
                            outbound_message_payload_type::Type{GaussianDistribution},
                            marg_mean::GaussianDistribution,
                            marg_prec::GammaDistribution,
                            ::Nothing)
    # Forward over out, Gamma input
    # Variational update function takes the marginals as input (instead of the inbound messages)
    # Derivation for the update rule can be found in the derivations notebook.
    #
    #   Q~N     Q~Gam            
    #  ---->[N]<----
    #        |
    #      N | |  
    #        v v

    dist_out = getOrCreateMessage(node.interfaces[outbound_interface_id], outbound_message_payload_type).payload

    if is(node.interfaces[outbound_interface_id], node.out)
        ensureMDefined!(marg_mean)
        dist_out.m = deepcopy(marg_mean.m)
        dist_out.W = reshape([marg_prec.a/marg_prec.b], 1, 1)
        dist_out.xi = nothing
        dist_out.V = nothing
    else
        error("Inbound message type $(inbound_message_types) outbound_interface_id $(outbound_interface_id) undefined for type $(typeof(node)).")
    end

    return node.interfaces[outbound_interface_id].message
end

# Structured Mean Field

function updateNodeMessage!(node::GaussianNode,
                            outbound_interface_id::Int,
                            outbound_message_payload_type::Type{StudentsTDistribution},
                            ::Nothing,
                            msg_prec::Message{GammaDistribution},
                            marg_out::GaussianDistribution)
    # Backward message over the mean
    #
    #   <--     Gam            
    #  ---->[N]<----
    #   St   |
    # - - - - - - - -   
    #        | Q~N
    #        v

    dist_out = getOrCreateMessage(node.interfaces[outbound_interface_id], outbound_message_payload_type).payload

    if is(node.interfaces[outbound_interface_id], node.mean)
        ensureMWParametrization!(marg_out)
        length(marg_out.m) == 1 || error("SVMP update on GaussianNode only defined for univariate distributions")
        m_y = marg_out.m[1]
        prec_y = marg_out.W[1, 1]
        a = msg_prec.payload.a
        b = msg_prec.payload.b
        dist_out.m = [m_y]
        dist_out.W = reshape([(2.0*prec_y*a)/(2.0*prec_y*b + 1)], 1, 1)
        dist_out.nu = 2.0*a
    else
        error("Inbound message type $(inbound_message_types) outbound_interface_id $(outbound_interface_id) undefined for type $(typeof(node)).")
    end

    return node.interfaces[outbound_interface_id].message
end

function updateNodeMessage!(node::GaussianNode,
                            outbound_interface_id::Int,
                            outbound_message_payload_type::Type{GammaDistribution},
                            msg_mean::Message{GaussianDistribution},
                            ::Nothing,
                            marg_out::GaussianDistribution)
    # Backward message over the precision
    #
    #    N      Gam            
    #  ---->[N]<----
    #        |   -->
    # - - - - - - - -   
    #        | Q~N
    #        v

    dist_out = getOrCreateMessage(node.interfaces[outbound_interface_id], outbound_message_payload_type).payload

    if is(node.interfaces[outbound_interface_id], node.precision)
        ensureMWParametrization!(marg_out)
        length(marg_out.m) == 1 || error("SVMP update on GaussianNode only defined for univariate distributions")
        m_y = marg_out.m[1]
        prec_y = marg_out.W[1, 1]
        ensureMDefined!(msg_mean.payload)
        m_m = msg_mean.payload.m[1]
        dist_out.a = 1.5
        dist_out.b = 0.5*((1.0/prec_y) + (m_m - m_y)^2)
    else
        error("Inbound message type $(inbound_message_types) outbound_interface_id $(outbound_interface_id) undefined for type $(typeof(node)).")
    end

    return node.interfaces[outbound_interface_id].message
end

function updateNodeMessage!(node::GaussianNode,
                            outbound_interface_id::Int,
                            outbound_message_payload_type::Type{GaussianDistribution},
                            marg::NormalGammaDistribution,
                            ::NormalGammaDistribution, # Same distribution as marg
                            ::Nothing)
    # Forward message over out.
    # This update function has two argments instead of three because it uses the node's joint marginal over the mean and precision.
    #
    #      Q~NGam            
    #  ---->[N]<----
    #        |
    # - - - - - - - -   
    #      | | N  
    #      v v

    dist_out = getOrCreateMessage(node.interfaces[outbound_interface_id], outbound_message_payload_type).payload

    if is(node.interfaces[outbound_interface_id], node.out)
        dist_out.m = [marg.m]
        dist_out.W = reshape([marg.a/marg.b], 1, 1)
        dist_out.xi = nothing
        dist_out.V = nothing
    else
        error("Inbound message type $(inbound_message_types) outbound_interface_id $(outbound_interface_id) undefined for type $(typeof(node)).")
    end

    return node.interfaces[outbound_interface_id].message
end<|MERGE_RESOLUTION|>--- conflicted
+++ resolved
@@ -51,10 +51,6 @@
 #   3. (out):
 #       Message{GaussianDistribution}
 #
-<<<<<<< HEAD
-#   Node marginal:
-#       NormalGammaDistribution
-=======
 ############################################
 #
 # GaussianNode with fixed mean:
@@ -84,7 +80,6 @@
 #       Message{InverseGammaDistribution}
 #   2. (out):
 #       Message{GaussianDistribution}
->>>>>>> c6e9f180
 #
 ############################################
 
@@ -103,18 +98,6 @@
     # Fixed parameters
     m::Vector{Float64}
 
-<<<<<<< HEAD
-    function GaussianNode(; name="unnamed", form::ASCIIString="moment", args...)
-        self = new(name, Array(Interface, 3), nothing)
-
-        # Look for fixed parameters
-        args = Dict(zip(args...)...) # Cast args to dictionary
-        # Set m if required
-        self.interfaces[1] = Interface(self)
-        self.mean = self.interfaces[1]
-        if haskey(args, :m)
-            Edge(ForneyLab.ClampNode(Message(args[:m])).out, self.mean, typeof(args[:m]))
-=======
     function GaussianNode(variational; name="unnamed", form::ASCIIString="moment", m::Union(Float64,Vector{Float64},Nothing)=nothing)
         if m != nothing
             # GaussianNode with fixed mean
@@ -127,7 +110,6 @@
             self.interfaces[1] = Interface(self) # Mean interface
             self.mean = self.interfaces[1]
             variance_precision_interface_index = 2
->>>>>>> c6e9f180
         end
 
         # Pick a form for the variance/precision
@@ -228,16 +210,17 @@
     return node.interfaces[outbound_interface_id].message
 end
 
-# Mean Field
-
-function updateNodeMessage!(node::GaussianNode,
-                            outbound_interface_id::Int,
-                            outbound_message_payload_type::Type{GaussianDistribution},
-<<<<<<< HEAD
-                            ::Nothing,
-=======
+function updateNodeMessage!(node::GaussianNode,
+                            outbound_interface_id::Int,
+                            outbound_message_payload_type::Type{GaussianDistribution},
                             msg_variance::Message{InverseGammaDistribution},
                             msg_out::Nothing)
+    # Forward with fixed mean
+    #
+    # IG     -->
+    # --->[N]--->
+    #         N
+    
     # Rule from Korl table 5.2
 
     (length(node.m) == 1) || error("GaussianNode with fixed mean update only implemented for unvariate distributions")
@@ -256,6 +239,12 @@
                             outbound_message_payload_type::Type{InverseGammaDistribution},
                             msg_variance::Nothing,
                             msg_out::Message{Float64})
+    # Backward with fixed mean
+    #
+    # <--    Flt
+    # --->[N]--->
+    #  IG
+
     # Rule from Korl table 5.2
 
     (length(node.m) == 1) || error("GaussianNode with fixed mean update only implemented for unvariate distributions")
@@ -267,11 +256,12 @@
     return node.interfaces[outbound_interface_id].message
 end
 
+# Mean Field
+
 function updateNodeMessage!(node::GaussianNode,
                             outbound_interface_id::Int,
                             outbound_message_payload_type::Type{GaussianDistribution},
                             ::Any,
->>>>>>> c6e9f180
                             marg_variance::InverseGammaDistribution,
                             marg_out::Float64)
     # Backward over mean / variational / InverseGamma
