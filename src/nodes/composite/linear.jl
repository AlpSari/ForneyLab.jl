############################################
# LinearCompositeNode
############################################
# Description:
#   Linear variational node for parameter estimation on a linear function.
#
#         slope offset  noise
#            |  |       |
#       |-----------------|
#       |    |  |       | |
#       |    |  -->[N]<-- |
#       |    |      |     |
#       |    v      v     |
#  in1--|-->[a]--->[+]----|-->out
#       |                 |
#       |-----------------|
#
#
#
# Interface ids, (names) and supported message types:
#   1. in1:
#       GaussianDistribution (marginal)
#   2. slope:
#       GaussianDistribution (marginal)
#   3. offset:
#       GaussianDistribution (marginal)
#   4. noise:
#       InvertedGammaDistribution (marginal)
#       GammaDistribution (marginal)
#   3. out:
#       GaussianDistribution (marginal)
#
############################################

export LinearCompositeNode

type LinearCompositeNode <: CompositeNode
    # Basic node properties.
    # use_composite_update_rules is a flag for indicating use of shortcut update rules.
    # The linear composite node only has explicit variational update rules and thus does not need an explicit internal structure.

    use_composite_update_rules::Bool
    name::ASCIIString
    interfaces::Array{Interface,1}
    # Helper fields filled by constructor
    in1::Interface
    slope::Interface
    offset::Interface
    noise::Interface
    out::Interface

<<<<<<< HEAD
    function LinearCompositeNode(use_composite_update_rules::Bool=true; name = "unnamed", form::ASCIIString="moment", args...)
=======
    function LinearCompositeNode(use_composite_update_rules::Bool=true, variational::Bool=true; name = "unnamed", form::ASCIIString="moment")
>>>>>>> c6e9f180
        if use_composite_update_rules == false # Check
            error("LinearCompositeNode $(name) does not support explicit internal message passing")
        end

        self = new(use_composite_update_rules, name, Array(Interface, 5))

        # Set up the interfaces
        param_list = [:in1, :slope, :offset, :noise, :out]
        for i = 1:length(param_list)
            self.interfaces[i] = Interface(self) # Construct interface
            setfield!(self, param_list[i], self.interfaces[i]) # Set named interfaces
        end

        return self
    end
end


############################################
# Variational update functions
############################################

function updateNodeMessage!(node::LinearCompositeNode,
                            outbound_interface_id::Int,
                            outbound_message_payload_type::Type{GaussianDistribution},
                            marg_in1::Any,
                            marg_slope::Any,
                            marg_offset::Any,
                            marg_noise::GammaDistribution,
                            marg_out::Any)
    # Variational update function, takes the marginals as input.
    # Sends to any interface carrying a Gaussian message, while using precision parameterized noise
    # Derivation for the update rule can be found in the derivations notebook.

    dist_out = getOrCreateMessage(node.interfaces[outbound_interface_id], outbound_message_payload_type).payload

    # Ensure right parameterization
    for param = [marg_in1, marg_slope, marg_offset, marg_out] # just get all of them, all marginals need to be defined anyway
        (param == nothing) || ensureMWParametrization!(param)
    end
    # Get the variables beforehand for more readable update equations
    if marg_slope != nothing
        mu_a = marg_slope.m[1]
        gam_a = marg_slope.W[1, 1] # gamma_a
    end
    if marg_offset != nothing
        mu_b = marg_offset.m[1]
        gam_b = marg_offset.W[1, 1] # gamma_b
    end
    if marg_out != nothing
        mu_x2 = marg_out.m[1]
        gam_x2 = marg_out.W[1, 1] # gamma_x2
    end
    if marg_in1 != nothing
        mu_x1 = marg_in1.m[1]
        gam_x1 = marg_in1.W[1, 1] # gamma_x1
    end
    a_gam = marg_noise.a
    b_gam = marg_noise.b

    if outbound_interface_id == 1 # in1
        dist_out.m = [(mu_a*(mu_x2 - mu_b))/(inv(gam_a) + mu_a^2)]
        dist_out.V = nothing
        dist_out.W = reshape([(a_gam*(mu_a^2 + inv(gam_a)))/(b_gam)], 1, 1)
        dist_out.xi = nothing
    elseif outbound_interface_id == 2 # a
        dist_out.m = [(mu_x1*(mu_x2 - mu_b))/(inv(gam_x1) + mu_x1^2)]
        dist_out.V = nothing
        dist_out.W = reshape([(a_gam*(mu_x1^2 + inv(gam_x1)))/b_gam], 1, 1)
        dist_out.xi = nothing
    elseif outbound_interface_id == 3 # b
        dist_out.m = [mu_x2 - mu_a*mu_x1]
        dist_out.V = nothing
        dist_out.W = reshape([a_gam/b_gam], 1, 1)
        dist_out.xi = nothing
    elseif outbound_interface_id == 5 # out
        dist_out.m = [mu_a*mu_x1 + mu_b]
        dist_out.V = nothing
        dist_out.W = reshape([a_gam/b_gam], 1, 1)
        dist_out.xi = nothing
    else
        error("Invalid outbound interface id $(outbound_interface_id), on $(typeof(node)) $(node.name).")
    end

    # Set the outbound message
    return node.interfaces[outbound_interface_id].message
end

function updateNodeMessage!(node::LinearCompositeNode,
                            outbound_interface_id::Int,
                            outbound_message_payload_type::Type{GaussianDistribution},
                            marg_in1::Any,
                            marg_slope::Any,
                            marg_offset::Any,
                            marg_noise::InverseGammaDistribution,
                            marg_out::Any)
    # Variational update function, takes the marginals as input.
    # Sends to any interface carrying a Gaussian message, while using variance parameterized noise
    # Derivation for the update rule can be found in the derivations notebook.

    dist_out = getOrCreateMessage(node.interfaces[outbound_interface_id], outbound_message_payload_type).payload

    # Ensure right parameterization
    for param = [marg_in1, marg_slope, marg_offset, marg_out] # just get all of them, all marginals need to be defined anyway
        (param==nothing) || ensureMVParametrization!(param)
    end
    # Get the variables beforehand for more readable update equations
    if marg_slope != nothing
        mu_a = marg_slope.m[1]
        s_a = marg_slope.V[1, 1] # sigma_a^2
    end
    if marg_offset != nothing
        mu_b = marg_offset.m[1]
        s_b = marg_offset.V[1, 1] # sigma_b^2
    end
    if marg_out != nothing
        mu_x2 = marg_out.m[1]
        s_x2 = marg_out.V[1, 1] # sigma_x2^2
    end
    if marg_in1 != nothing
        mu_x1 = marg_in1.m[1]
        s_x1 = marg_in1.V[1, 1] # sigma_x1^2
    end
    a_s = marg_noise.a
    b_s = marg_noise.b

    if outbound_interface_id == 1 # in1
        dist_out.m = [(mu_a*(mu_x2 - mu_b))/(s_a + mu_a^2)]
        dist_out.V = reshape([(a_s + 1)/(b_s*(mu_a^2 + s_a))], 1, 1)
        dist_out.W = nothing
        dist_out.xi = nothing
    elseif outbound_interface_id == 2 # a
        dist_out.m = [(mu_x1*(mu_x2 - mu_b))/(s_x1 + mu_x1^2)]
        dist_out.V = reshape([(a_s + 1)/(b_s*(mu_x1^2 + s_x1))], 1, 1)
        dist_out.W = nothing
        dist_out.xi = nothing
    elseif outbound_interface_id == 3 # b
        dist_out.m = [mu_x2 - mu_a*mu_x1]
        dist_out.V = reshape([(a_s + 1)/b_s], 1, 1)
        dist_out.W = nothing
        dist_out.xi = nothing
    elseif outbound_interface_id == 5 # out
        dist_out.m = [mu_a*mu_x1 + mu_b]
        dist_out.V = reshape([(a_s + 1)/b_s], 1, 1)
        dist_out.W = nothing
        dist_out.xi = nothing
    else
        error("Invalid outbound interface id $(outbound_interface_id), on $(typeof(node)) $(node.name).")
    end

    # Set the outbound message
    return node.interfaces[outbound_interface_id].message
end

function updateNodeMessage!(node::LinearCompositeNode,
                            outbound_interface_id::Int,
                            outbound_message_payload_type::Type{GammaDistribution},
                            marg_in1::GaussianDistribution,
                            marg_slope::GaussianDistribution,
                            marg_offset::GaussianDistribution,
                            ::Any,
                            marg_out::GaussianDistribution)
    # Variational update function, takes the marginals as input.
    # Sends to precision parameterized noise.
    # Derivation for the update rule can be found in the derivations notebook.

    dist_out = getOrCreateMessage(node.interfaces[outbound_interface_id], outbound_message_payload_type).payload

    # Ensure right parameterization
    for param = [marg_in1, marg_slope, marg_offset, marg_out] # just get all of them, all marginals need to be defined anyway
        ensureMWParametrization!(param)
    end

    # Get the variables beforehand for more readable update equations
    mu_a = marg_slope.m[1]
    gam_a = marg_slope.W[1, 1] # gamma_a
    mu_b = marg_offset.m[1]
    gam_b = marg_offset.W[1, 1] # gamma_b
    mu_x2 = marg_out.m[1]
    gam_x2 = marg_out.W[1, 1] # gamma_x2
    mu_x1 = marg_in1.m[1]
    gam_x1 = marg_in1.W[1, 1] # gamma_x1

    if outbound_interface_id == 4 # noise_N
        dist_out.a = 1.5
        dist_out.b = 0.5*((mu_x2 - mu_a*mu_x1 - mu_b)^2 - (mu_a^2)*(mu_x1^2) + (mu_a^2 + inv(gam_a))*(mu_x1^2 + inv(gam_x1)) + inv(gam_b) + inv(gam_x2))
    else
        error("Invalid outbound interface id $(outbound_interface_id), on $(typeof(node)) $(node.name).")
    end

    # Set the outbound message
    return node.interfaces[outbound_interface_id].message
end

function updateNodeMessage!(node::LinearCompositeNode,
                            outbound_interface_id::Int,
                            outbound_message_payload_type::Type{InverseGammaDistribution},
                            marg_in1::GaussianDistribution,
                            marg_slope::GaussianDistribution,
                            marg_offset::GaussianDistribution,
                            ::Any,
                            marg_out::GaussianDistribution)
    # Variational update function, takes the marginals as input.
    # Sends to variance parameterized noise.
    # Derivation for the update rule can be found in the derivations notebook.

    dist_out = getOrCreateMessage(node.interfaces[outbound_interface_id], outbound_message_payload_type).payload

    # Ensure right parameterization
    for param = [marg_in1, marg_slope, marg_offset, marg_out] # just get all of them, all marginals need to be defined anyway
        ensureMVParametrization!(param)
    end

    # Get the variables beforehand for more readable update equations
    mu_a = marg_slope.m[1]
    s_a = marg_slope.V[1, 1] # sigma_a^2
    mu_b = marg_offset.m[1]
    s_b = marg_offset.V[1, 1] # sigma_b^2
    mu_x2 = marg_out.m[1]
    s_x2 = marg_out.V[1, 1] # sigma_x2^2
    mu_x1 = marg_in1.m[1]
    s_x1 = marg_in1.V[1, 1] # sigma_x1^2

    if outbound_interface_id == 4 # s_N
        dist_out.a = -0.5
        dist_out.b = 0.5*((mu_x2 - mu_a*mu_x1 - mu_b)^2 - (mu_a^2)*(mu_x1^2) + (mu_a^2 + s_a)*(mu_x1^2 + s_x1) + s_b + s_x2)
    else
        error("Invalid outbound interface id $(outbound_interface_id), on $(typeof(node)) $(node.name).")
    end

    # Set the outbound message
    return node.interfaces[outbound_interface_id].message
end<|MERGE_RESOLUTION|>--- conflicted
+++ resolved
@@ -49,11 +49,7 @@
     noise::Interface
     out::Interface
 
-<<<<<<< HEAD
-    function LinearCompositeNode(use_composite_update_rules::Bool=true; name = "unnamed", form::ASCIIString="moment", args...)
-=======
-    function LinearCompositeNode(use_composite_update_rules::Bool=true, variational::Bool=true; name = "unnamed", form::ASCIIString="moment")
->>>>>>> c6e9f180
+    function LinearCompositeNode(use_composite_update_rules::Bool=true; name = "unnamed", form::ASCIIString="moment")
         if use_composite_update_rules == false # Check
             error("LinearCompositeNode $(name) does not support explicit internal message passing")
         end
