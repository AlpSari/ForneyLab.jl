############################################
# EqualityNode
############################################
# Description:
#   Equality constraint on 3 variables: i[1] = i[2] = i[3]
#
#          i[2]
#          |
#    i[1]  |  i[3]
#   ------[=]-----
#
#   f(i1,i2,i3) = δ(i1-i3)⋅δ(i2-i3)
#
# Interfaces:
#   1 i[1], 2 i[2], 3 i[3]
#
# Construction:
#   EqualityNode(id=:my_node)
#
############################################

export EqualityNode

type EqualityNode <: Node
    id::Symbol
    interfaces::Array{Interface,1}
    i::Dict{Int,Interface}

    function EqualityNode(; id=generateNodeId(EqualityNode))
        self = new(id, Array(Interface, 3), Dict{Int,Interface}())
        addNode!(current_graph, self)

        for interface_index = 1:3
            self.i[interface_index] = self.interfaces[interface_index] = Interface(self)
        end

        return self
    end
end

isDeterministic(::EqualityNode) = true

# Implement firstFreeInterface since EqualityNode is symmetrical in its interfaces
function firstFreeInterface(node::EqualityNode)
    # Return the first free interface of a symmetrical node
    for interface in node.interfaces
        if interface.partner == nothing
            return interface
        end
    end
    error("No free interface on $(typeof(node)) $(node.id)")
end

############################################
# GaussianDistribution methods
############################################

function equalityRule!(dist_result::GaussianDistribution, dist_1::GaussianDistribution, dist_2::GaussianDistribution)
    # The result of the Gaussian equality rule applied to dist_1 and dist_2 is written to dist_result
    # The following update rules correspond to node 1 from Table 4.1 in:
    # Korl, Sascha. “A Factor Graph Approach to Signal Modelling, System Identification and Filtering.” Hartung-Gorre, 2005.
    ensureXiWParametrization!(dist_1)
    ensureXiWParametrization!(dist_2)
    dist_result.m = NaN
    dist_result.V = NaN
    dist_result.W  = dist_1.W + dist_2.W
    dist_result.xi = dist_1.xi + dist_2.xi

    return dist_result
end

function sumProduct!(   node::EqualityNode,
                        outbound_interface_index::Int,
                        msg_1::Message{GaussianDistribution},
                        msg_2::Message{GaussianDistribution},
                        ::Void)
    # Calculate an outbound message based on the inbound messages and the node function.
    dist_result = ensureMessage!(node.interfaces[outbound_interface_index], GaussianDistribution).payload

    equalityRule!(dist_result, msg_1.payload, msg_2.payload)

    return (:equality_gaussian,
            node.interfaces[outbound_interface_index].message)
end

sumProduct!(node::EqualityNode,
            outbound_interface_index::Int,
            ::Void,
            msg_1::Message{GaussianDistribution},
            msg_2::Message{GaussianDistribution}) = sumProduct!(node, outbound_interface_index, msg_1, msg_2, nothing)

sumProduct!(node::EqualityNode,
            outbound_interface_index::Int,
            msg_1::Message{GaussianDistribution},
            ::Void,
            msg_2::Message{GaussianDistribution}) = sumProduct!(node, outbound_interface_index, msg_1, msg_2, nothing)

############################################
# Gaussian-Student's t combination
############################################

function equalityRule!(dist_result::GaussianDistribution, dist_gauss_in::GaussianDistribution, dist_stud_in::StudentsTDistribution)
    # The result of the Gaussian-Student's t equality rule applied to dist_gauss_in and dist_stud_in is written to dist_result
    # The student's t distribution is approximated by a Gaussian by moment matching.
    # The result is a Gaussian approximation to the exact result.
    (isProper(dist_gauss_in) && isProper(dist_stud_in)) || error("Inputs of equalityRule! should be proper distributions")

    ensureXiWParametrization!(dist_gauss_in)
    if 0.0 < dist_stud_in.nu <= 1.0
        # The mean and variance for the Student's t are undefined for nu <= 1.
        # However, since we apply a gaussian approximation we assume variance is huge in this case,
        # so the second incoming message dominates.
        approx_V = huge
        approx_m = dist_stud_in.m
    else
        approx_V = var(dist_stud_in)
        approx_m = mean(dist_stud_in)
    end

    approx_W = inv(approx_V)
    approx_xi = approx_W * approx_m
    dist_result.xi  = dist_gauss_in.xi + approx_xi
    dist_result.W  = dist_gauss_in.W + approx_W
    dist_result.V = NaN
    dist_result.m = NaN

    return dist_result
end

equalityRule!(  dist_result::GaussianDistribution,
                dist_stud_in::StudentsTDistribution,
                dist_gauss_in::GaussianDistribution) = equalityRule!(dist_result, dist_guass_in, dist_stud_in)

function sumProduct!(   node::EqualityNode,
                        outbound_interface_index::Int,
                        msg_st::Message{StudentsTDistribution},
                        msg_n::Message{GaussianDistribution},
                        ::Void)
    # Combination of Gaussian and student's t-distribution
    # Definitions available in derivations notebook
    # Same as Gaussian equality rule

    dist_result = ensureMessage!(node.interfaces[outbound_interface_index], GaussianDistribution).payload

    equalityRule!(dist_result, msg_n.payload, msg_st.payload)

    return (:equality_gaussian_student,
            node.interfaces[outbound_interface_index].message)
end

# Call signatures for different message orders
# Outbound interface 3
sumProduct!(node::EqualityNode,
            outbound_interface_index::Int,
            msg_n::Message{GaussianDistribution},
            msg_st::Message{StudentsTDistribution},
            ::Void) = sumProduct!(node, outbound_interface_index, msg_st, msg_n, nothing)
# Outbound interface 2
sumProduct!(node::EqualityNode,
            outbound_interface_index::Int,
            msg_n::Message{GaussianDistribution},
            ::Void,
            msg_st::Message{StudentsTDistribution}) = sumProduct!(node, outbound_interface_index, msg_st, msg_n, nothing)
sumProduct!(node::EqualityNode,
            outbound_interface_index::Int,
            msg_st::Message{StudentsTDistribution},
            ::Void,
            msg_n::Message{GaussianDistribution}) = sumProduct!(node, outbound_interface_index, msg_st, msg_n, nothing)
# Outbound interface 1
sumProduct!(node::EqualityNode,
            outbound_interface_index::Int,
            ::Void,
            msg_n::Message{GaussianDistribution},
            msg_st::Message{StudentsTDistribution}) = sumProduct!(node, outbound_interface_index, msg_st, msg_n, nothing)
sumProduct!(node::EqualityNode,
            outbound_interface_index::Int,
            ::Void,
            msg_st::Message{StudentsTDistribution},
            msg_n::Message{GaussianDistribution}) = sumProduct!(node, outbound_interface_index, msg_st, msg_n, nothing)

############################################
# DeltaDistribution methods
############################################

function equalityRule!(dist_result::DeltaDistribution, dist_1::DeltaDistribution, dist_2::DeltaDistribution)
    # The result of the delta equality rule applied to dist_1 and dist_2 is written to dist_result
    # Outbound message is equal to the inbound messages if both inbound messages are equal.
    # Otherwise, the outbound message is zero.
    if dist_1 == dist_2
        dist_result.m = deepcopy(dist_1.m)
    else
        dist_result.m = zero(dist_1.m)
    end

    return dist_result
end

function sumProduct!(node::EqualityNode,
                     outbound_interface_index::Int,
                     msg_1::Message{DeltaDistribution{Float64}},
                     msg_2::Message{DeltaDistribution{Float64}},
                     ::Void)
    # Calculate an outbound message based on the inbound messages and the node function.

    dist_result = ensureMessage!(node.interfaces[outbound_interface_index], DeltaDistribution{Float64}).payload

    equalityRule!(dist_result, msg_1.payload, msg_2.payload)

    return (:equality_delta,
            node.interfaces[outbound_interface_index].message)
end

sumProduct!(node::EqualityNode,
            outbound_interface_index::Int,
            msg_1::Message{DeltaDistribution{Float64}},
            ::Void,
            msg_2::Message{DeltaDistribution{Float64}}) = sumProduct!(node, outbound_interface_index, msg_1, msg_2, nothing)

sumProduct!(node::EqualityNode,
            outbound_interface_index::Int,
            ::Void,
            msg_1::Message{DeltaDistribution{Float64}},
            msg_2::Message{DeltaDistribution{Float64}}) = sumProduct!(node, outbound_interface_index, msg_1, msg_2, nothing)


############################################
# InverseGammaDistribution methods
############################################

function equalityRule!(dist_result::InverseGammaDistribution, dist_1::InverseGammaDistribution, dist_2::InverseGammaDistribution)
    # The result of the inverse gamma equality rule applied to dist_1 and dist_2 is written to dist_result
    # Definition from Korl table 5.2
    (isProper(dist_1) && isProper(dist_2)) || error("Inputs of equalityRule! should be proper distributions")
    dist_result.a = dist_1.a+dist_2.a+1.0
    dist_result.b = dist_1.b+dist_2.b
    return dist_result
end

function sumProduct!(node::EqualityNode,
                            outbound_interface_index::Int,
                            msg_1::Message{InverseGammaDistribution},
                            msg_2::Message{InverseGammaDistribution},
                            ::Void)
    # Calculate an outbound message based on the inbound messages and the node function.
    # This function is not exported, and is only meant for internal use.
    dist_out = ensureMessage!(node.interfaces[outbound_interface_index], InverseGammaDistribution).payload

    equalityRule!(dist_out, msg_1.payload, msg_2.payload)

    return (:equality_inverse_gamma,
            node.interfaces[outbound_interface_index].message)
end

sumProduct!(node::EqualityNode,
            outbound_interface_index::Int,
            msg_1::Message{InverseGammaDistribution},
            ::Void,
            msg_2::Message{InverseGammaDistribution}) = sumProduct!(node, outbound_interface_index, msg_1, msg_2, nothing)

sumProduct!(node::EqualityNode,
            outbound_interface_index::Int,
            ::Void,
            msg_1::Message{InverseGammaDistribution},
            msg_2::Message{InverseGammaDistribution}) = sumProduct!(node, outbound_interface_index, msg_1, msg_2, nothing)

############################################
# GammaDistribution methods
############################################

function equalityRule!(dist_result::GammaDistribution, dist_1::GammaDistribution, dist_2::GammaDistribution)
    # The result of the gamma equality rule applied to dist_1 and dist_2 is written to dist_result
    # Derivation available in notebook
    (isProper(dist_1) && isProper(dist_2)) || error("Inputs of equalityRule! should be proper distributions")
    dist_result.a = dist_1.a+dist_2.a-1.0
    dist_result.b = dist_1.b+dist_2.b
    return dist_result
end

function sumProduct!(node::EqualityNode,
                            outbound_interface_index::Int,
                            msg_1::Message{GammaDistribution},
                            msg_2::Message{GammaDistribution},
                            ::Void)
    # Calculate an outbound message based on the inbound messages and the node function.
    # This function is not exported, and is only meant for internal use.
    dist_out = ensureMessage!(node.interfaces[outbound_interface_index], GammaDistribution).payload

    equalityRule!(dist_out, msg_1.payload, msg_2.payload)

    return (:equality_gamma,
            node.interfaces[outbound_interface_index].message)
end

sumProduct!(node::EqualityNode,
            outbound_interface_index::Int,
            msg_1::Message{GammaDistribution},
            ::Void,
            msg_2::Message{GammaDistribution}) = sumProduct!(node, outbound_interface_index, msg_1, msg_2, nothing)

sumProduct!(node::EqualityNode,
            outbound_interface_index::Int,
            ::Void,
            msg_1::Message{GammaDistribution},
            msg_2::Message{GammaDistribution}) = sumProduct!(node, outbound_interface_index, msg_1, msg_2, nothing)

############################################
# BetaDistribution methods
############################################

function equalityRule!(dist_result::BetaDistribution, dist_1::BetaDistribution, dist_2::BetaDistribution)
    # The result of the beta equality rule applied to dist_1 and dist_2 is written to dist_result
    # Derivation available in notebook
    (isProper(dist_1) && isProper(dist_2)) || error("Inputs of equalityRule! should be proper distributions")
    dist_result.a = dist_1.a+dist_2.a-1.0
    dist_result.b = dist_1.b+dist_2.b-1.0
    return dist_result
end

function sumProduct!(node::EqualityNode,
                            outbound_interface_index::Int,
                            msg_1::Message{BetaDistribution},
                            msg_2::Message{BetaDistribution},
                            ::Void)
    # Calculate an outbound message based on the inbound messages and the node function.
    # This function is not exported, and is only meant for internal use.
    dist_out = ensureMessage!(node.interfaces[outbound_interface_index], BetaDistribution).payload

    equalityRule!(dist_out, msg_1.payload, msg_2.payload)

    return (:equality_beta,
            node.interfaces[outbound_interface_index].message)
end

sumProduct!(node::EqualityNode,
            outbound_interface_index::Int,
            msg_1::Message{BetaDistribution},
            ::Void,
            msg_2::Message{BetaDistribution}) = sumProduct!(node, outbound_interface_index, msg_1, msg_2, nothing)

sumProduct!(node::EqualityNode,
            outbound_interface_index::Int,
            ::Void,
            msg_1::Message{BetaDistribution},
            msg_2::Message{BetaDistribution}) = sumProduct!(node, outbound_interface_index, msg_1, msg_2, nothing)

############################################
# Gaussian-DeltaDistribution combination
############################################

function equalityRule!(dist_result::DeltaDistribution{Float64}, ::GaussianDistribution, dist_delta::DeltaDistribution{Float64})
    dist_result.m = dist_delta.m
    return dist_result
end

equalityRule!(  dist_result::DeltaDistribution{Float64},
                dist_delta::DeltaDistribution{Float64},
                dist_gauss::GaussianDistribution) = equalityRule!(dist_result, dist_gauss, dist_delta)

function equalityRule!(dist_result::GaussianDistribution, ::GaussianDistribution, dist_delta::DeltaDistribution{Float64})
    dist_result.m = dist_delta.m
    dist_result.V = tiny
    dist_result.W = NaN
    dist_result.xi = NaN
    return dist_result
end

equalityRule!(  dist_result::GaussianDistribution,
                dist_delta::DeltaDistribution{Float64},
                dist_gauss::GaussianDistribution) = equalityRule!(dist_result, dist_gauss, dist_delta)

function sumProduct!(node::EqualityNode,
                     outbound_interface_index::Int,
                     msg_delta::Message{DeltaDistribution{Float64}},
                     msg_n::Message{GaussianDistribution},
                     ::Void)
    # Combination of Gaussian and delta
    dist_out = ensureMessage!(node.interfaces[outbound_interface_index], DeltaDistribution{Float64}).payload

    equalityRule!(dist_out, msg_n.payload, msg_delta.payload)

    return (:equality_gaussian_delta,
            node.interfaces[outbound_interface_index].message)
end

# Call signatures for messages other ways around
# Outbound interface 3
sumProduct!(node::EqualityNode,
            outbound_interface_index::Int,
            msg_n::Message{GaussianDistribution},
            msg_delta::Message{DeltaDistribution{Float64}},
            ::Void) = sumProduct!(node, outbound_interface_index, msg_delta, msg_n, nothing)
# Outbound interface 2
sumProduct!(node::EqualityNode,
            outbound_interface_index::Int,
            msg_n::Message{GaussianDistribution},
            ::Void,
            msg_delta::Message{DeltaDistribution{Float64}}) = sumProduct!(node, outbound_interface_index, msg_delta, msg_n, nothing)
sumProduct!(node::EqualityNode,
            outbound_interface_index::Int,
            msg_delta::Message{DeltaDistribution{Float64}},
            ::Void,
            msg_n::Message{GaussianDistribution}) = sumProduct!(node, outbound_interface_index, msg_delta, msg_n, nothing)
# Outbound interface 1
sumProduct!(node::EqualityNode,
            outbound_interface_index::Int,
            ::Void,
            msg_n::Message{GaussianDistribution},
            msg_delta::Message{DeltaDistribution{Float64}}) = sumProduct!(node, outbound_interface_index, msg_delta, msg_n, nothing)
sumProduct!(node::EqualityNode,
            outbound_interface_index::Int,
            ::Void,
            msg_delta::Message{DeltaDistribution{Float64}},
            msg_n::Message{GaussianDistribution}) = sumProduct!(node, outbound_interface_index, msg_delta, msg_n, nothing)

############################################
# MvGaussianDistribution methods
############################################

# Rule set
# From: Korl (2005), "A Factor graph approach to signal modelling, system identification and filtering", Table 4.1
equalityMRule{T<:Number}(m_x::Array{T, 1}, m_y::Array{T, 1}, W_x::Array{T, 2}, W_y::Array{T, 2}) = pinv(W_x+W_y)*(W_x*m_x+W_y*m_y)
equalityVRule{T<:Number}(V_x::Array{T, 2}, V_y::Array{T, 2}) = V_x*pinv(V_x+V_y)*V_y
equalityWRule{T<:Number}(W_x::Array{T, 2}, W_y::Array{T, 2}) = W_x+W_y
equalityXiRule{T<:Number}(xi_x::Array{T, 1}, xi_y::Array{T, 1}) = xi_x+xi_y

function equalityRule!(dist_result::MvGaussianDistribution, dist_1::MvGaussianDistribution, dist_2::MvGaussianDistribution)
    # The result of the Gaussian equality rule applied to dist_1 and dist_2 is written to dist_result
    # The following update rules correspond to node 1 from Table 4.1 in:
    # Korl, Sascha. “A Factor Graph Approach to Signal Modelling, System Identification and Filtering.” Hartung-Gorre, 2005.
    (isProper(dist_1) && isProper(dist_2)) || error("Inputs of equalityRule! should be proper distributions")
    if isValid(dist_1.m) && isValid(dist_1.W) && isValid(dist_2.m) && isValid(dist_2.W)
        dist_result.m  = equalityMRule(dist_1.m, dist_2.m, dist_1.W, dist_2.W)
        invalidate!(dist_result.V)
        dist_result.W  = equalityWRule(dist_1.W, dist_2.W)
        invalidate!(dist_result.xi)
    elseif isValid(dist_1.xi) && isValid(dist_1.V) && isValid(dist_2.xi) && isValid(dist_2.V)
        invalidate!(dist_result.m)
        dist_result.V  = equalityVRule(dist_1.V, dist_2.V)
        invalidate!(dist_result.W)
        dist_result.xi = equalityXiRule(dist_1.xi, dist_2.xi)
    else
        # Use (xi,W)
        ensureXiWParametrization!(dist_1)
        ensureXiWParametrization!(dist_2)
        invalidate!(dist_result.m)
        invalidate!(dist_result.V)
        dist_result.W  = equalityWRule(dist_1.W, dist_2.W)
        dist_result.xi = equalityXiRule(dist_1.xi, dist_2.xi)
    end

    return dist_result
end

function sumProduct!(   node::EqualityNode,
                        outbound_interface_index::Int,
                        msg_1::Message{MvGaussianDistribution},
                        msg_2::Message{MvGaussianDistribution},
                        ::Void)
    # Calculate an outbound message based on the inbound messages and the node function.
    dist_result = ensureMessage!(node.interfaces[outbound_interface_index], MvGaussianDistribution).payload

    equalityRule!(dist_result, msg_1.payload, msg_2.payload)

    return (:equality_gaussian,
            node.interfaces[outbound_interface_index].message)
end

sumProduct!(node::EqualityNode,
            outbound_interface_index::Int,
            ::Void,
            msg_1::Message{MvGaussianDistribution},
            msg_2::Message{MvGaussianDistribution}) = sumProduct!(node, outbound_interface_index, msg_1, msg_2, nothing)

sumProduct!(node::EqualityNode,
            outbound_interface_index::Int,
            msg_1::Message{MvGaussianDistribution},
            ::Void,
            msg_2::Message{MvGaussianDistribution}) = sumProduct!(node, outbound_interface_index, msg_1, msg_2, nothing)

############################################
# MvDeltaDistribution methods
############################################

function equalityRule!(dist_result::MvDeltaDistribution, dist_1::MvDeltaDistribution, dist_2::MvDeltaDistribution)
    # The result of the delta equality rule applied to dist_1 and dist_2 is written to dist_result
    # Outbound message is equal to the inbound messages if both inbound messages are equal.
    # Otherwise, the outbound message is zero.
    if dist_1 == dist_2
        dist_result.m = deepcopy(dist_1.m)
    else
        dist_result.m = zero(dist_1.m)
    end

    return dist_result
end

function sumProduct!(node::EqualityNode,
                     outbound_interface_index::Int,
                     msg_1::Message{MvDeltaDistribution{Float64}},
                     msg_2::Message{MvDeltaDistribution{Float64}},
                     ::Void)
    # Calculate an outbound message based on the inbound messages and the node function.

    dist_result = ensureMessage!(node.interfaces[outbound_interface_index], MvDeltaDistribution{Float64}).payload

    equalityRule!(dist_result, msg_1.payload, msg_2.payload)

    return (:equality_delta,
            node.interfaces[outbound_interface_index].message)
end

sumProduct!(node::EqualityNode,
            outbound_interface_index::Int,
            msg_1::Message{MvDeltaDistribution{Float64}},
            ::Void,
            msg_2::Message{MvDeltaDistribution{Float64}}) = sumProduct!(node, outbound_interface_index, msg_1, msg_2, nothing)

sumProduct!(node::EqualityNode,
            outbound_interface_index::Int,
            ::Void,
            msg_1::Message{MvDeltaDistribution{Float64}},
            msg_2::Message{MvDeltaDistribution{Float64}}) = sumProduct!(node, outbound_interface_index, msg_1, msg_2, nothing)


############################################
# Gamma-DeltaDistribution combination
############################################

function equalityRule!(dist_result::DeltaDistribution{Float64}, dist_1::GammaDistribution, dist_2::DeltaDistribution{Float64})
    length(dist_2.m) == 1 || error("Equality gamma-delta update only implemented for univariate distributions")
    (dist_2.m[1] >= 0) || error("Can not perform equality rule for gamma-delta combination for negative numbers")
    dist_result.m = deepcopy(dist_2.m)
    return dist_result
end

equalityRule!(  dist_result::DeltaDistribution{Float64},
                dist_1::DeltaDistribution{Float64},
                dist_2::GammaDistribution) = equalityRule!(dist_result, dist_2, dist_1)

function sumProduct!(node::EqualityNode,
                     outbound_interface_index::Int,
                     msg_delta::Message{DeltaDistribution{Float64}},
                     msg_gam::Message{GammaDistribution},
                     ::Void)
    # Combination of gamma and float
    dist_out = ensureMessage!(node.interfaces[outbound_interface_index], DeltaDistribution{Float64}).payload

    equalityRule!(dist_out, msg_delta.payload, msg_gam.payload)

    return (:equality_gamma_delta,
            node.interfaces[outbound_interface_index].message)
end
# Call signature for messages other ways around
# Outbound interface 3
sumProduct!(node::EqualityNode, outbound_interface_index::Int, msg_gam::Message{GammaDistribution}, msg_delta::Message{DeltaDistribution{Float64}}, ::Void) = sumProduct!(node, outbound_interface_index, msg_delta, msg_gam, nothing)
# Outbound interface 2
sumProduct!(node::EqualityNode, outbound_interface_index::Int, msg_gam::Message{GammaDistribution}, ::Void, msg_delta::Message{DeltaDistribution{Float64}}) = sumProduct!(node, outbound_interface_index, msg_delta, msg_gam, nothing)
sumProduct!(node::EqualityNode, outbound_interface_index::Int, msg_delta::Message{DeltaDistribution{Float64}}, ::Void, msg_gam::Message{GammaDistribution}) = sumProduct!(node, outbound_interface_index, msg_delta, msg_gam, nothing)
# Outbound interface 1
sumProduct!(node::EqualityNode, outbound_interface_index::Int, ::Void, msg_gam::Message{GammaDistribution}, msg_delta::Message{DeltaDistribution{Float64}}) = sumProduct!(node, outbound_interface_index, msg_delta, msg_gam, nothing)
sumProduct!(node::EqualityNode, outbound_interface_index::Int, ::Void, msg_delta::Message{DeltaDistribution{Float64}}, msg_gam::Message{GammaDistribution}) = sumProduct!(node, outbound_interface_index, msg_delta, msg_gam, nothing)

############################################
# InverseGamma-DeltaDistribution combination
############################################

function equalityRule!(dist_result::DeltaDistribution{Float64}, dist_1::InverseGammaDistribution, dist_2::DeltaDistribution{Float64})
    length(dist_2.m) == 1 || error("Equality inversegamma-delta update only implemented for univariate distributions")
    (dist_2.m[1] >= 0) || error("Can not perform equality rule for inverse gamma-delta combination for negative numbers")
    dist_result.m = deepcopy(dist_2.m)
    return dist_result
end
equalityRule!(  dist_result::DeltaDistribution{Float64},
                dist_1::DeltaDistribution{Float64},
                dist_2::InverseGammaDistribution) = equalityRule!(dist_result, dist_2, dist_1)

function sumProduct!(node::EqualityNode,
                     outbound_interface_index::Int,
                     msg_delta::Message{DeltaDistribution{Float64}},
                     msg_igam::Message{InverseGammaDistribution},
                     ::Void)
    # Combination of gamma and float
    dist_out = ensureMessage!(node.interfaces[outbound_interface_index], DeltaDistribution{Float64}).payload

    equalityRule!(dist_out, msg_delta.payload, msg_igam.payload)

    return (:equality_inverse_gamma_delta,
            node.interfaces[outbound_interface_index].message)
end
# Call signature for messages other ways around
# Outbound interface 3
sumProduct!(node::EqualityNode, outbound_interface_index::Int, msg_igam::Message{InverseGammaDistribution}, msg_delta::Message{DeltaDistribution{Float64}}, ::Void) = sumProduct!(node, outbound_interface_index, msg_delta, msg_igam, nothing)
# Outbound interface 2
sumProduct!(node::EqualityNode, outbound_interface_index::Int, msg_igam::Message{InverseGammaDistribution}, ::Void, msg_delta::Message{DeltaDistribution{Float64}}) = sumProduct!(node, outbound_interface_index, msg_delta, msg_igam, nothing)
sumProduct!(node::EqualityNode, outbound_interface_index::Int, msg_delta::Message{DeltaDistribution{Float64}}, ::Void, msg_igam::Message{InverseGammaDistribution}) = sumProduct!(node, outbound_interface_index, msg_delta, msg_igam, nothing)
# Outbound interface 1
<<<<<<< HEAD
sumProduct!(node::EqualityNode, outbound_interface_index::Int, ::Nothing, msg_igam::Message{InverseGammaDistribution}, msg_delta::Message{DeltaDistribution{Float64}}) = sumProduct!(node, outbound_interface_index, msg_delta, msg_igam, nothing)
sumProduct!(node::EqualityNode, outbound_interface_index::Int, ::Nothing, msg_delta::Message{DeltaDistribution{Float64}}, msg_igam::Message{InverseGammaDistribution}) = sumProduct!(node, outbound_interface_index, msg_delta, msg_igam, nothing)

############################################
# BernoulliDistribution methods
############################################

function equalityRule!(dist_result::BernoulliDistribution, dist_1::BernoulliDistribution, dist_2::BernoulliDistribution)
    # The result of the Bernoulli equality rule applied to dist_1 and dist_2 is written to dist_result
    norm = dist_1.p * dist_2.p + (1 - dist_1.p) * (1 - dist_2.p)
    (norm > 0) || error("equalityRule! for BernoulliDistribution is not wel l-defined (invalid normalization constant)")
    dist_result.p = (dist_1.p * dist_2.p) / norm
    return dist_result
end

function sumProduct!(   node::EqualityNode,
                        outbound_interface_index::Int,
                        msg_1::Message{BernoulliDistribution},
                        msg_2::Message{BernoulliDistribution},
                        ::Nothing)
    # Calculate an outbound message based on the inbound messages and the node function.
    dist_result = ensureMessage!(node.interfaces[outbound_interface_index], BernoulliDistribution).payload

    equalityRule!(dist_result, msg_1.payload, msg_2.payload)

    return (:equality_bernoulli,
            node.interfaces[outbound_interface_index].message)
end

sumProduct!(node::EqualityNode,
            outbound_interface_index::Int,
            ::Nothing,
            msg_1::Message{BernoulliDistribution},
            msg_2::Message{BernoulliDistribution}) = sumProduct!(node, outbound_interface_index, msg_1, msg_2, nothing)

sumProduct!(node::EqualityNode,
            outbound_interface_index::Int,
            msg_1::Message{BernoulliDistribution},
            ::Nothing,
            msg_2::Message{BernoulliDistribution}) = sumProduct!(node, outbound_interface_index, msg_1, msg_2, nothing)
=======
sumProduct!(node::EqualityNode, outbound_interface_index::Int, ::Void, msg_igam::Message{InverseGammaDistribution}, msg_delta::Message{DeltaDistribution{Float64}}) = sumProduct!(node, outbound_interface_index, msg_delta, msg_igam, nothing)
sumProduct!(node::EqualityNode, outbound_interface_index::Int, ::Void, msg_delta::Message{DeltaDistribution{Float64}}, msg_igam::Message{InverseGammaDistribution}) = sumProduct!(node, outbound_interface_index, msg_delta, msg_igam, nothing)
>>>>>>> 22f1e537
<|MERGE_RESOLUTION|>--- conflicted
+++ resolved
@@ -594,9 +594,8 @@
 sumProduct!(node::EqualityNode, outbound_interface_index::Int, msg_igam::Message{InverseGammaDistribution}, ::Void, msg_delta::Message{DeltaDistribution{Float64}}) = sumProduct!(node, outbound_interface_index, msg_delta, msg_igam, nothing)
 sumProduct!(node::EqualityNode, outbound_interface_index::Int, msg_delta::Message{DeltaDistribution{Float64}}, ::Void, msg_igam::Message{InverseGammaDistribution}) = sumProduct!(node, outbound_interface_index, msg_delta, msg_igam, nothing)
 # Outbound interface 1
-<<<<<<< HEAD
-sumProduct!(node::EqualityNode, outbound_interface_index::Int, ::Nothing, msg_igam::Message{InverseGammaDistribution}, msg_delta::Message{DeltaDistribution{Float64}}) = sumProduct!(node, outbound_interface_index, msg_delta, msg_igam, nothing)
-sumProduct!(node::EqualityNode, outbound_interface_index::Int, ::Nothing, msg_delta::Message{DeltaDistribution{Float64}}, msg_igam::Message{InverseGammaDistribution}) = sumProduct!(node, outbound_interface_index, msg_delta, msg_igam, nothing)
+sumProduct!(node::EqualityNode, outbound_interface_index::Int, ::Void, msg_igam::Message{InverseGammaDistribution}, msg_delta::Message{DeltaDistribution{Float64}}) = sumProduct!(node, outbound_interface_index, msg_delta, msg_igam, nothing)
+sumProduct!(node::EqualityNode, outbound_interface_index::Int, ::Void, msg_delta::Message{DeltaDistribution{Float64}}, msg_igam::Message{InverseGammaDistribution}) = sumProduct!(node, outbound_interface_index, msg_delta, msg_igam, nothing)
 
 ############################################
 # BernoulliDistribution methods
@@ -614,7 +613,7 @@
                         outbound_interface_index::Int,
                         msg_1::Message{BernoulliDistribution},
                         msg_2::Message{BernoulliDistribution},
-                        ::Nothing)
+                        ::Void)
     # Calculate an outbound message based on the inbound messages and the node function.
     dist_result = ensureMessage!(node.interfaces[outbound_interface_index], BernoulliDistribution).payload
 
@@ -626,16 +625,12 @@
 
 sumProduct!(node::EqualityNode,
             outbound_interface_index::Int,
-            ::Nothing,
+            ::Void,
             msg_1::Message{BernoulliDistribution},
             msg_2::Message{BernoulliDistribution}) = sumProduct!(node, outbound_interface_index, msg_1, msg_2, nothing)
 
 sumProduct!(node::EqualityNode,
             outbound_interface_index::Int,
             msg_1::Message{BernoulliDistribution},
-            ::Nothing,
-            msg_2::Message{BernoulliDistribution}) = sumProduct!(node, outbound_interface_index, msg_1, msg_2, nothing)
-=======
-sumProduct!(node::EqualityNode, outbound_interface_index::Int, ::Void, msg_igam::Message{InverseGammaDistribution}, msg_delta::Message{DeltaDistribution{Float64}}) = sumProduct!(node, outbound_interface_index, msg_delta, msg_igam, nothing)
-sumProduct!(node::EqualityNode, outbound_interface_index::Int, ::Void, msg_delta::Message{DeltaDistribution{Float64}}, msg_igam::Message{InverseGammaDistribution}) = sumProduct!(node, outbound_interface_index, msg_delta, msg_igam, nothing)
->>>>>>> 22f1e537
+            ::Void,
+            msg_2::Message{BernoulliDistribution}) = sumProduct!(node, outbound_interface_index, msg_1, msg_2, nothing)