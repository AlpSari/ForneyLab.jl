############################################
# EqualityNode
############################################
# Description:
#   Equality constraint on 3 variables: i[1] = i[2] = i[3]
#
#          i[2]
#          |
#    i[1]  |  i[3]
#   ------[=]-----
#
#   f(i1,i2,i3) = δ(i1-i3)⋅δ(i2-i3)
#
# Interfaces:
#   1 i[1], 2 i[2], 3 i[3]
#
# Construction:
#   EqualityNode(id=:my_node)
#
############################################

export EqualityNode

type EqualityNode <: Node
    id::Symbol
    interfaces::Array{Interface,1}
    i::Dict{Int,Interface}

    function EqualityNode(; id=generateNodeId(EqualityNode))
        self = new(id, Array(Interface, 3), Dict{Int,Interface}())
        addNode!(currentGraph(), self)

        for interface_index = 1:3
            self.i[interface_index] = self.interfaces[interface_index] = Interface(self)
        end

        return self
    end
end

isDeterministic(::EqualityNode) = true

# Implement firstFreeInterface since EqualityNode is symmetrical in its interfaces
function firstFreeInterface(node::EqualityNode)
    # Return the first free interface of a symmetrical node
    for interface in node.interfaces
        if interface.partner == nothing
            return interface
        end
    end
    error("No free interface on $(typeof(node)) $(node.id)")
end


############################################
# GaussianDistribution methods
############################################

sumProduct!(node::EqualityNode, outbound_interface_index::Type{Val{1}}, msg_1::Any, msg_2::Message{GaussianDistribution}, msg_3::Message{GaussianDistribution}, outbound_dist::GaussianDistribution) = return equalityRule!(outbound_dist, msg_2.payload, msg_3.payload)
sumProduct!(node::EqualityNode, outbound_interface_index::Type{Val{2}}, msg_1::Message{GaussianDistribution}, msg_2::Any, msg_3::Message{GaussianDistribution}, outbound_dist::GaussianDistribution) = return equalityRule!(outbound_dist, msg_1.payload, msg_3.payload)
sumProduct!(node::EqualityNode, outbound_interface_index::Type{Val{3}}, msg_1::Message{GaussianDistribution}, msg_2::Message{GaussianDistribution}, msg_3::Any, outbound_dist::GaussianDistribution) = return equalityRule!(outbound_dist, msg_1.payload, msg_2.payload)

function equalityRule!(dist_result::GaussianDistribution, dist_1::GaussianDistribution, dist_2::GaussianDistribution)
    # The result of the Gaussian equality rule applied to dist_1 and dist_2 is written to dist_result
    # The following update rules correspond to node 1 from Table 4.1 in:
    # Korl, Sascha. “A Factor Graph Approach to Signal Modelling, System Identification and Filtering.” Hartung-Gorre, 2005.
    ensureParameters!(dist_1, (:xi, :W))
    ensureParameters!(dist_2, (:xi, :W))
    dist_result.m = NaN
    dist_result.V = NaN
    dist_result.W  = dist_1.W + dist_2.W
    dist_result.xi = dist_1.xi + dist_2.xi

    return dist_result
end

<<<<<<< HEAD
=======
function sumProduct!(   node::EqualityNode,
                        outbound_interface_index::Int,
                        msg_1::Message{GaussianDistribution},
                        msg_2::Message{GaussianDistribution},
                        ::Void)
    # Calculate an outbound message based on the inbound messages and the node function.
    dist_result = ensureMessage!(node.interfaces[outbound_interface_index], GaussianDistribution).payload

    equalityRule!(dist_result, msg_1.payload, msg_2.payload)

    return (:equality_gaussian,
            node.interfaces[outbound_interface_index].message)
end

sumProduct!(node::EqualityNode,
            outbound_interface_index::Int,
            ::Void,
            msg_1::Message{GaussianDistribution},
            msg_2::Message{GaussianDistribution}) = sumProduct!(node, outbound_interface_index, msg_1, msg_2, nothing)

sumProduct!(node::EqualityNode,
            outbound_interface_index::Int,
            msg_1::Message{GaussianDistribution},
            ::Void,
            msg_2::Message{GaussianDistribution}) = sumProduct!(node, outbound_interface_index, msg_1, msg_2, nothing)

############################################
# Gaussian-Student's t combination
############################################

function equalityRule!(dist_result::GaussianDistribution, dist_gauss_in::GaussianDistribution, dist_stud_in::StudentsTDistribution)
    # The result of the Gaussian-Student's t equality rule applied to dist_gauss_in and dist_stud_in is written to dist_result
    # The student's t distribution is approximated by a Gaussian by moment matching.
    # The result is a Gaussian approximation to the exact result.

    ensureParameters!(dist_gauss_in, (:xi, :W))
    if 0.0 < dist_stud_in.nu <= 1.0
        # The mean and variance for the Student's t are undefined for nu <= 1.
        # However, since we apply a gaussian approximation we assume variance is huge in this case,
        # so the second incoming message dominates.
        approx_V = huge
        approx_m = dist_stud_in.m
    else
        approx_V = var(dist_stud_in)
        approx_m = mean(dist_stud_in)
    end

    approx_W = inv(approx_V)
    approx_xi = approx_W * approx_m
    dist_result.xi  = dist_gauss_in.xi + approx_xi
    dist_result.W  = dist_gauss_in.W + approx_W
    dist_result.V = NaN
    dist_result.m = NaN
    # isProper(dist_result) || error("Output of equalityRule! ($(format(dist_result))) should be a proper distribution")

    return dist_result
end

equalityRule!(  dist_result::GaussianDistribution,
                dist_stud_in::StudentsTDistribution,
                dist_gauss_in::GaussianDistribution) = equalityRule!(dist_result, dist_guass_in, dist_stud_in)

function sumProduct!(   node::EqualityNode,
                        outbound_interface_index::Int,
                        msg_st::Message{StudentsTDistribution},
                        msg_n::Message{GaussianDistribution},
                        ::Void)
    # Combination of Gaussian and student's t-distribution
    # Definitions available in derivations notebook
    # Same as Gaussian equality rule

    dist_result = ensureMessage!(node.interfaces[outbound_interface_index], GaussianDistribution).payload

    equalityRule!(dist_result, msg_n.payload, msg_st.payload)

    return (:equality_gaussian_student,
            node.interfaces[outbound_interface_index].message)
end

# Call signatures for different message orders
# Outbound interface 3
sumProduct!(node::EqualityNode,
            outbound_interface_index::Int,
            msg_n::Message{GaussianDistribution},
            msg_st::Message{StudentsTDistribution},
            ::Void) = sumProduct!(node, outbound_interface_index, msg_st, msg_n, nothing)
# Outbound interface 2
sumProduct!(node::EqualityNode,
            outbound_interface_index::Int,
            msg_n::Message{GaussianDistribution},
            ::Void,
            msg_st::Message{StudentsTDistribution}) = sumProduct!(node, outbound_interface_index, msg_st, msg_n, nothing)
sumProduct!(node::EqualityNode,
            outbound_interface_index::Int,
            msg_st::Message{StudentsTDistribution},
            ::Void,
            msg_n::Message{GaussianDistribution}) = sumProduct!(node, outbound_interface_index, msg_st, msg_n, nothing)
# Outbound interface 1
sumProduct!(node::EqualityNode,
            outbound_interface_index::Int,
            ::Void,
            msg_n::Message{GaussianDistribution},
            msg_st::Message{StudentsTDistribution}) = sumProduct!(node, outbound_interface_index, msg_st, msg_n, nothing)
sumProduct!(node::EqualityNode,
            outbound_interface_index::Int,
            ::Void,
            msg_st::Message{StudentsTDistribution},
            msg_n::Message{GaussianDistribution}) = sumProduct!(node, outbound_interface_index, msg_st, msg_n, nothing)
>>>>>>> 0ab474ac

############################################
# DeltaDistribution methods
############################################

sumProduct!{T<:Float64}(node::EqualityNode, outbound_interface_index::Type{Val{1}}, msg_1::Any, msg_2::Message{DeltaDistribution{T}}, msg_3::Message{DeltaDistribution{T}}, outbound_dist::DeltaDistribution{T}) = return equalityRule!(outbound_dist, msg_2.payload, msg_3.payload)
sumProduct!{T<:Float64}(node::EqualityNode, outbound_interface_index::Type{Val{2}}, msg_1::Message{DeltaDistribution{T}}, msg_2::Any, msg_3::Message{DeltaDistribution{T}}, outbound_dist::DeltaDistribution{T}) = return equalityRule!(outbound_dist, msg_1.payload, msg_3.payload)
sumProduct!{T<:Float64}(node::EqualityNode, outbound_interface_index::Type{Val{3}}, msg_1::Message{DeltaDistribution{T}}, msg_2::Message{DeltaDistribution{T}}, msg_3::Any, outbound_dist::DeltaDistribution{T}) = return equalityRule!(outbound_dist, msg_1.payload, msg_2.payload)

function equalityRule!(dist_result::DeltaDistribution, dist_1::DeltaDistribution, dist_2::DeltaDistribution)
    # The result of the delta equality rule applied to dist_1 and dist_2 is written to dist_result
    # Outbound message is equal to the inbound messages if both inbound messages are equal.
    # Otherwise, the outbound message is zero.
    if dist_1 == dist_2
        dist_result.m = deepcopy(dist_1.m)
    else
        dist_result.m = zero(dist_1.m)
    end

    return dist_result
end


############################################
# InverseGammaDistribution methods
############################################

sumProduct!(node::EqualityNode, outbound_interface_index::Type{Val{1}}, msg_1::Any, msg_2::Message{InverseGammaDistribution}, msg_3::Message{InverseGammaDistribution}, outbound_dist::InverseGammaDistribution) = return equalityRule!(outbound_dist, msg_2.payload, msg_3.payload)
sumProduct!(node::EqualityNode, outbound_interface_index::Type{Val{2}}, msg_1::Message{InverseGammaDistribution}, msg_2::Any, msg_3::Message{InverseGammaDistribution}, outbound_dist::InverseGammaDistribution) = return equalityRule!(outbound_dist, msg_1.payload, msg_3.payload)
sumProduct!(node::EqualityNode, outbound_interface_index::Type{Val{3}}, msg_1::Message{InverseGammaDistribution}, msg_2::Message{InverseGammaDistribution}, msg_3::Any, outbound_dist::InverseGammaDistribution) = return equalityRule!(outbound_dist, msg_1.payload, msg_2.payload)

function equalityRule!(dist_result::InverseGammaDistribution, dist_1::InverseGammaDistribution, dist_2::InverseGammaDistribution)
    # The result of the inverse gamma equality rule applied to dist_1 and dist_2 is written to dist_result
    # Definition from Korl table 5.2
    dist_result.a = dist_1.a+dist_2.a+1.0
    dist_result.b = dist_1.b+dist_2.b
    # isProper(dist_result) || error("Output of equalityRule! ($(format(dist_result))) should be a proper distribution")
    return dist_result
end


############################################
# GammaDistribution methods
############################################

sumProduct!(node::EqualityNode, outbound_interface_index::Type{Val{1}}, msg_1::Any, msg_2::Message{GammaDistribution}, msg_3::Message{GammaDistribution}, outbound_dist::GammaDistribution) = return equalityRule!(outbound_dist, msg_2.payload, msg_3.payload)
sumProduct!(node::EqualityNode, outbound_interface_index::Type{Val{2}}, msg_1::Message{GammaDistribution}, msg_2::Any, msg_3::Message{GammaDistribution}, outbound_dist::GammaDistribution) = return equalityRule!(outbound_dist, msg_1.payload, msg_3.payload)
sumProduct!(node::EqualityNode, outbound_interface_index::Type{Val{3}}, msg_1::Message{GammaDistribution}, msg_2::Message{GammaDistribution}, msg_3::Any, outbound_dist::GammaDistribution) = return equalityRule!(outbound_dist, msg_1.payload, msg_2.payload)

function equalityRule!(dist_result::GammaDistribution, dist_1::GammaDistribution, dist_2::GammaDistribution)
    # The result of the gamma equality rule applied to dist_1 and dist_2 is written to dist_result
    # Derivation available in notebook
    dist_result.a = dist_1.a+dist_2.a-1.0
    dist_result.b = dist_1.b+dist_2.b
    # isProper(dist_result) || error("Output of equalityRule! ($(format(dist_result))) should be a proper distribution")
    return dist_result
end


############################################
# BetaDistribution methods
############################################

sumProduct!(node::EqualityNode, outbound_interface_index::Type{Val{1}}, msg_1::Any, msg_2::Message{BetaDistribution}, msg_3::Message{BetaDistribution}, outbound_dist::BetaDistribution) = return equalityRule!(outbound_dist, msg_2.payload, msg_3.payload)
sumProduct!(node::EqualityNode, outbound_interface_index::Type{Val{2}}, msg_1::Message{BetaDistribution}, msg_2::Any, msg_3::Message{BetaDistribution}, outbound_dist::BetaDistribution) = return equalityRule!(outbound_dist, msg_1.payload, msg_3.payload)
sumProduct!(node::EqualityNode, outbound_interface_index::Type{Val{3}}, msg_1::Message{BetaDistribution}, msg_2::Message{BetaDistribution}, msg_3::Any, outbound_dist::BetaDistribution) = return equalityRule!(outbound_dist, msg_1.payload, msg_2.payload)

function equalityRule!(dist_result::BetaDistribution, dist_1::BetaDistribution, dist_2::BetaDistribution)
    # The result of the beta equality rule applied to dist_1 and dist_2 is written to dist_result
    # Derivation available in notebook
    dist_result.a = dist_1.a+dist_2.a-1.0
    dist_result.b = dist_1.b+dist_2.b-1.0
    # isProper(dist_result) || error("Output of equalityRule! ($(format(dist_result))) should be a proper distribution")
    return dist_result
end


############################################
# BernoulliDistribution methods
############################################

sumProduct!(node::EqualityNode, outbound_interface_index::Type{Val{1}}, msg_1::Any, msg_2::Message{BernoulliDistribution}, msg_3::Message{BernoulliDistribution}, outbound_dist::BernoulliDistribution) = return equalityRule!(outbound_dist, msg_2.payload, msg_3.payload)
sumProduct!(node::EqualityNode, outbound_interface_index::Type{Val{2}}, msg_1::Message{BernoulliDistribution}, msg_2::Any, msg_3::Message{BernoulliDistribution}, outbound_dist::BernoulliDistribution) = return equalityRule!(outbound_dist, msg_1.payload, msg_3.payload)
sumProduct!(node::EqualityNode, outbound_interface_index::Type{Val{3}}, msg_1::Message{BernoulliDistribution}, msg_2::Message{BernoulliDistribution}, msg_3::Any, outbound_dist::BernoulliDistribution) = return equalityRule!(outbound_dist, msg_1.payload, msg_2.payload)

function equalityRule!(dist_result::BernoulliDistribution, dist_1::BernoulliDistribution, dist_2::BernoulliDistribution)
    # The result of the Bernoulli equality rule applied to dist_1 and dist_2 is written to dist_result
    norm = dist_1.p * dist_2.p + (1 - dist_1.p) * (1 - dist_2.p)
    (norm > 0) || error("equalityRule! for BernoulliDistribution is not wel l-defined (invalid normalization constant)")
    dist_result.p = (dist_1.p * dist_2.p) / norm
    return dist_result
end


############################################
# MvGaussianDistribution methods
############################################

sumProduct!(node::EqualityNode, outbound_interface_index::Type{Val{1}}, msg_1::Any, msg_2::Message{MvGaussianDistribution}, msg_3::Message{MvGaussianDistribution}, outbound_dist::MvGaussianDistribution) = return equalityRule!(outbound_dist, msg_2.payload, msg_3.payload)
sumProduct!(node::EqualityNode, outbound_interface_index::Type{Val{2}}, msg_1::Message{MvGaussianDistribution}, msg_2::Any, msg_3::Message{MvGaussianDistribution}, outbound_dist::MvGaussianDistribution) = return equalityRule!(outbound_dist, msg_1.payload, msg_3.payload)
sumProduct!(node::EqualityNode, outbound_interface_index::Type{Val{3}}, msg_1::Message{MvGaussianDistribution}, msg_2::Message{MvGaussianDistribution}, msg_3::Any, outbound_dist::MvGaussianDistribution) = return equalityRule!(outbound_dist, msg_1.payload, msg_2.payload)

function equalityRule!(dist_result::MvGaussianDistribution, dist_1::MvGaussianDistribution, dist_2::MvGaussianDistribution)
    # The result of the Gaussian equality rule applied to dist_1 and dist_2 is written to dist_result
    # The following update rules correspond to node 1 from Table 4.1 in:
    # Korl, Sascha. “A Factor Graph Approach to Signal Modelling, System Identification and Filtering.” Hartung-Gorre, 2005.
    if isValid(dist_1.m) && isValid(dist_1.W) && isValid(dist_2.m) && isValid(dist_2.W)
        dist_result.m  = equalityMRule(dist_1.m, dist_2.m, dist_1.W, dist_2.W)
        invalidate!(dist_result.V)
        dist_result.W  = equalityWRule(dist_1.W, dist_2.W)
        invalidate!(dist_result.xi)
    elseif isValid(dist_1.xi) && isValid(dist_1.V) && isValid(dist_2.xi) && isValid(dist_2.V)
        invalidate!(dist_result.m)
        dist_result.V  = equalityVRule(dist_1.V, dist_2.V)
        invalidate!(dist_result.W)
        dist_result.xi = equalityXiRule(dist_1.xi, dist_2.xi)
    else
        # Use (xi,W)
        ensureParameters!(dist_1, (:xi, :W))
        ensureParameters!(dist_2, (:xi, :W))
        invalidate!(dist_result.m)
        invalidate!(dist_result.V)
        dist_result.W  = equalityWRule(dist_1.W, dist_2.W)
        dist_result.xi = equalityXiRule(dist_1.xi, dist_2.xi)
    end
    # isProper(dist_result) || error("Output of equalityRule! ($(format(dist_result))) should be a proper distribution")

    return dist_result
end

<<<<<<< HEAD
# Rule set
# From: Korl (2005), "A Factor graph approach to signal modelling, system identification and filtering", Table 4.1
equalityMRule{T<:Number}(m_x::Array{T, 1}, m_y::Array{T, 1}, W_x::Array{T, 2}, W_y::Array{T, 2}) = pinv(W_x+W_y)*(W_x*m_x+W_y*m_y)
equalityVRule{T<:Number}(V_x::Array{T, 2}, V_y::Array{T, 2}) = V_x*pinv(V_x+V_y)*V_y
equalityWRule{T<:Number}(W_x::Array{T, 2}, W_y::Array{T, 2}) = W_x+W_y
equalityXiRule{T<:Number}(xi_x::Array{T, 1}, xi_y::Array{T, 1}) = xi_x+xi_y

=======
function sumProduct!{T<:MvGaussianDistribution}(node::EqualityNode,
                                                outbound_interface_index::Int,
                                                msg_1::Message{T},
                                                msg_2::Message{T},
                                                ::Void)
    # Calculate an outbound message based on the inbound messages and the node function.
    dist_result = ensureMessage!(node.interfaces[outbound_interface_index], MvGaussianDistribution{dimensions(msg_1)}).payload

    equalityRule!(dist_result, msg_1.payload, msg_2.payload)

    return (:equality_gaussian,
            node.interfaces[outbound_interface_index].message)
end

sumProduct!{T<:MvGaussianDistribution}( node::EqualityNode,
                                        outbound_interface_index::Int,
                                        ::Void,
                                        msg_1::Message{T},
                                        msg_2::Message{T}) = sumProduct!(node, outbound_interface_index, msg_1, msg_2, nothing)

sumProduct!{T<:MvGaussianDistribution}( node::EqualityNode,
                                        outbound_interface_index::Int,
                                        msg_1::Message{T},
                                        ::Void,
                                        msg_2::Message{T}) = sumProduct!(node, outbound_interface_index, msg_1, msg_2, nothing)
>>>>>>> 0ab474ac

############################################
# MvDeltaDistribution methods
############################################

sumProduct!(node::EqualityNode, outbound_interface_index::Type{Val{1}}, msg_1::Any, msg_2::Message{MvDeltaDistribution}, msg_3::Message{MvDeltaDistribution}, outbound_dist::MvDeltaDistribution) = return equalityRule!(outbound_dist, msg_2.payload, msg_3.payload)
sumProduct!(node::EqualityNode, outbound_interface_index::Type{Val{2}}, msg_1::Message{MvDeltaDistribution}, msg_2::Any, msg_3::Message{MvDeltaDistribution}, outbound_dist::MvDeltaDistribution) = return equalityRule!(outbound_dist, msg_1.payload, msg_3.payload)
sumProduct!(node::EqualityNode, outbound_interface_index::Type{Val{3}}, msg_1::Message{MvDeltaDistribution}, msg_2::Message{MvDeltaDistribution}, msg_3::Any, outbound_dist::MvDeltaDistribution) = return equalityRule!(outbound_dist, msg_1.payload, msg_2.payload)

function equalityRule!(dist_result::MvDeltaDistribution, dist_1::MvDeltaDistribution, dist_2::MvDeltaDistribution)
    # The result of the delta equality rule applied to dist_1 and dist_2 is written to dist_result
    # Outbound message is equal to the inbound messages if both inbound messages are equal.
    # Otherwise, the outbound message is zero.
    if dist_1 == dist_2
        dist_result.m = deepcopy(dist_1.m)
    else
        dist_result.m = zero(dist_1.m)
    end

    return dist_result
end

<<<<<<< HEAD

############################################
# Gaussian-Student's t combination
############################################
=======
function sumProduct!{T<:MvDeltaDistribution{Float64}}(  node::EqualityNode,
                                                        outbound_interface_index::Int,
                                                        msg_1::Message{T},
                                                        msg_2::Message{T},
                                                        ::Void)
    # Calculate an outbound message based on the inbound messages and the node function.

    dist_result = ensureMessage!(node.interfaces[outbound_interface_index], MvDeltaDistribution{Float64, dimensions(msg_1)}).payload
>>>>>>> 0ab474ac

sumProduct!(node::EqualityNode, outbound_interface_index::Type{Val{1}}, msg_1::Any, msg_2::Message{GaussianDistribution}, msg_3::Message{StudentsTDistribution}, outbound_dist::GaussianDistribution) = return equalityRule!(outbound_dist, msg_2.payload, msg_3.payload)
sumProduct!(node::EqualityNode, outbound_interface_index::Type{Val{1}}, msg_1::Any, msg_2::Message{StudentsTDistribution}, msg_3::Message{GaussianDistribution}, outbound_dist::GaussianDistribution) = return equalityRule!(outbound_dist, msg_3.payload, msg_2.payload)
sumProduct!(node::EqualityNode, outbound_interface_index::Type{Val{2}}, msg_1::Message{GaussianDistribution}, msg_2::Any, msg_3::Message{StudentsTDistribution}, outbound_dist::GaussianDistribution) = return equalityRule!(outbound_dist, msg_1.payload, msg_3.payload)
sumProduct!(node::EqualityNode, outbound_interface_index::Type{Val{2}}, msg_1::Message{StudentsTDistribution}, msg_2::Any, msg_3::Message{GaussianDistribution}, outbound_dist::GaussianDistribution) = return equalityRule!(outbound_dist, msg_3.payload, msg_1.payload)
sumProduct!(node::EqualityNode, outbound_interface_index::Type{Val{3}}, msg_1::Message{GaussianDistribution}, msg_2::Message{StudentsTDistribution}, msg_3::Any, outbound_dist::GaussianDistribution) = return equalityRule!(outbound_dist, msg_1.payload, msg_2.payload)
sumProduct!(node::EqualityNode, outbound_interface_index::Type{Val{3}}, msg_1::Message{StudentsTDistribution}, msg_2::Message{GaussianDistribution}, msg_3::Any, outbound_dist::GaussianDistribution) = return equalityRule!(outbound_dist, msg_2.payload, msg_1.payload)

function equalityRule!(dist_result::GaussianDistribution, dist_gauss_in::GaussianDistribution, dist_stud_in::StudentsTDistribution)
    # The result of the Gaussian-Student's t equality rule applied to dist_gauss_in and dist_stud_in is written to dist_result
    # The student's t distribution is approximated by a Gaussian by moment matching.
    # The result is a Gaussian approximation to the exact result.
    (isProper(dist_gauss_in) && isProper(dist_stud_in)) || error("Inputs of equalityRule! should be proper distributions")

<<<<<<< HEAD
    ensureParameters!(dist_gauss_in, (:xi, :W))
    if 0.0 < dist_stud_in.nu <= 1.0
        # The mean and variance for the Student's t are undefined for nu <= 1.
        # However, since we apply a gaussian approximation we assume variance is huge in this case,
        # so the second incoming message dominates.
        approx_V = huge
        approx_m = dist_stud_in.m
    else
        approx_V = var(dist_stud_in)
        approx_m = mean(dist_stud_in)
    end

    approx_W = inv(approx_V)
    approx_xi = approx_W * approx_m
    dist_result.xi  = dist_gauss_in.xi + approx_xi
    dist_result.W  = dist_gauss_in.W + approx_W
    dist_result.V = NaN
    dist_result.m = NaN

    return dist_result
end
=======
sumProduct!{T<:MvDeltaDistribution{Float64}}(   node::EqualityNode,
                                                outbound_interface_index::Int,
                                                msg_1::Message{T},
                                                ::Void,
                                                msg_2::Message{T}) = sumProduct!(node, outbound_interface_index, msg_1, msg_2, nothing)

sumProduct!{T<:MvDeltaDistribution{Float64}}(   node::EqualityNode,
                                                outbound_interface_index::Int,
                                                ::Void,
                                                msg_1::Message{T},
                                                msg_2::Message{T}) = sumProduct!(node, outbound_interface_index, msg_1, msg_2, nothing)
>>>>>>> 0ab474ac


############################################
# Gaussian-DeltaDistribution combination
############################################

sumProduct!(node::EqualityNode, outbound_interface_index::Type{Val{1}}, msg_1::Any, msg_2::Message{GaussianDistribution}, msg_3::Message{DeltaDistribution{Float64}}, outbound_dist::DeltaDistribution{Float64}) = return equalityRule!(outbound_dist, msg_2.payload, msg_3.payload)
sumProduct!(node::EqualityNode, outbound_interface_index::Type{Val{1}}, msg_1::Any, msg_2::Message{DeltaDistribution{Float64}}, msg_3::Message{GaussianDistribution}, outbound_dist::DeltaDistribution{Float64}) = return equalityRule!(outbound_dist, msg_3.payload, msg_2.payload)
sumProduct!(node::EqualityNode, outbound_interface_index::Type{Val{2}}, msg_1::Message{GaussianDistribution}, msg_2::Any, msg_3::Message{DeltaDistribution{Float64}}, outbound_dist::DeltaDistribution{Float64}) = return equalityRule!(outbound_dist, msg_1.payload, msg_3.payload)
sumProduct!(node::EqualityNode, outbound_interface_index::Type{Val{2}}, msg_1::Message{DeltaDistribution{Float64}}, msg_2::Any, msg_3::Message{GaussianDistribution}, outbound_dist::DeltaDistribution{Float64}) = return equalityRule!(outbound_dist, msg_3.payload, msg_1.payload)
sumProduct!(node::EqualityNode, outbound_interface_index::Type{Val{3}}, msg_1::Message{GaussianDistribution}, msg_2::Message{DeltaDistribution{Float64}}, msg_3::Any, outbound_dist::DeltaDistribution{Float64}) = return equalityRule!(outbound_dist, msg_1.payload, msg_2.payload)
sumProduct!(node::EqualityNode, outbound_interface_index::Type{Val{3}}, msg_1::Message{DeltaDistribution{Float64}}, msg_2::Message{GaussianDistribution}, msg_3::Any, outbound_dist::DeltaDistribution{Float64}) = return equalityRule!(outbound_dist, msg_2.payload, msg_1.payload)

function equalityRule!(dist_result::DeltaDistribution{Float64}, ::GaussianDistribution, dist_delta::DeltaDistribution{Float64})
    dist_result.m = dist_delta.m
    return dist_result
end


<<<<<<< HEAD
############################################
# MvGaussian-MvDeltaDistribution combination
############################################
=======
function sumProduct!(node::EqualityNode,
                     outbound_interface_index::Int,
                     msg_delta::Message{DeltaDistribution{Float64}},
                     msg_logn::Message{LogNormalDistribution},
                     ::Void)
    # Combination of log normal and delta
    dist_out = ensureMessage!(node.interfaces[outbound_interface_index], DeltaDistribution{Float64}).payload
>>>>>>> 0ab474ac

sumProduct!(node::EqualityNode, outbound_interface_index::Type{Val{1}}, msg_1::Any, msg_2::Message{MvGaussianDistribution}, msg_3::Message{MvDeltaDistribution{Float64}}, outbound_dist::MvDeltaDistribution{Float64}) = return equalityRule!(outbound_dist, msg_2.payload, msg_3.payload)
sumProduct!(node::EqualityNode, outbound_interface_index::Type{Val{1}}, msg_1::Any, msg_2::Message{MvDeltaDistribution{Float64}}, msg_3::Message{MvGaussianDistribution}, outbound_dist::MvDeltaDistribution{Float64}) = return equalityRule!(outbound_dist, msg_3.payload, msg_2.payload)
sumProduct!(node::EqualityNode, outbound_interface_index::Type{Val{2}}, msg_1::Message{MvGaussianDistribution}, msg_2::Any, msg_3::Message{MvDeltaDistribution{Float64}}, outbound_dist::MvDeltaDistribution{Float64}) = return equalityRule!(outbound_dist, msg_1.payload, msg_3.payload)
sumProduct!(node::EqualityNode, outbound_interface_index::Type{Val{2}}, msg_1::Message{MvDeltaDistribution{Float64}}, msg_2::Any, msg_3::Message{MvGaussianDistribution}, outbound_dist::MvDeltaDistribution{Float64}) = return equalityRule!(outbound_dist, msg_3.payload, msg_1.payload)
sumProduct!(node::EqualityNode, outbound_interface_index::Type{Val{3}}, msg_1::Message{MvGaussianDistribution}, msg_2::Message{MvDeltaDistribution{Float64}}, msg_3::Any, outbound_dist::MvDeltaDistribution{Float64}) = return equalityRule!(outbound_dist, msg_1.payload, msg_2.payload)
sumProduct!(node::EqualityNode, outbound_interface_index::Type{Val{3}}, msg_1::Message{MvDeltaDistribution{Float64}}, msg_2::Message{MvGaussianDistribution}, msg_3::Any, outbound_dist::MvDeltaDistribution{Float64}) = return equalityRule!(outbound_dist, msg_2.payload, msg_1.payload)

function equalityRule!(dist_result::MvDeltaDistribution{Float64}, ::MvGaussianDistribution, dist_delta::MvDeltaDistribution{Float64})
    dist_result.m = deepcopy(dist_delta.m)
    return dist_result
end

############################################
# WishartDistribution methods
############################################

function equalityRule!(dist_result::WishartDistribution, dist_1::WishartDistribution, dist_2::WishartDistribution)
    # Derivation available in notebook
    dist_result.V = inv(inv(dist_1.V) + inv(dist_2.V))
    dist_result.nu = dist_1.nu + dist_2.nu - size(dist_1.V, 1) - 1.0

    return dist_result
end

function sumProduct!{T<:WishartDistribution}(   node::EqualityNode,
                                                outbound_interface_index::Int,
                                                msg_1::Message{T},
                                                msg_2::Message{T},
                                                ::Void)
    # Calculate an outbound message based on the inbound messages and the node function.
    # This function is not exported, and is only meant for internal use.
    dist_out = ensureMessage!(node.interfaces[outbound_interface_index], WishartDistribution{dimensions(msg_1)}).payload

    equalityRule!(dist_out, msg_1.payload, msg_2.payload)

    return (:equality_wishart,
            node.interfaces[outbound_interface_index].message)
end

sumProduct!{T<:WishartDistribution}(node::EqualityNode,
                                    outbound_interface_index::Int,
                                    msg_1::Message{T},
                                    ::Void,
                                    msg_2::Message{T}) = sumProduct!(node, outbound_interface_index, msg_1, msg_2, nothing)

sumProduct!{T<:WishartDistribution}(node::EqualityNode,
                                    outbound_interface_index::Int,
                                    ::Void,
                                    msg_1::Message{T},
                                    msg_2::Message{T}) = sumProduct!(node, outbound_interface_index, msg_1, msg_2, nothing)


############################################
# LogNormal-DeltaDistribution combination
############################################

sumProduct!(node::EqualityNode, outbound_interface_index::Type{Val{1}}, msg_1::Any, msg_2::Message{LogNormalDistribution}, msg_3::Message{DeltaDistribution{Float64}}, outbound_dist::DeltaDistribution{Float64}) = return equalityRule!(outbound_dist, msg_2.payload, msg_3.payload)
sumProduct!(node::EqualityNode, outbound_interface_index::Type{Val{1}}, msg_1::Any, msg_2::Message{DeltaDistribution{Float64}}, msg_3::Message{LogNormalDistribution}, outbound_dist::DeltaDistribution{Float64}) = return equalityRule!(outbound_dist, msg_3.payload, msg_2.payload)
sumProduct!(node::EqualityNode, outbound_interface_index::Type{Val{2}}, msg_1::Message{LogNormalDistribution}, msg_2::Any, msg_3::Message{DeltaDistribution{Float64}}, outbound_dist::DeltaDistribution{Float64}) = return equalityRule!(outbound_dist, msg_1.payload, msg_3.payload)
sumProduct!(node::EqualityNode, outbound_interface_index::Type{Val{2}}, msg_1::Message{DeltaDistribution{Float64}}, msg_2::Any, msg_3::Message{LogNormalDistribution}, outbound_dist::DeltaDistribution{Float64}) = return equalityRule!(outbound_dist, msg_3.payload, msg_1.payload)
sumProduct!(node::EqualityNode, outbound_interface_index::Type{Val{3}}, msg_1::Message{LogNormalDistribution}, msg_2::Message{DeltaDistribution{Float64}}, msg_3::Any, outbound_dist::DeltaDistribution{Float64}) = return equalityRule!(outbound_dist, msg_1.payload, msg_2.payload)
sumProduct!(node::EqualityNode, outbound_interface_index::Type{Val{3}}, msg_1::Message{DeltaDistribution{Float64}}, msg_2::Message{LogNormalDistribution}, msg_3::Any, outbound_dist::DeltaDistribution{Float64}) = return equalityRule!(outbound_dist, msg_2.payload, msg_1.payload)

function equalityRule!(dist_result::DeltaDistribution{Float64}, dist_1::LogNormalDistribution, dist_2::DeltaDistribution{Float64})
    (dist_2.m >= 0) || error("Can not perform equality rule for log-normal-delta combination for negative numbers")
    dist_result.m = dist_2.m
    return dist_result
end


############################################
# Gamma-DeltaDistribution combination
############################################

sumProduct!(node::EqualityNode, outbound_interface_index::Type{Val{1}}, msg_1::Any, msg_2::Message{GammaDistribution}, msg_3::Message{DeltaDistribution{Float64}}, outbound_dist::DeltaDistribution{Float64}) = return equalityRule!(outbound_dist, msg_2.payload, msg_3.payload)
sumProduct!(node::EqualityNode, outbound_interface_index::Type{Val{1}}, msg_1::Any, msg_2::Message{DeltaDistribution{Float64}}, msg_3::Message{GammaDistribution}, outbound_dist::DeltaDistribution{Float64}) = return equalityRule!(outbound_dist, msg_3.payload, msg_2.payload)
sumProduct!(node::EqualityNode, outbound_interface_index::Type{Val{2}}, msg_1::Message{GammaDistribution}, msg_2::Any, msg_3::Message{DeltaDistribution{Float64}}, outbound_dist::DeltaDistribution{Float64}) = return equalityRule!(outbound_dist, msg_1.payload, msg_3.payload)
sumProduct!(node::EqualityNode, outbound_interface_index::Type{Val{2}}, msg_1::Message{DeltaDistribution{Float64}}, msg_2::Any, msg_3::Message{GammaDistribution}, outbound_dist::DeltaDistribution{Float64}) = return equalityRule!(outbound_dist, msg_3.payload, msg_1.payload)
sumProduct!(node::EqualityNode, outbound_interface_index::Type{Val{3}}, msg_1::Message{GammaDistribution}, msg_2::Message{DeltaDistribution{Float64}}, msg_3::Any, outbound_dist::DeltaDistribution{Float64}) = return equalityRule!(outbound_dist, msg_1.payload, msg_2.payload)
sumProduct!(node::EqualityNode, outbound_interface_index::Type{Val{3}}, msg_1::Message{DeltaDistribution{Float64}}, msg_2::Message{GammaDistribution}, msg_3::Any, outbound_dist::DeltaDistribution{Float64}) = return equalityRule!(outbound_dist, msg_2.payload, msg_1.payload)

function equalityRule!(dist_result::DeltaDistribution{Float64}, dist_1::GammaDistribution, dist_2::DeltaDistribution{Float64})
    (dist_2.m >= 0) || error("Can not perform equality rule for gamma-delta combination for negative numbers")
    dist_result.m = dist_2.m
    return dist_result
end


############################################
# InverseGamma-DeltaDistribution combination
############################################

sumProduct!(node::EqualityNode, outbound_interface_index::Type{Val{1}}, msg_1::Any, msg_2::Message{InverseGammaDistribution}, msg_3::Message{DeltaDistribution{Float64}}, outbound_dist::DeltaDistribution{Float64}) = return equalityRule!(outbound_dist, msg_2.payload, msg_3.payload)
sumProduct!(node::EqualityNode, outbound_interface_index::Type{Val{1}}, msg_1::Any, msg_2::Message{DeltaDistribution{Float64}}, msg_3::Message{InverseGammaDistribution}, outbound_dist::DeltaDistribution{Float64}) = return equalityRule!(outbound_dist, msg_3.payload, msg_2.payload)
sumProduct!(node::EqualityNode, outbound_interface_index::Type{Val{2}}, msg_1::Message{InverseGammaDistribution}, msg_2::Any, msg_3::Message{DeltaDistribution{Float64}}, outbound_dist::DeltaDistribution{Float64}) = return equalityRule!(outbound_dist, msg_1.payload, msg_3.payload)
sumProduct!(node::EqualityNode, outbound_interface_index::Type{Val{2}}, msg_1::Message{DeltaDistribution{Float64}}, msg_2::Any, msg_3::Message{InverseGammaDistribution}, outbound_dist::DeltaDistribution{Float64}) = return equalityRule!(outbound_dist, msg_3.payload, msg_1.payload)
sumProduct!(node::EqualityNode, outbound_interface_index::Type{Val{3}}, msg_1::Message{InverseGammaDistribution}, msg_2::Message{DeltaDistribution{Float64}}, msg_3::Any, outbound_dist::DeltaDistribution{Float64}) = return equalityRule!(outbound_dist, msg_1.payload, msg_2.payload)
sumProduct!(node::EqualityNode, outbound_interface_index::Type{Val{3}}, msg_1::Message{DeltaDistribution{Float64}}, msg_2::Message{InverseGammaDistribution}, msg_3::Any, outbound_dist::DeltaDistribution{Float64}) = return equalityRule!(outbound_dist, msg_2.payload, msg_1.payload)

function equalityRule!(dist_result::DeltaDistribution{Float64}, dist_1::InverseGammaDistribution, dist_2::DeltaDistribution{Float64})
    (dist_2.m >= 0) || error("Can not perform equality rule for inverse gamma-delta combination for negative numbers")
    dist_result.m = dist_2.m
    return dist_result
<<<<<<< HEAD
end
=======
end
equalityRule!(  dist_result::DeltaDistribution{Float64},
                dist_1::DeltaDistribution{Float64},
                dist_2::InverseGammaDistribution) = equalityRule!(dist_result, dist_2, dist_1)

function sumProduct!(node::EqualityNode,
                     outbound_interface_index::Int,
                     msg_delta::Message{DeltaDistribution{Float64}},
                     msg_igam::Message{InverseGammaDistribution},
                     ::Void)
    # Combination of gamma and float
    dist_out = ensureMessage!(node.interfaces[outbound_interface_index], DeltaDistribution{Float64}).payload

    equalityRule!(dist_out, msg_delta.payload, msg_igam.payload)

    return (:equality_inverse_gamma_delta,
            node.interfaces[outbound_interface_index].message)
end
# Call signature for messages other ways around
# Outbound interface 3
sumProduct!(node::EqualityNode, outbound_interface_index::Int, msg_igam::Message{InverseGammaDistribution}, msg_delta::Message{DeltaDistribution{Float64}}, ::Void) = sumProduct!(node, outbound_interface_index, msg_delta, msg_igam, nothing)
# Outbound interface 2
sumProduct!(node::EqualityNode, outbound_interface_index::Int, msg_igam::Message{InverseGammaDistribution}, ::Void, msg_delta::Message{DeltaDistribution{Float64}}) = sumProduct!(node, outbound_interface_index, msg_delta, msg_igam, nothing)
sumProduct!(node::EqualityNode, outbound_interface_index::Int, msg_delta::Message{DeltaDistribution{Float64}}, ::Void, msg_igam::Message{InverseGammaDistribution}) = sumProduct!(node, outbound_interface_index, msg_delta, msg_igam, nothing)
# Outbound interface 1
sumProduct!(node::EqualityNode, outbound_interface_index::Int, ::Void, msg_igam::Message{InverseGammaDistribution}, msg_delta::Message{DeltaDistribution{Float64}}) = sumProduct!(node, outbound_interface_index, msg_delta, msg_igam, nothing)
sumProduct!(node::EqualityNode, outbound_interface_index::Int, ::Void, msg_delta::Message{DeltaDistribution{Float64}}, msg_igam::Message{InverseGammaDistribution}) = sumProduct!(node, outbound_interface_index, msg_delta, msg_igam, nothing)


############################################
# MvGaussian-MvDeltaDistribution combination
############################################

function equalityRule!(dist_result::MvDeltaDistribution{Float64}, dist_1::MvGaussianDistribution, dist_2::MvDeltaDistribution{Float64})
    (length(dist_2.m) == length(dist_1.m)) || error("Dimensions for Gaussian and delta must agree")
    dist_result.m = dist_2.m
    return dist_result
end
equalityRule!(  dist_result::MvDeltaDistribution{Float64},
                dist_1::MvDeltaDistribution{Float64},
                dist_2::MvGaussianDistribution) = equalityRule!(dist_result, dist_2, dist_1)

function sumProduct!{TD<:MvDeltaDistribution{Float64}, TG<:MvGaussianDistribution}( node::EqualityNode,
                                                                                    outbound_interface_index::Int,
                                                                                    msg_delta::Message{TD},
                                                                                    msg_gauss::Message{TG},
                                                                                    ::Void)
    dist_out = ensureMessage!(node.interfaces[outbound_interface_index], MvDeltaDistribution{Float64, dimensions(msg_delta)}).payload

    equalityRule!(dist_out, msg_delta.payload, msg_gauss.payload)

    return (:equality_gaussian_delta,
            node.interfaces[outbound_interface_index].message)
end
# Call signature for messages other ways around
# Outbound interface 3
sumProduct!{TD<:MvDeltaDistribution{Float64}, TG<:MvGaussianDistribution}(node::EqualityNode, outbound_interface_index::Int, msg_gauss::Message{TG}, msg_delta::Message{TD}, ::Void) = sumProduct!(node, outbound_interface_index, msg_delta, msg_gauss, nothing)
# Outbound interface 2
sumProduct!{TD<:MvDeltaDistribution{Float64}, TG<:MvGaussianDistribution}(node::EqualityNode, outbound_interface_index::Int, msg_gauss::Message{TG}, ::Void, msg_delta::Message{TD}) = sumProduct!(node, outbound_interface_index, msg_delta, msg_gauss, nothing)
sumProduct!{TD<:MvDeltaDistribution{Float64}, TG<:MvGaussianDistribution}(node::EqualityNode, outbound_interface_index::Int, msg_delta::Message{TD}, ::Void, msg_gauss::Message{TG}) = sumProduct!(node, outbound_interface_index, msg_delta, msg_gauss, nothing)
# Outbound interface 1
sumProduct!{TD<:MvDeltaDistribution{Float64}, TG<:MvGaussianDistribution}(node::EqualityNode, outbound_interface_index::Int, ::Void, msg_gauss::Message{TG}, msg_delta::Message{TD}) = sumProduct!(node, outbound_interface_index, msg_delta, msg_gauss, nothing)
sumProduct!{TD<:MvDeltaDistribution{Float64}, TG<:MvGaussianDistribution}(node::EqualityNode, outbound_interface_index::Int, ::Void, msg_delta::Message{TD}, msg_gauss::Message{TG}) = sumProduct!(node, outbound_interface_index, msg_delta, msg_gauss, nothing)


############################################
# Wishart-MvDeltaDistribution combination
############################################

function equalityRule!(dist_result::MvDeltaDistribution{Float64}, dist_1::WishartDistribution, dist_2::MvDeltaDistribution{Float64})
    (sum(dist_2.m .< 0) == 0) || error("Can not perform equality rule for wishart-delta combination for negative numbers")
    (size(dist_1.V, 1) == length(dist_2.m)) || error("Dimensions for Wishart and delta must agree")
    dist_result.m = dist_2.m
    return dist_result
end
equalityRule!(  dist_result::MvDeltaDistribution{Float64},
                dist_1::MvDeltaDistribution{Float64},
                dist_2::WishartDistribution) = equalityRule!(dist_result, dist_2, dist_1)

function sumProduct!{TD<:MvDeltaDistribution{Float64}, TW<:WishartDistribution}(node::EqualityNode,
                                                                                outbound_interface_index::Int,
                                                                                msg_delta::Message{TD},
                                                                                msg_gauss::Message{TW},
                                                                                ::Void)
    dist_out = ensureMessage!(node.interfaces[outbound_interface_index], MvDeltaDistribution{Float64, dimensions(msg_delta)}).payload

    equalityRule!(dist_out, msg_delta.payload, msg_gauss.payload)

    return (:equality_wishart_delta,
            node.interfaces[outbound_interface_index].message)
end
# Call signature for messages other ways around
# Outbound interface 3
sumProduct!{TD<:MvDeltaDistribution{Float64}, TW<:WishartDistribution}(node::EqualityNode, outbound_interface_index::Int, msg_gauss::Message{TW}, msg_delta::Message{TD}, ::Void) = sumProduct!(node, outbound_interface_index, msg_delta, msg_gauss, nothing)
# Outbound interface 2
sumProduct!{TD<:MvDeltaDistribution{Float64}, TW<:WishartDistribution}(node::EqualityNode, outbound_interface_index::Int, msg_gauss::Message{TW}, ::Void, msg_delta::Message{TD}) = sumProduct!(node, outbound_interface_index, msg_delta, msg_gauss, nothing)
sumProduct!{TD<:MvDeltaDistribution{Float64}, TW<:WishartDistribution}(node::EqualityNode, outbound_interface_index::Int, msg_delta::Message{TD}, ::Void, msg_gauss::Message{TW}) = sumProduct!(node, outbound_interface_index, msg_delta, msg_gauss, nothing)
# Outbound interface 1
sumProduct!{TD<:MvDeltaDistribution{Float64}, TW<:WishartDistribution}(node::EqualityNode, outbound_interface_index::Int, ::Void, msg_gauss::Message{TW}, msg_delta::Message{TD}) = sumProduct!(node, outbound_interface_index, msg_delta, msg_gauss, nothing)
sumProduct!{TD<:MvDeltaDistribution{Float64}, TW<:WishartDistribution}(node::EqualityNode, outbound_interface_index::Int, ::Void, msg_delta::Message{TD}, msg_gauss::Message{TW}) = sumProduct!(node, outbound_interface_index, msg_delta, msg_gauss, nothing)


############################################
# BernoulliDistribution methods
############################################

function equalityRule!(dist_result::BernoulliDistribution, dist_1::BernoulliDistribution, dist_2::BernoulliDistribution)
    # The result of the Bernoulli equality rule applied to dist_1 and dist_2 is written to dist_result
    norm = dist_1.p * dist_2.p + (1 - dist_1.p) * (1 - dist_2.p)
    (norm > 0) || error("equalityRule! for BernoulliDistribution is not well-defined (invalid normalization constant)")
    dist_result.p = (dist_1.p * dist_2.p) / norm
    return dist_result
end

function sumProduct!(   node::EqualityNode,
                        outbound_interface_index::Int,
                        msg_1::Message{BernoulliDistribution},
                        msg_2::Message{BernoulliDistribution},
                        ::Void)
    # Calculate an outbound message based on the inbound messages and the node function.
    dist_result = ensureMessage!(node.interfaces[outbound_interface_index], BernoulliDistribution).payload

    equalityRule!(dist_result, msg_1.payload, msg_2.payload)

    return (:equality_bernoulli,
            node.interfaces[outbound_interface_index].message)
end

sumProduct!(node::EqualityNode,
            outbound_interface_index::Int,
            ::Void,
            msg_1::Message{BernoulliDistribution},
            msg_2::Message{BernoulliDistribution}) = sumProduct!(node, outbound_interface_index, msg_1, msg_2, nothing)

sumProduct!(node::EqualityNode,
            outbound_interface_index::Int,
            msg_1::Message{BernoulliDistribution},
            ::Void,
            msg_2::Message{BernoulliDistribution}) = sumProduct!(node, outbound_interface_index, msg_1, msg_2, nothing)
>>>>>>> 0ab474ac
<|MERGE_RESOLUTION|>--- conflicted
+++ resolved
@@ -74,117 +74,6 @@
     return dist_result
 end
 
-<<<<<<< HEAD
-=======
-function sumProduct!(   node::EqualityNode,
-                        outbound_interface_index::Int,
-                        msg_1::Message{GaussianDistribution},
-                        msg_2::Message{GaussianDistribution},
-                        ::Void)
-    # Calculate an outbound message based on the inbound messages and the node function.
-    dist_result = ensureMessage!(node.interfaces[outbound_interface_index], GaussianDistribution).payload
-
-    equalityRule!(dist_result, msg_1.payload, msg_2.payload)
-
-    return (:equality_gaussian,
-            node.interfaces[outbound_interface_index].message)
-end
-
-sumProduct!(node::EqualityNode,
-            outbound_interface_index::Int,
-            ::Void,
-            msg_1::Message{GaussianDistribution},
-            msg_2::Message{GaussianDistribution}) = sumProduct!(node, outbound_interface_index, msg_1, msg_2, nothing)
-
-sumProduct!(node::EqualityNode,
-            outbound_interface_index::Int,
-            msg_1::Message{GaussianDistribution},
-            ::Void,
-            msg_2::Message{GaussianDistribution}) = sumProduct!(node, outbound_interface_index, msg_1, msg_2, nothing)
-
-############################################
-# Gaussian-Student's t combination
-############################################
-
-function equalityRule!(dist_result::GaussianDistribution, dist_gauss_in::GaussianDistribution, dist_stud_in::StudentsTDistribution)
-    # The result of the Gaussian-Student's t equality rule applied to dist_gauss_in and dist_stud_in is written to dist_result
-    # The student's t distribution is approximated by a Gaussian by moment matching.
-    # The result is a Gaussian approximation to the exact result.
-
-    ensureParameters!(dist_gauss_in, (:xi, :W))
-    if 0.0 < dist_stud_in.nu <= 1.0
-        # The mean and variance for the Student's t are undefined for nu <= 1.
-        # However, since we apply a gaussian approximation we assume variance is huge in this case,
-        # so the second incoming message dominates.
-        approx_V = huge
-        approx_m = dist_stud_in.m
-    else
-        approx_V = var(dist_stud_in)
-        approx_m = mean(dist_stud_in)
-    end
-
-    approx_W = inv(approx_V)
-    approx_xi = approx_W * approx_m
-    dist_result.xi  = dist_gauss_in.xi + approx_xi
-    dist_result.W  = dist_gauss_in.W + approx_W
-    dist_result.V = NaN
-    dist_result.m = NaN
-    # isProper(dist_result) || error("Output of equalityRule! ($(format(dist_result))) should be a proper distribution")
-
-    return dist_result
-end
-
-equalityRule!(  dist_result::GaussianDistribution,
-                dist_stud_in::StudentsTDistribution,
-                dist_gauss_in::GaussianDistribution) = equalityRule!(dist_result, dist_guass_in, dist_stud_in)
-
-function sumProduct!(   node::EqualityNode,
-                        outbound_interface_index::Int,
-                        msg_st::Message{StudentsTDistribution},
-                        msg_n::Message{GaussianDistribution},
-                        ::Void)
-    # Combination of Gaussian and student's t-distribution
-    # Definitions available in derivations notebook
-    # Same as Gaussian equality rule
-
-    dist_result = ensureMessage!(node.interfaces[outbound_interface_index], GaussianDistribution).payload
-
-    equalityRule!(dist_result, msg_n.payload, msg_st.payload)
-
-    return (:equality_gaussian_student,
-            node.interfaces[outbound_interface_index].message)
-end
-
-# Call signatures for different message orders
-# Outbound interface 3
-sumProduct!(node::EqualityNode,
-            outbound_interface_index::Int,
-            msg_n::Message{GaussianDistribution},
-            msg_st::Message{StudentsTDistribution},
-            ::Void) = sumProduct!(node, outbound_interface_index, msg_st, msg_n, nothing)
-# Outbound interface 2
-sumProduct!(node::EqualityNode,
-            outbound_interface_index::Int,
-            msg_n::Message{GaussianDistribution},
-            ::Void,
-            msg_st::Message{StudentsTDistribution}) = sumProduct!(node, outbound_interface_index, msg_st, msg_n, nothing)
-sumProduct!(node::EqualityNode,
-            outbound_interface_index::Int,
-            msg_st::Message{StudentsTDistribution},
-            ::Void,
-            msg_n::Message{GaussianDistribution}) = sumProduct!(node, outbound_interface_index, msg_st, msg_n, nothing)
-# Outbound interface 1
-sumProduct!(node::EqualityNode,
-            outbound_interface_index::Int,
-            ::Void,
-            msg_n::Message{GaussianDistribution},
-            msg_st::Message{StudentsTDistribution}) = sumProduct!(node, outbound_interface_index, msg_st, msg_n, nothing)
-sumProduct!(node::EqualityNode,
-            outbound_interface_index::Int,
-            ::Void,
-            msg_st::Message{StudentsTDistribution},
-            msg_n::Message{GaussianDistribution}) = sumProduct!(node, outbound_interface_index, msg_st, msg_n, nothing)
->>>>>>> 0ab474ac
 
 ############################################
 # DeltaDistribution methods
@@ -283,9 +172,9 @@
 # MvGaussianDistribution methods
 ############################################
 
-sumProduct!(node::EqualityNode, outbound_interface_index::Type{Val{1}}, msg_1::Any, msg_2::Message{MvGaussianDistribution}, msg_3::Message{MvGaussianDistribution}, outbound_dist::MvGaussianDistribution) = return equalityRule!(outbound_dist, msg_2.payload, msg_3.payload)
-sumProduct!(node::EqualityNode, outbound_interface_index::Type{Val{2}}, msg_1::Message{MvGaussianDistribution}, msg_2::Any, msg_3::Message{MvGaussianDistribution}, outbound_dist::MvGaussianDistribution) = return equalityRule!(outbound_dist, msg_1.payload, msg_3.payload)
-sumProduct!(node::EqualityNode, outbound_interface_index::Type{Val{3}}, msg_1::Message{MvGaussianDistribution}, msg_2::Message{MvGaussianDistribution}, msg_3::Any, outbound_dist::MvGaussianDistribution) = return equalityRule!(outbound_dist, msg_1.payload, msg_2.payload)
+sumProduct!{T<:MvGaussianDistribution}(node::EqualityNode, outbound_interface_index::Type{Val{1}}, msg_1::Any, msg_2::Message{T}, msg_3::Message{T}, outbound_dist::T) = return equalityRule!(outbound_dist, msg_2.payload, msg_3.payload)
+sumProduct!{T<:MvGaussianDistribution}(node::EqualityNode, outbound_interface_index::Type{Val{2}}, msg_1::Message{T}, msg_2::Any, msg_3::Message{T}, outbound_dist::T) = return equalityRule!(outbound_dist, msg_1.payload, msg_3.payload)
+sumProduct!{T<:MvGaussianDistribution}(node::EqualityNode, outbound_interface_index::Type{Val{3}}, msg_1::Message{T}, msg_2::Message{T}, msg_3::Any, outbound_dist::T) = return equalityRule!(outbound_dist, msg_1.payload, msg_2.payload)
 
 function equalityRule!(dist_result::MvGaussianDistribution, dist_1::MvGaussianDistribution, dist_2::MvGaussianDistribution)
     # The result of the Gaussian equality rule applied to dist_1 and dist_2 is written to dist_result
@@ -310,54 +199,24 @@
         dist_result.W  = equalityWRule(dist_1.W, dist_2.W)
         dist_result.xi = equalityXiRule(dist_1.xi, dist_2.xi)
     end
-    # isProper(dist_result) || error("Output of equalityRule! ($(format(dist_result))) should be a proper distribution")
-
-    return dist_result
-end
-
-<<<<<<< HEAD
-# Rule set
+
+    return dist_result
+end
+
 # From: Korl (2005), "A Factor graph approach to signal modelling, system identification and filtering", Table 4.1
 equalityMRule{T<:Number}(m_x::Array{T, 1}, m_y::Array{T, 1}, W_x::Array{T, 2}, W_y::Array{T, 2}) = pinv(W_x+W_y)*(W_x*m_x+W_y*m_y)
 equalityVRule{T<:Number}(V_x::Array{T, 2}, V_y::Array{T, 2}) = V_x*pinv(V_x+V_y)*V_y
 equalityWRule{T<:Number}(W_x::Array{T, 2}, W_y::Array{T, 2}) = W_x+W_y
 equalityXiRule{T<:Number}(xi_x::Array{T, 1}, xi_y::Array{T, 1}) = xi_x+xi_y
 
-=======
-function sumProduct!{T<:MvGaussianDistribution}(node::EqualityNode,
-                                                outbound_interface_index::Int,
-                                                msg_1::Message{T},
-                                                msg_2::Message{T},
-                                                ::Void)
-    # Calculate an outbound message based on the inbound messages and the node function.
-    dist_result = ensureMessage!(node.interfaces[outbound_interface_index], MvGaussianDistribution{dimensions(msg_1)}).payload
-
-    equalityRule!(dist_result, msg_1.payload, msg_2.payload)
-
-    return (:equality_gaussian,
-            node.interfaces[outbound_interface_index].message)
-end
-
-sumProduct!{T<:MvGaussianDistribution}( node::EqualityNode,
-                                        outbound_interface_index::Int,
-                                        ::Void,
-                                        msg_1::Message{T},
-                                        msg_2::Message{T}) = sumProduct!(node, outbound_interface_index, msg_1, msg_2, nothing)
-
-sumProduct!{T<:MvGaussianDistribution}( node::EqualityNode,
-                                        outbound_interface_index::Int,
-                                        msg_1::Message{T},
-                                        ::Void,
-                                        msg_2::Message{T}) = sumProduct!(node, outbound_interface_index, msg_1, msg_2, nothing)
->>>>>>> 0ab474ac
 
 ############################################
 # MvDeltaDistribution methods
 ############################################
 
-sumProduct!(node::EqualityNode, outbound_interface_index::Type{Val{1}}, msg_1::Any, msg_2::Message{MvDeltaDistribution}, msg_3::Message{MvDeltaDistribution}, outbound_dist::MvDeltaDistribution) = return equalityRule!(outbound_dist, msg_2.payload, msg_3.payload)
-sumProduct!(node::EqualityNode, outbound_interface_index::Type{Val{2}}, msg_1::Message{MvDeltaDistribution}, msg_2::Any, msg_3::Message{MvDeltaDistribution}, outbound_dist::MvDeltaDistribution) = return equalityRule!(outbound_dist, msg_1.payload, msg_3.payload)
-sumProduct!(node::EqualityNode, outbound_interface_index::Type{Val{3}}, msg_1::Message{MvDeltaDistribution}, msg_2::Message{MvDeltaDistribution}, msg_3::Any, outbound_dist::MvDeltaDistribution) = return equalityRule!(outbound_dist, msg_1.payload, msg_2.payload)
+sumProduct!{T<:MvDeltaDistribution{Float64}}(node::EqualityNode, outbound_interface_index::Type{Val{1}}, msg_1::Any, msg_2::Message{T}, msg_3::Message{T}, outbound_dist::T) = return equalityRule!(outbound_dist, msg_2.payload, msg_3.payload)
+sumProduct!{T<:MvDeltaDistribution{Float64}}(node::EqualityNode, outbound_interface_index::Type{Val{2}}, msg_1::Message{T}, msg_2::Any, msg_3::Message{T}, outbound_dist::T) = return equalityRule!(outbound_dist, msg_1.payload, msg_3.payload)
+sumProduct!{T<:MvDeltaDistribution{Float64}}(node::EqualityNode, outbound_interface_index::Type{Val{3}}, msg_1::Message{T}, msg_2::Message{T}, msg_3::Any, outbound_dist::T) = return equalityRule!(outbound_dist, msg_1.payload, msg_2.payload)
 
 function equalityRule!(dist_result::MvDeltaDistribution, dist_1::MvDeltaDistribution, dist_2::MvDeltaDistribution)
     # The result of the delta equality rule applied to dist_1 and dist_2 is written to dist_result
@@ -372,21 +231,10 @@
     return dist_result
 end
 
-<<<<<<< HEAD
 
 ############################################
 # Gaussian-Student's t combination
 ############################################
-=======
-function sumProduct!{T<:MvDeltaDistribution{Float64}}(  node::EqualityNode,
-                                                        outbound_interface_index::Int,
-                                                        msg_1::Message{T},
-                                                        msg_2::Message{T},
-                                                        ::Void)
-    # Calculate an outbound message based on the inbound messages and the node function.
-
-    dist_result = ensureMessage!(node.interfaces[outbound_interface_index], MvDeltaDistribution{Float64, dimensions(msg_1)}).payload
->>>>>>> 0ab474ac
 
 sumProduct!(node::EqualityNode, outbound_interface_index::Type{Val{1}}, msg_1::Any, msg_2::Message{GaussianDistribution}, msg_3::Message{StudentsTDistribution}, outbound_dist::GaussianDistribution) = return equalityRule!(outbound_dist, msg_2.payload, msg_3.payload)
 sumProduct!(node::EqualityNode, outbound_interface_index::Type{Val{1}}, msg_1::Any, msg_2::Message{StudentsTDistribution}, msg_3::Message{GaussianDistribution}, outbound_dist::GaussianDistribution) = return equalityRule!(outbound_dist, msg_3.payload, msg_2.payload)
@@ -401,7 +249,6 @@
     # The result is a Gaussian approximation to the exact result.
     (isProper(dist_gauss_in) && isProper(dist_stud_in)) || error("Inputs of equalityRule! should be proper distributions")
 
-<<<<<<< HEAD
     ensureParameters!(dist_gauss_in, (:xi, :W))
     if 0.0 < dist_stud_in.nu <= 1.0
         # The mean and variance for the Student's t are undefined for nu <= 1.
@@ -423,19 +270,6 @@
 
     return dist_result
 end
-=======
-sumProduct!{T<:MvDeltaDistribution{Float64}}(   node::EqualityNode,
-                                                outbound_interface_index::Int,
-                                                msg_1::Message{T},
-                                                ::Void,
-                                                msg_2::Message{T}) = sumProduct!(node, outbound_interface_index, msg_1, msg_2, nothing)
-
-sumProduct!{T<:MvDeltaDistribution{Float64}}(   node::EqualityNode,
-                                                outbound_interface_index::Int,
-                                                ::Void,
-                                                msg_1::Message{T},
-                                                msg_2::Message{T}) = sumProduct!(node, outbound_interface_index, msg_1, msg_2, nothing)
->>>>>>> 0ab474ac
 
 
 ############################################
@@ -455,35 +289,30 @@
 end
 
 
-<<<<<<< HEAD
 ############################################
 # MvGaussian-MvDeltaDistribution combination
 ############################################
-=======
-function sumProduct!(node::EqualityNode,
-                     outbound_interface_index::Int,
-                     msg_delta::Message{DeltaDistribution{Float64}},
-                     msg_logn::Message{LogNormalDistribution},
-                     ::Void)
-    # Combination of log normal and delta
-    dist_out = ensureMessage!(node.interfaces[outbound_interface_index], DeltaDistribution{Float64}).payload
->>>>>>> 0ab474ac
-
-sumProduct!(node::EqualityNode, outbound_interface_index::Type{Val{1}}, msg_1::Any, msg_2::Message{MvGaussianDistribution}, msg_3::Message{MvDeltaDistribution{Float64}}, outbound_dist::MvDeltaDistribution{Float64}) = return equalityRule!(outbound_dist, msg_2.payload, msg_3.payload)
-sumProduct!(node::EqualityNode, outbound_interface_index::Type{Val{1}}, msg_1::Any, msg_2::Message{MvDeltaDistribution{Float64}}, msg_3::Message{MvGaussianDistribution}, outbound_dist::MvDeltaDistribution{Float64}) = return equalityRule!(outbound_dist, msg_3.payload, msg_2.payload)
-sumProduct!(node::EqualityNode, outbound_interface_index::Type{Val{2}}, msg_1::Message{MvGaussianDistribution}, msg_2::Any, msg_3::Message{MvDeltaDistribution{Float64}}, outbound_dist::MvDeltaDistribution{Float64}) = return equalityRule!(outbound_dist, msg_1.payload, msg_3.payload)
-sumProduct!(node::EqualityNode, outbound_interface_index::Type{Val{2}}, msg_1::Message{MvDeltaDistribution{Float64}}, msg_2::Any, msg_3::Message{MvGaussianDistribution}, outbound_dist::MvDeltaDistribution{Float64}) = return equalityRule!(outbound_dist, msg_3.payload, msg_1.payload)
-sumProduct!(node::EqualityNode, outbound_interface_index::Type{Val{3}}, msg_1::Message{MvGaussianDistribution}, msg_2::Message{MvDeltaDistribution{Float64}}, msg_3::Any, outbound_dist::MvDeltaDistribution{Float64}) = return equalityRule!(outbound_dist, msg_1.payload, msg_2.payload)
-sumProduct!(node::EqualityNode, outbound_interface_index::Type{Val{3}}, msg_1::Message{MvDeltaDistribution{Float64}}, msg_2::Message{MvGaussianDistribution}, msg_3::Any, outbound_dist::MvDeltaDistribution{Float64}) = return equalityRule!(outbound_dist, msg_2.payload, msg_1.payload)
+
+sumProduct!{TG<:MvGaussianDistribution, TD<:MvDeltaDistribution{Float64}}(node::EqualityNode, outbound_interface_index::Type{Val{1}}, msg_1::Any, msg_2::Message{TG}, msg_3::Message{TD}, outbound_dist::TD) = return equalityRule!(outbound_dist, msg_2.payload, msg_3.payload)
+sumProduct!{TG<:MvGaussianDistribution, TD<:MvDeltaDistribution{Float64}}(node::EqualityNode, outbound_interface_index::Type{Val{1}}, msg_1::Any, msg_2::Message{TD}, msg_3::Message{TG}, outbound_dist::TD) = return equalityRule!(outbound_dist, msg_3.payload, msg_2.payload)
+sumProduct!{TG<:MvGaussianDistribution, TD<:MvDeltaDistribution{Float64}}(node::EqualityNode, outbound_interface_index::Type{Val{2}}, msg_1::Message{TG}, msg_2::Any, msg_3::Message{TD}, outbound_dist::TD) = return equalityRule!(outbound_dist, msg_1.payload, msg_3.payload)
+sumProduct!{TG<:MvGaussianDistribution, TD<:MvDeltaDistribution{Float64}}(node::EqualityNode, outbound_interface_index::Type{Val{2}}, msg_1::Message{TD}, msg_2::Any, msg_3::Message{TG}, outbound_dist::TD) = return equalityRule!(outbound_dist, msg_3.payload, msg_1.payload)
+sumProduct!{TG<:MvGaussianDistribution, TD<:MvDeltaDistribution{Float64}}(node::EqualityNode, outbound_interface_index::Type{Val{3}}, msg_1::Message{TG}, msg_2::Message{TD}, msg_3::Any, outbound_dist::TD) = return equalityRule!(outbound_dist, msg_1.payload, msg_2.payload)
+sumProduct!{TG<:MvGaussianDistribution, TD<:MvDeltaDistribution{Float64}}(node::EqualityNode, outbound_interface_index::Type{Val{3}}, msg_1::Message{TD}, msg_2::Message{TG}, msg_3::Any, outbound_dist::TD) = return equalityRule!(outbound_dist, msg_2.payload, msg_1.payload)
 
 function equalityRule!(dist_result::MvDeltaDistribution{Float64}, ::MvGaussianDistribution, dist_delta::MvDeltaDistribution{Float64})
     dist_result.m = deepcopy(dist_delta.m)
     return dist_result
 end
 
+
 ############################################
 # WishartDistribution methods
 ############################################
+
+sumProduct!{T<:WishartDistribution}(node::EqualityNode, outbound_interface_index::Type{Val{1}}, msg_1::Any, msg_2::Message{T}, msg_3::Message{T}, outbound_dist::T) = return equalityRule!(outbound_dist, msg_2.payload, msg_3.payload)
+sumProduct!{T<:WishartDistribution}(node::EqualityNode, outbound_interface_index::Type{Val{2}}, msg_1::Message{T}, msg_2::Any, msg_3::Message{T}, outbound_dist::T) = return equalityRule!(outbound_dist, msg_1.payload, msg_3.payload)
+sumProduct!{T<:WishartDistribution}(node::EqualityNode, outbound_interface_index::Type{Val{3}}, msg_1::Message{T}, msg_2::Message{T}, msg_3::Any, outbound_dist::T) = return equalityRule!(outbound_dist, msg_1.payload, msg_2.payload)
 
 function equalityRule!(dist_result::WishartDistribution, dist_1::WishartDistribution, dist_2::WishartDistribution)
     # Derivation available in notebook
@@ -492,33 +321,6 @@
 
     return dist_result
 end
-
-function sumProduct!{T<:WishartDistribution}(   node::EqualityNode,
-                                                outbound_interface_index::Int,
-                                                msg_1::Message{T},
-                                                msg_2::Message{T},
-                                                ::Void)
-    # Calculate an outbound message based on the inbound messages and the node function.
-    # This function is not exported, and is only meant for internal use.
-    dist_out = ensureMessage!(node.interfaces[outbound_interface_index], WishartDistribution{dimensions(msg_1)}).payload
-
-    equalityRule!(dist_out, msg_1.payload, msg_2.payload)
-
-    return (:equality_wishart,
-            node.interfaces[outbound_interface_index].message)
-end
-
-sumProduct!{T<:WishartDistribution}(node::EqualityNode,
-                                    outbound_interface_index::Int,
-                                    msg_1::Message{T},
-                                    ::Void,
-                                    msg_2::Message{T}) = sumProduct!(node, outbound_interface_index, msg_1, msg_2, nothing)
-
-sumProduct!{T<:WishartDistribution}(node::EqualityNode,
-                                    outbound_interface_index::Int,
-                                    ::Void,
-                                    msg_1::Message{T},
-                                    msg_2::Message{T}) = sumProduct!(node, outbound_interface_index, msg_1, msg_2, nothing)
 
 
 ############################################
@@ -572,146 +374,23 @@
     (dist_2.m >= 0) || error("Can not perform equality rule for inverse gamma-delta combination for negative numbers")
     dist_result.m = dist_2.m
     return dist_result
-<<<<<<< HEAD
-end
-=======
-end
-equalityRule!(  dist_result::DeltaDistribution{Float64},
-                dist_1::DeltaDistribution{Float64},
-                dist_2::InverseGammaDistribution) = equalityRule!(dist_result, dist_2, dist_1)
-
-function sumProduct!(node::EqualityNode,
-                     outbound_interface_index::Int,
-                     msg_delta::Message{DeltaDistribution{Float64}},
-                     msg_igam::Message{InverseGammaDistribution},
-                     ::Void)
-    # Combination of gamma and float
-    dist_out = ensureMessage!(node.interfaces[outbound_interface_index], DeltaDistribution{Float64}).payload
-
-    equalityRule!(dist_out, msg_delta.payload, msg_igam.payload)
-
-    return (:equality_inverse_gamma_delta,
-            node.interfaces[outbound_interface_index].message)
-end
-# Call signature for messages other ways around
-# Outbound interface 3
-sumProduct!(node::EqualityNode, outbound_interface_index::Int, msg_igam::Message{InverseGammaDistribution}, msg_delta::Message{DeltaDistribution{Float64}}, ::Void) = sumProduct!(node, outbound_interface_index, msg_delta, msg_igam, nothing)
-# Outbound interface 2
-sumProduct!(node::EqualityNode, outbound_interface_index::Int, msg_igam::Message{InverseGammaDistribution}, ::Void, msg_delta::Message{DeltaDistribution{Float64}}) = sumProduct!(node, outbound_interface_index, msg_delta, msg_igam, nothing)
-sumProduct!(node::EqualityNode, outbound_interface_index::Int, msg_delta::Message{DeltaDistribution{Float64}}, ::Void, msg_igam::Message{InverseGammaDistribution}) = sumProduct!(node, outbound_interface_index, msg_delta, msg_igam, nothing)
-# Outbound interface 1
-sumProduct!(node::EqualityNode, outbound_interface_index::Int, ::Void, msg_igam::Message{InverseGammaDistribution}, msg_delta::Message{DeltaDistribution{Float64}}) = sumProduct!(node, outbound_interface_index, msg_delta, msg_igam, nothing)
-sumProduct!(node::EqualityNode, outbound_interface_index::Int, ::Void, msg_delta::Message{DeltaDistribution{Float64}}, msg_igam::Message{InverseGammaDistribution}) = sumProduct!(node, outbound_interface_index, msg_delta, msg_igam, nothing)
-
-
-############################################
-# MvGaussian-MvDeltaDistribution combination
-############################################
-
-function equalityRule!(dist_result::MvDeltaDistribution{Float64}, dist_1::MvGaussianDistribution, dist_2::MvDeltaDistribution{Float64})
-    (length(dist_2.m) == length(dist_1.m)) || error("Dimensions for Gaussian and delta must agree")
-    dist_result.m = dist_2.m
-    return dist_result
-end
-equalityRule!(  dist_result::MvDeltaDistribution{Float64},
-                dist_1::MvDeltaDistribution{Float64},
-                dist_2::MvGaussianDistribution) = equalityRule!(dist_result, dist_2, dist_1)
-
-function sumProduct!{TD<:MvDeltaDistribution{Float64}, TG<:MvGaussianDistribution}( node::EqualityNode,
-                                                                                    outbound_interface_index::Int,
-                                                                                    msg_delta::Message{TD},
-                                                                                    msg_gauss::Message{TG},
-                                                                                    ::Void)
-    dist_out = ensureMessage!(node.interfaces[outbound_interface_index], MvDeltaDistribution{Float64, dimensions(msg_delta)}).payload
-
-    equalityRule!(dist_out, msg_delta.payload, msg_gauss.payload)
-
-    return (:equality_gaussian_delta,
-            node.interfaces[outbound_interface_index].message)
-end
-# Call signature for messages other ways around
-# Outbound interface 3
-sumProduct!{TD<:MvDeltaDistribution{Float64}, TG<:MvGaussianDistribution}(node::EqualityNode, outbound_interface_index::Int, msg_gauss::Message{TG}, msg_delta::Message{TD}, ::Void) = sumProduct!(node, outbound_interface_index, msg_delta, msg_gauss, nothing)
-# Outbound interface 2
-sumProduct!{TD<:MvDeltaDistribution{Float64}, TG<:MvGaussianDistribution}(node::EqualityNode, outbound_interface_index::Int, msg_gauss::Message{TG}, ::Void, msg_delta::Message{TD}) = sumProduct!(node, outbound_interface_index, msg_delta, msg_gauss, nothing)
-sumProduct!{TD<:MvDeltaDistribution{Float64}, TG<:MvGaussianDistribution}(node::EqualityNode, outbound_interface_index::Int, msg_delta::Message{TD}, ::Void, msg_gauss::Message{TG}) = sumProduct!(node, outbound_interface_index, msg_delta, msg_gauss, nothing)
-# Outbound interface 1
-sumProduct!{TD<:MvDeltaDistribution{Float64}, TG<:MvGaussianDistribution}(node::EqualityNode, outbound_interface_index::Int, ::Void, msg_gauss::Message{TG}, msg_delta::Message{TD}) = sumProduct!(node, outbound_interface_index, msg_delta, msg_gauss, nothing)
-sumProduct!{TD<:MvDeltaDistribution{Float64}, TG<:MvGaussianDistribution}(node::EqualityNode, outbound_interface_index::Int, ::Void, msg_delta::Message{TD}, msg_gauss::Message{TG}) = sumProduct!(node, outbound_interface_index, msg_delta, msg_gauss, nothing)
+end
 
 
 ############################################
 # Wishart-MvDeltaDistribution combination
 ############################################
+
+sumProduct!{TD<:MvDeltaDistribution{Float64}, TW<:WishartDistribution}(node::EqualityNode, outbound_interface_index::Type{Val{1}}, msg_1::Any, msg_2::Message{TW}, msg_3::Message{TD}, outbound_dist::TD) = return equalityRule!(outbound_dist, msg_2.payload, msg_3.payload)
+sumProduct!{TD<:MvDeltaDistribution{Float64}, TW<:WishartDistribution}(node::EqualityNode, outbound_interface_index::Type{Val{1}}, msg_1::Any, msg_2::Message{TD}, msg_3::Message{TW}, outbound_dist::TD) = return equalityRule!(outbound_dist, msg_3.payload, msg_2.payload)
+sumProduct!{TD<:MvDeltaDistribution{Float64}, TW<:WishartDistribution}(node::EqualityNode, outbound_interface_index::Type{Val{2}}, msg_1::Message{TW}, msg_2::Any, msg_3::Message{TD}, outbound_dist::TD) = return equalityRule!(outbound_dist, msg_1.payload, msg_3.payload)
+sumProduct!{TD<:MvDeltaDistribution{Float64}, TW<:WishartDistribution}(node::EqualityNode, outbound_interface_index::Type{Val{2}}, msg_1::Message{TD}, msg_2::Any, msg_3::Message{TW}, outbound_dist::TD) = return equalityRule!(outbound_dist, msg_3.payload, msg_1.payload)
+sumProduct!{TD<:MvDeltaDistribution{Float64}, TW<:WishartDistribution}(node::EqualityNode, outbound_interface_index::Type{Val{3}}, msg_1::Message{TW}, msg_2::Message{TD}, msg_3::Any, outbound_dist::TD) = return equalityRule!(outbound_dist, msg_1.payload, msg_2.payload)
+sumProduct!{TD<:MvDeltaDistribution{Float64}, TW<:WishartDistribution}(node::EqualityNode, outbound_interface_index::Type{Val{3}}, msg_1::Message{TD}, msg_2::Message{TW}, msg_3::Any, outbound_dist::TD) = return equalityRule!(outbound_dist, msg_2.payload, msg_1.payload)
 
 function equalityRule!(dist_result::MvDeltaDistribution{Float64}, dist_1::WishartDistribution, dist_2::MvDeltaDistribution{Float64})
     (sum(dist_2.m .< 0) == 0) || error("Can not perform equality rule for wishart-delta combination for negative numbers")
     (size(dist_1.V, 1) == length(dist_2.m)) || error("Dimensions for Wishart and delta must agree")
     dist_result.m = dist_2.m
     return dist_result
-end
-equalityRule!(  dist_result::MvDeltaDistribution{Float64},
-                dist_1::MvDeltaDistribution{Float64},
-                dist_2::WishartDistribution) = equalityRule!(dist_result, dist_2, dist_1)
-
-function sumProduct!{TD<:MvDeltaDistribution{Float64}, TW<:WishartDistribution}(node::EqualityNode,
-                                                                                outbound_interface_index::Int,
-                                                                                msg_delta::Message{TD},
-                                                                                msg_gauss::Message{TW},
-                                                                                ::Void)
-    dist_out = ensureMessage!(node.interfaces[outbound_interface_index], MvDeltaDistribution{Float64, dimensions(msg_delta)}).payload
-
-    equalityRule!(dist_out, msg_delta.payload, msg_gauss.payload)
-
-    return (:equality_wishart_delta,
-            node.interfaces[outbound_interface_index].message)
-end
-# Call signature for messages other ways around
-# Outbound interface 3
-sumProduct!{TD<:MvDeltaDistribution{Float64}, TW<:WishartDistribution}(node::EqualityNode, outbound_interface_index::Int, msg_gauss::Message{TW}, msg_delta::Message{TD}, ::Void) = sumProduct!(node, outbound_interface_index, msg_delta, msg_gauss, nothing)
-# Outbound interface 2
-sumProduct!{TD<:MvDeltaDistribution{Float64}, TW<:WishartDistribution}(node::EqualityNode, outbound_interface_index::Int, msg_gauss::Message{TW}, ::Void, msg_delta::Message{TD}) = sumProduct!(node, outbound_interface_index, msg_delta, msg_gauss, nothing)
-sumProduct!{TD<:MvDeltaDistribution{Float64}, TW<:WishartDistribution}(node::EqualityNode, outbound_interface_index::Int, msg_delta::Message{TD}, ::Void, msg_gauss::Message{TW}) = sumProduct!(node, outbound_interface_index, msg_delta, msg_gauss, nothing)
-# Outbound interface 1
-sumProduct!{TD<:MvDeltaDistribution{Float64}, TW<:WishartDistribution}(node::EqualityNode, outbound_interface_index::Int, ::Void, msg_gauss::Message{TW}, msg_delta::Message{TD}) = sumProduct!(node, outbound_interface_index, msg_delta, msg_gauss, nothing)
-sumProduct!{TD<:MvDeltaDistribution{Float64}, TW<:WishartDistribution}(node::EqualityNode, outbound_interface_index::Int, ::Void, msg_delta::Message{TD}, msg_gauss::Message{TW}) = sumProduct!(node, outbound_interface_index, msg_delta, msg_gauss, nothing)
-
-
-############################################
-# BernoulliDistribution methods
-############################################
-
-function equalityRule!(dist_result::BernoulliDistribution, dist_1::BernoulliDistribution, dist_2::BernoulliDistribution)
-    # The result of the Bernoulli equality rule applied to dist_1 and dist_2 is written to dist_result
-    norm = dist_1.p * dist_2.p + (1 - dist_1.p) * (1 - dist_2.p)
-    (norm > 0) || error("equalityRule! for BernoulliDistribution is not well-defined (invalid normalization constant)")
-    dist_result.p = (dist_1.p * dist_2.p) / norm
-    return dist_result
-end
-
-function sumProduct!(   node::EqualityNode,
-                        outbound_interface_index::Int,
-                        msg_1::Message{BernoulliDistribution},
-                        msg_2::Message{BernoulliDistribution},
-                        ::Void)
-    # Calculate an outbound message based on the inbound messages and the node function.
-    dist_result = ensureMessage!(node.interfaces[outbound_interface_index], BernoulliDistribution).payload
-
-    equalityRule!(dist_result, msg_1.payload, msg_2.payload)
-
-    return (:equality_bernoulli,
-            node.interfaces[outbound_interface_index].message)
-end
-
-sumProduct!(node::EqualityNode,
-            outbound_interface_index::Int,
-            ::Void,
-            msg_1::Message{BernoulliDistribution},
-            msg_2::Message{BernoulliDistribution}) = sumProduct!(node, outbound_interface_index, msg_1, msg_2, nothing)
-
-sumProduct!(node::EqualityNode,
-            outbound_interface_index::Int,
-            msg_1::Message{BernoulliDistribution},
-            ::Void,
-            msg_2::Message{BernoulliDistribution}) = sumProduct!(node, outbound_interface_index, msg_1, msg_2, nothing)
->>>>>>> 0ab474ac
+end