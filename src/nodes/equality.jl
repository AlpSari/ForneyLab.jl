--- conflicted
+++ resolved
@@ -184,10 +184,9 @@
     # The result of the Gaussian equality rule applied to dist_1 and dist_2 is written to dist_result
     # The following update rules correspond to node 1 from Table 4.1 in:
     # Korl, Sascha. “A Factor Graph Approach to Signal Modelling, System Identification and Filtering.” Hartung-Gorre, 2005.
-<<<<<<< HEAD
-=======
+
+    # TODO: unrepress
     #(isProper(dist_1) && isProper(dist_2)) || error("Inputs of equalityRule! should be proper distributions")
->>>>>>> e442d878
     if isValid(dist_1.m) && isValid(dist_1.W) && isValid(dist_2.m) && isValid(dist_2.W)
         dist_result.m  = equalityMRule(dist_1.m, dist_2.m, dist_1.W, dist_2.W)
         invalidate!(dist_result.V)
