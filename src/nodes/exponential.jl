############################################
# ExponentialNode
############################################
# Description:
#   Maps a Gaussian to a log-normal distribution.
#   Derivations can be found in the derivations document.
#
#    in         out
#   ----->[exp]----->
#
#   f(in,out) = δ(out - exp(in))
#
# Interfaces:
#   1 i[:in], 2 i[:out]
#
# Construction:
#   ExponentialNode(id=:my_node)
#
############################################

export ExponentialNode

type ExponentialNode <: Node
    id::Symbol
    interfaces::Array{Interface,1}
    i::Dict{Symbol,Interface}

    function ExponentialNode(; id=generateNodeId(ExponentialNode))
        self = new(id, Array(Interface, 2), Dict{Symbol,Interface}())
        addNode!(current_graph, self)

        for (iface_index, iface_handle) in enumerate([:in, :out])
            self.i[iface_handle] = self.interfaces[iface_index] = Interface(self)
        end

        return self
    end
end

isDeterministic(::ExponentialNode) = true


############################################
# Standard update functions
############################################

# Forward message
function sumProduct!(   node::ExponentialNode,
                        outbound_interface_index::Int,
                        msg_in::Message{GaussianDistribution},
                        msg_out::Void)
<<<<<<< HEAD
    dist_out = ensureMessage!(node.i[:out], LogNormalDistribution).payload
=======
    isProper(msg_in.payload) || error("Improper input distributions are not supported")
    dist_out = ensureMessage!(node.i[:out], GammaDistribution).payload
>>>>>>> 39fcd866

    ensureParameters!(msg_in.payload, (:m, :V))

    dist_out.m = msg_in.payload.m
    dist_out.s = msg_in.payload.V

    return (:exponential_forward_gaussian,
            node.interfaces[outbound_interface_index].message)
end

# Backward message
function sumProduct!(   node::ExponentialNode,
                        outbound_interface_index::Int,
                        msg_in::Void,
<<<<<<< HEAD
                        msg_out::Message{LogNormalDistribution})
=======
                        msg_out::Message{GammaDistribution})
    isProper(msg_out.payload) || error("Improper input distributions are not supported")
>>>>>>> 39fcd866
    dist_out = ensureMessage!(node.i[:in], GaussianDistribution).payload

    dist_out.m = msg_out.payload.m
    dist_out.V = msg_out.payload.s
    dist_out.W = NaN
    dist_out.xi = NaN

    return (:exponential_backward_gaussian,
            node.interfaces[outbound_interface_index].message)
end


############################################
# DeltaDistribution update functions
############################################

# Forward message
function sumProduct!(   node::ExponentialNode,
                        outbound_interface_index::Int,
                        msg_in::Message{DeltaDistribution{Float64}},
                        msg_out::Void)
    dist_out = ensureMessage!(node.i[:out], DeltaDistribution{Float64}).payload

    dist_out.m = exp(msg_in.payload.m)

    return (:exponential_forward_delta,
            node.interfaces[outbound_interface_index].message)
end

# Backward message
function sumProduct!(   node::ExponentialNode,
                        outbound_interface_index::Int,
                        msg_in::Void,
                        msg_out::Message{DeltaDistribution{Float64}})
    dist_out = ensureMessage!(node.i[:in], DeltaDistribution{Float64}).payload

    dist_out.m = log(msg_out.payload.m)

    return (:exponential_backward_delta,
            node.interfaces[outbound_interface_index].message)
end<|MERGE_RESOLUTION|>--- conflicted
+++ resolved
@@ -49,13 +49,9 @@
                         outbound_interface_index::Int,
                         msg_in::Message{GaussianDistribution},
                         msg_out::Void)
-<<<<<<< HEAD
+
+    isProper(msg_in.payload) || error("Improper input distributions are not supported")
     dist_out = ensureMessage!(node.i[:out], LogNormalDistribution).payload
-=======
-    isProper(msg_in.payload) || error("Improper input distributions are not supported")
-    dist_out = ensureMessage!(node.i[:out], GammaDistribution).payload
->>>>>>> 39fcd866
-
     ensureParameters!(msg_in.payload, (:m, :V))
 
     dist_out.m = msg_in.payload.m
@@ -69,12 +65,9 @@
 function sumProduct!(   node::ExponentialNode,
                         outbound_interface_index::Int,
                         msg_in::Void,
-<<<<<<< HEAD
                         msg_out::Message{LogNormalDistribution})
-=======
-                        msg_out::Message{GammaDistribution})
+
     isProper(msg_out.payload) || error("Improper input distributions are not supported")
->>>>>>> 39fcd866
     dist_out = ensureMessage!(node.i[:in], GaussianDistribution).payload
 
     dist_out.m = msg_out.payload.m
