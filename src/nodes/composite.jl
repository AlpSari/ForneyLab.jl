--- conflicted
+++ resolved
@@ -1,86 +1,3 @@
 # TODO: Implement from scratch
 
-<<<<<<< HEAD
-type CompositeNode <: Node
-    id::Symbol
-    interfaces::Array{Interface,1}
-    i::Dict{Symbol,Interface}
-    internal_graph::FactorGraph
-    computation_rules::Dict{Tuple{Interface,Function},InferenceAlgorithm}
-    interfaceid_to_terminalnode::Array{TerminalNode,1}
-    terminalnode_to_interface::Dict{TerminalNode,Interface}
-    deterministic::Bool
-end
-
-function CompositeNode(graph::FactorGraph, terminals...; id=generateNodeId(CompositeNode), deterministic=false)
-    # Convert graph into a CompositeNode.
-    # terminals... is an array of TerminalNodes in graph, that will be bound to interfaces of the CompositeNode.
-    # The ids of the terminals will be used as interface handles.
-    # This function creates a new current FactorGraph so the user can continue working in the higher level graph.
-    self = CompositeNode(id, Interface[], Dict{Symbol,Interface}(), graph, Dict{Tuple{Interface,Function},InferenceAlgorithm}(), TerminalNode[], Dict{TerminalNode,Interface}(), deterministic)
-
-    for terminal in terminals
-        hasNode(graph, terminal) || error("$(node.id) not in graph")
-        (typeof(terminal) == TerminalNode) || error("Only a TerminalNode can be bound to an Interface of the CompositeNode, not $(typeof(terminal)).")
-        if terminal in self.interfaceid_to_terminalnode
-            error("Cannot bind the same TerminalNode to multiple interfaces")
-        end
-        push!(self.interfaces, Interface(self))
-        self.i[terminal.id] = self.interfaces[end]
-        push!(self.interfaceid_to_terminalnode, terminal)
-        self.terminalnode_to_interface[terminal] = self.interfaces[end]
-    end
-    self.internal_graph.locked = true
-    new_g = FactorGraph()
-    addNode!(new_g, self) # Add newly created composite node to new current graph
-
-    return self
-end
-CompositeNode(terminals...; id=generateNodeId(CompositeNode), deterministic=false) = CompositeNode(current_graph, terminals..., id=id, deterministic=deterministic)
-
-isDeterministic(composite_node::CompositeNode) = composite_node.deterministic
-
-function addRule!(composite_node::CompositeNode, outbound_interface::Interface, message_calculation_rule::Function, algorithm::InferenceAlgorithm)
-    (outbound_interface.node == composite_node) || error("The outbound interface does not belong to the specified composite node $(composite_node.id)")
-    composite_node.computation_rules[(outbound_interface,message_calculation_rule)] = algorithm
-
-    return composite_node
-end
-
-nodes(node::CompositeNode) = nodes(node.internal_graph)
-
-function sumProduct!(node::CompositeNode,
-                     outbound_interface_index::Int,
-                     inbounds...)
-    outbound_interface = node.interfaces[outbound_interface_index]
-    internal_outbound_interface = node.interfaceid_to_terminalnode[outbound_interface_index].interfaces[1].partner
-
-    # Check if there is a computation rule defined for this case
-    if !haskey(node.computation_rules, (outbound_interface, sumProduct!))
-        # Try to automatically generate a sum-product algorithm
-        clearMessages!(node.internal_graph)
-        algo = SumProduct(internal_outbound_interface)
-        node.computation_rules[(outbound_interface, sumProduct!)] = algo
-    end
-
-    # Move all inbound messages to corresponding terminal nodes in the internal graph
-    for interface_index=1:length(node.interfaces)
-        if interface_index != outbound_interface_index
-            node.interfaceid_to_terminalnode[interface_index].value = node.interfaces[interface_index].partner.message.payload
-        end
-    end
-
-    # Execute the correct algorithm
-    parent_graph = currentGraph()
-    setCurrentGraph(node.internal_graph)
-    run(node.computation_rules[(outbound_interface, sumProduct!)])
-    setCurrentGraph(parent_graph)
-
-    # Move the calculated messages to the interfaces of node
-    outbound_interface.message = internal_outbound_interface.message
-
-    return(:empty, outbound_interface.message)
-end
-=======
-abstract CompositeNode
->>>>>>> da1d67e9
+abstract CompositeNode