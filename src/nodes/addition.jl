############################################
# AdditionNode
############################################
# Description:
#   Addition: out = in1 + in2
#
#          in2
#          |
#    in1   v  out
#   ----->[+]----->
#
#   f(in1,in2,out) = δ(out - in1 - in2)
#
# Interfaces:
#   1 i[:in1], 2 i[:in2], 3 i[:out]
#
# Construction:
#   AdditionNode(id=:my_node)
#
############################################

export AdditionNode

type AdditionNode <: Node
    id::Symbol
    interfaces::Array{Interface,1}
    i::Dict{Symbol,Interface}

    function AdditionNode(; id=generateNodeId(AdditionNode))
        self = new(id, Array(Interface, 3), Dict{Symbol,Interface}())
        addNode!(currentGraph(), self)

        for (iface_index, iface_handle) in enumerate([:in1, :in2, :out])
            self.i[iface_handle] = self.interfaces[iface_index] = Interface(self)
        end

        return self
    end
end

isDeterministic(::AdditionNode) = true


############################################
# GaussianDistribution methods
############################################

<<<<<<< HEAD
function sumProduct!(   node::AdditionNode,
                        outbound_interface_index::Type{Val{3}},
                        msg_in1::Message{GaussianDistribution},
                        msg_in2::Message{GaussianDistribution},
                        msg_out::Any,
                        outbound_dist::GaussianDistribution)

    # Check convergence of calculation rule in case of improper inputs
    if ensureParameters!(msg_in1.payload, (:m, :W)).W + ensureParameters!(msg_in2.payload, (:m, :W)).W <= 0
        error("sumProduct! for AdditionNode is not well-defined for the provided improper Gaussian input(s)")
    end
    dist_in1 = ensureParameters!(msg_in1.payload, (:m, :V))
    dist_in2 = ensureParameters!(msg_in2.payload, (:m, :V))
    outbound_dist.m = dist_in1.m + dist_in2.m
    outbound_dist.V = dist_in1.V + dist_in2.V
    outbound_dist.W = NaN
    outbound_dist.xi = NaN

    return outbound_dist
=======
# Message towards OUT
function sumProduct!(node::AdditionNode,
                            outbound_interface_index::Int,
                            msg_in1::Message{GaussianDistribution},
                            msg_in2::Message{GaussianDistribution},
                            msg_out::Void)
    # Check well convergence of calculation rule in case of improper inputs
    # if ensureParameters!(msg_in1.payload, (:m, :W)).W + ensureParameters!(msg_in2.payload, (:m, :W)).W <= 0
    #     error("sumProduct! for AdditionNode is not well-defined for the provided improper Gaussian input(s) ($(format(msg_in1.payload)), $(format(msg_in2.payload))")
    # end
    dist_out = ensureMessage!(node.i[:out], GaussianDistribution).payload
    dist_out.m = ensureParameters!(msg_in1.payload, (:m, :V)).m + ensureParameters!(msg_in2.payload, (:m, :V)).m
    dist_out.V = msg_in1.payload.V + msg_in2.payload.V
    dist_out.W = NaN
    dist_out.xi = NaN

    return (:addition_gaussian_forward,
            node.interfaces[outbound_interface_index].message)
>>>>>>> 0ab474ac
end

function sumProduct!(   node::AdditionNode,
                        outbound_interface_index::Type{Val{2}},
                        msg_in1::Message{GaussianDistribution},
<<<<<<< HEAD
                        msg_in2::Any,
                        msg_out::Message{GaussianDistribution},
                        outbound_dist::GaussianDistribution)

    backwardAdditionRule!(outbound_dist, msg_in1.payload, msg_out.payload)
    return outbound_dist
end

function sumProduct!(   node::AdditionNode,
                        outbound_interface_index::Type{Val{1}},
                        msg_in1::Any,
                        msg_in2::Message{GaussianDistribution},
                        msg_out::Message{GaussianDistribution},
                        outbound_dist::GaussianDistribution)

    backwardAdditionRule!(outbound_dist, msg_in2.payload, msg_out.payload)
    return outbound_dist
end

function backwardAdditionRule!(dist_result::GaussianDistribution, dist_in::GaussianDistribution, dist_out::GaussianDistribution)
    # Check convergence of calculation rule in case of improper inputs
    if ensureParameters!(dist_out, (:m, :W)).W + ensureParameters!(dist_in, (:m, :W)).W <= 0
        error("sumProduct! for AdditionNode is not well-defined for the provided improper Gaussian input(s)")
    end
    ensureParameters!(dist_out, (:m, :V))
    ensureParameters!(dist_in, (:m, :V))
    dist_result.m = dist_out.m - dist_in.m
    dist_result.V = dist_out.V + dist_in.V
=======
                        ::Void,
                        msg_out::Message{GaussianDistribution})
    # Check well convergence of calculation rule in case of improper inputs
    # if ensureParameters!(msg_in1.payload, (:m, :W)).W + ensureParameters!(msg_out.payload, (:m, :W)).W <= 0
    #     error("sumProduct! for AdditionNode is not well-defined for the provided improper Gaussian input(s)")
    # end
    dist_result = ensureMessage!(node.interfaces[outbound_interface_index], GaussianDistribution).payload
    dist_result.m = ensureParameters!(msg_out.payload, (:m, :V)).m - ensureParameters!(msg_in1.payload, (:m, :V)).m
    dist_result.V = msg_in1.payload.V + msg_out.payload.V
>>>>>>> 0ab474ac
    dist_result.W = NaN
    dist_result.xi = NaN

    return dist_result
end


#############################################
# DeltaDistribution methods
#############################################

function sumProduct!(node::AdditionNode,
                     outbound_interface_index::Type{Val{3}},
                     msg_in1::Message{DeltaDistribution{Float64}},
                     msg_in2::Message{DeltaDistribution{Float64}},
                     msg_out::Any,
                     outbound_dist::DeltaDistribution{Float64})

    outbound_dist.m = msg_in1.payload.m + msg_in2.payload.m
    return outbound_dist
end

function sumProduct!(node::AdditionNode,
                     outbound_interface_index::Type{Val{2}},
                     msg_in1::Message{DeltaDistribution{Float64}},
                     msg_in2::Any,
                     msg_out::Message{DeltaDistribution{Float64}},
                     outbound_dist::DeltaDistribution{Float64})

    backwardAdditionRule!(outbound_dist, msg_in1.payload, msg_out.payload)
    return outbound_dist
end

function sumProduct!(node::AdditionNode,
                     outbound_interface_index::Type{Val{1}},
                     msg_in1::Any,
                     msg_in2::Message{DeltaDistribution{Float64}},
                     msg_out::Message{DeltaDistribution{Float64}},
                     outbound_dist::DeltaDistribution{Float64})

    backwardAdditionRule!(outbound_dist, msg_in2.payload, msg_out.payload)
    return outbound_dist
end

function backwardAdditionRule!(dist_result::DeltaDistribution{Float64}, dist_in::DeltaDistribution{Float64}, dist_out::DeltaDistribution{Float64})
    dist_result.m = dist_out.m - dist_in.m
    return dist_result
end


############################################
# Gaussian-DeltaDistribution combination
############################################

sumProduct!(node::AdditionNode,
            outbound_interface_index::Type{Val{3}},
            msg_in1::Message{DeltaDistribution{Float64}},
            msg_in2::Message{GaussianDistribution},
            msg_out::Any,
            outbound_dist::GaussianDistribution) = sumProduct!(node, outbound_interface_index, convert(Message{GaussianDistribution}, msg_in1), msg_in2, msg_out, outbound_dist)

sumProduct!(node::AdditionNode,
            outbound_interface_index::Type{Val{3}},
            msg_in1::Message{GaussianDistribution},
            msg_in2::Message{DeltaDistribution{Float64}},
            msg_out::Any,
            outbound_dist::GaussianDistribution) = sumProduct!(node, outbound_interface_index, msg_in1, convert(Message{GaussianDistribution}, msg_in2), msg_out, outbound_dist)

sumProduct!(node::AdditionNode,
            outbound_interface_index::Type{Val{1}},
            msg_in1::Any,
            msg_in2::Message{DeltaDistribution{Float64}},
            msg_out::Message{GaussianDistribution},
            outbound_dist::GaussianDistribution) = sumProduct!(node, outbound_interface_index, msg_in1, convert(Message{GaussianDistribution}, msg_in2), msg_out, outbound_dist)

sumProduct!(node::AdditionNode,
            outbound_interface_index::Type{Val{1}},
            msg_in1::Any,
            msg_in2::Message{GaussianDistribution},
            msg_out::Message{DeltaDistribution{Float64}},
            outbound_dist::GaussianDistribution) = sumProduct!(node, outbound_interface_index, msg_in1, msg_in2, convert(Message{GaussianDistribution}, msg_out), outbound_dist)

sumProduct!(node::AdditionNode,
            outbound_interface_index::Type{Val{2}},
            msg_in1::Message{DeltaDistribution{Float64}},
            msg_in2::Any,
            msg_out::Message{GaussianDistribution},
            outbound_dist::GaussianDistribution) = sumProduct!(node, outbound_interface_index, convert(Message{GaussianDistribution}, msg_in1), msg_in2, msg_out, outbound_dist)

sumProduct!(node::AdditionNode,
            outbound_interface_index::Type{Val{2}},
            msg_in1::Message{GaussianDistribution},
            msg_in2::Any,
            msg_out::Message{DeltaDistribution{Float64}},
            outbound_dist::GaussianDistribution) = sumProduct!(node, outbound_interface_index, msg_in1, msg_in2, convert(Message{GaussianDistribution}, msg_out), outbound_dist)


############################################
# MvGaussianDistribution methods
############################################

function sumProduct!(   node::AdditionNode,
                        outbound_interface_index::Type{Val{3}},
                        msg_in1::Message{MvGaussianDistribution},
                        msg_in2::Message{MvGaussianDistribution},
                        msg_out::Any,
                        outbound_dist::MvGaussianDistribution)

    forwardAdditionRule!(outbound_dist, msg_in1.payload, msg_in2.payload)
    return outbound_dist
end

function sumProduct!(   node::AdditionNode,
                        outbound_interface_index::Type{Val{2}},
                        msg_in1::Message{MvGaussianDistribution},
                        msg_in2::Any,
                        msg_out::Message{MvGaussianDistribution},
                        outbound_dist::MvGaussianDistribution)

    backwardAdditionRule!(outbound_dist, msg_in1.payload, msg_out.payload)
    return outbound_dist
end

function sumProduct!(   node::AdditionNode,
                        outbound_interface_index::Type{Val{1}},
                        msg_in1::Any,
                        msg_in2::Message{MvGaussianDistribution},
                        msg_out::Message{MvGaussianDistribution},
                        outbound_dist::MvGaussianDistribution)

    backwardAdditionRule!(outbound_dist, msg_in2.payload, msg_out.payload)
    return outbound_dist
end

function forwardAdditionRule!(dist_result::MvGaussianDistribution, dist_1::MvGaussianDistribution, dist_2::MvGaussianDistribution)
    # Calculations for a gaussian message type; Korl (2005), table 4.1
    # (isProper(dist_1) && isProper(dist_2)) || error("Improper input distributions are not supported")

    if isValid(dist_1.m) && isValid(dist_1.V) && isValid(dist_2.m) && isValid(dist_2.V)
        dist_result.m = forwardAdditionMRule(dist_1.m, dist_2.m)
        dist_result.V = forwardAdditionVRule(dist_1.V, dist_2.V)
        invalidate!(dist_result.W)
        invalidate!(dist_result.xi)
    elseif isValid(dist_1.m) && isValid(dist_1.W) && isValid(dist_2.m) && isValid(dist_2.W)
        dist_result.m = forwardAdditionMRule(dist_1.m, dist_2.m)
        invalidate!(dist_result.V)
        dist_result.W = forwardAdditionWRule(dist_1.W, dist_2.W)
        invalidate!(dist_result.xi)
    elseif isValid(dist_1.xi) && isValid(dist_1.V) && isValid(dist_2.xi) && isValid(dist_2.V)
        invalidate!(dist_result.m)
        dist_result.V = forwardAdditionVRule(dist_1.V, dist_2.V)
        invalidate!(dist_result.W)
        dist_result.xi= forwardAdditionXiRule(dist_1.V, dist_1.xi, dist_2.V, dist_2.xi)
    else
        # Last resort: calculate (m,V) parametrization for both inbound messages
        ensureParameters!(dist_1, (:m, :V))
        ensureParameters!(dist_2, (:m, :V))
        dist_result.m = forwardAdditionMRule(dist_1.m, dist_2.m)
        dist_result.V = forwardAdditionVRule(dist_1.V, dist_2.V)
        invalidate!(dist_result.W)
        invalidate!(dist_result.xi)
    end

    return dist_result
end

<<<<<<< HEAD
function backwardAdditionRule!(dist_result::MvGaussianDistribution, dist_in::MvGaussianDistribution, dist_out::MvGaussianDistribution)
    # Calculations for a gaussian message type; Korl (2005), table 4.1
    (isProper(dist_in) && isProper(dist_out)) || error("Improper input distributions are not supported")
=======
function sumProduct!{T<:MvGaussianDistribution}(node::AdditionNode,
                                                outbound_interface_index::Int,
                                                msg_in1::Message{T},
                                                msg_in2::Message{T},
                                                msg_out::Void)
    dist_out = ensureMessage!(node.i[:out], MvGaussianDistribution{dimensions(msg_in1)}).payload

    additionGaussianForwardRule!(dist_out, msg_in1.payload, msg_in2.payload)

    return (:addition_gaussian_forward,
            node.interfaces[outbound_interface_index].message)
end

# Message towards IN1 or IN2
function additionGaussianBackwardRule!(dist_result::MvGaussianDistribution, dist_1::MvGaussianDistribution, dist_3::MvGaussianDistribution)
    # Calculations for a gaussian message type; Korl (2005), table 4.1
    # (isProper(dist_1) && isProper(dist_3)) || error("Improper input distributions are not supported")
>>>>>>> 0ab474ac

    if isValid(dist_in.m) && isValid(dist_in.V) && isValid(dist_out.m) && isValid(dist_out.V)
        dist_result.m = backwardAdditionMRule(dist_in.m, dist_out.m)
        dist_result.V = backwardAdditionVRule(dist_in.V, dist_out.V)
        invalidate!(dist_result.W)
        invalidate!(dist_result.xi)
    elseif isValid(dist_in.m) && isValid(dist_in.W) && isValid(dist_out.m) && isValid(dist_out.W)
        dist_result.m = backwardAdditionMRule(dist_in.m, dist_out.m)
        invalidate!(dist_result.V)
        dist_result.W = backwardAdditionWRule(dist_in.W, dist_out.W)
        invalidate!(dist_result.xi)
    elseif isValid(dist_in.xi) && isValid(dist_in.V) && isValid(dist_out.xi) && isValid(dist_out.V)
        invalidate!(dist_result.m)
        dist_result.V = backwardAdditionVRule(dist_in.V, dist_out.V)
        invalidate!(dist_result.W)
        dist_result.xi = backwardAdditionXiRule(dist_in.V, dist_in.xi, dist_out.V, dist_out.xi)
    else
        # Last resort: calculate (m,V) parametrization for both inbound messages
        ensureParameters!(dist_in, (:m, :V))
        ensureParameters!(dist_out, (:m, :V))
        dist_result.m = backwardAdditionMRule(dist_in.m, dist_out.m)
        dist_result.V = backwardAdditionVRule(dist_in.V, dist_out.V)
        invalidate!(dist_result.W)
        invalidate!(dist_result.xi)
    end

    return dist_result
end

<<<<<<< HEAD
# Rule set for forward propagation, from: Korl (2005), "A Factor graph approach to signal modelling, system identification and filtering", Table 4.1
forwardAdditionMRule{T<:Number}(m_x::Array{T, 1}, m_y::Array{T, 1}) = m_x + m_y
forwardAdditionVRule{T<:Number}(V_x::Array{T, 2}, V_y::Array{T, 2}) = V_x + V_y
forwardAdditionWRule{T<:Number}(W_x::Array{T, 2}, W_y::Array{T, 2}) = W_x * pinv(W_x + W_y) * W_y
forwardAdditionXiRule{T<:Number}(V_x::Array{T, 2}, xi_x::Array{T, 1}, V_y::Array{T, 2}, xi_y::Array{T, 1}) = pinv(V_x + V_y) * (V_x*xi_x + V_y*xi_y)

# Rule set for backward propagation, from: Korl (2005), "A Factor graph approach to signal modelling, system identification and filtering", Table 4.1
# The backward propagation merely negates the mean of the present input message (edge X) and uses the same rules to determine the missing input (edge Y)
# For the sake of clarity there is some redundancy between forward and backward rules.
backwardAdditionMRule{T<:Number}(m_x::Array{T, 1}, m_z::Array{T, 1}) = m_z - m_x
backwardAdditionVRule{T<:Number}(V_x::Array{T, 2}, V_z::Array{T, 2}) = V_x + V_z
backwardAdditionWRule{T<:Number}(W_x::Array{T, 2}, W_z::Array{T, 2}) = W_x * pinv(W_x + W_z) * W_z
backwardAdditionXiRule{T<:Number}(V_x::Array{T, 2}, xi_x::Array{T, 1}, V_z::Array{T, 2}, xi_z::Array{T, 1}) = pinv(V_x + V_z) * (V_z*xi_z - V_x*xi_x)
=======
function sumProduct!{T<:MvGaussianDistribution}(node::AdditionNode,
                                                outbound_interface_index::Int,
                                                msg_in1::Message{T},
                                                ::Void,
                                                msg_out::Message{T})
    dist_out = ensureMessage!(node.interfaces[outbound_interface_index], MvGaussianDistribution{dimensions(msg_out)}).payload

    additionGaussianBackwardRule!(dist_out, msg_in1.payload, msg_out.payload)

    return (:addition_gaussian_backward,
            node.interfaces[outbound_interface_index].message)
end

sumProduct!{T<:MvGaussianDistribution}(node::AdditionNode, outbound_interface_index::Int, ::Void, msg_in2::Message{T}, msg_out::Message{T}) = sumProduct!(node, outbound_interface_index, msg_in2, nothing, msg_out)
>>>>>>> 0ab474ac


#############################################
# MvDeltaDistribution methods
#############################################

<<<<<<< HEAD
function sumProduct!(   node::AdditionNode,
                        outbound_interface_index::Type{Val{3}},
                        msg_in1::Message{MvDeltaDistribution{Float64}},
                        msg_in2::Message{MvDeltaDistribution{Float64}},
                        msg_out::Any,
                        outbound_dist::MvDeltaDistribution{Float64})
=======
# Message towards OUT
function sumProduct!{T<:MvDeltaDistribution{Float64}}(  node::AdditionNode,
                                                        outbound_interface_index::Int,
                                                        msg_in1::Message{T},
                                                        msg_in2::Message{T},
                                                        msg_out::Void)
    ans = msg_in1.payload.m + msg_in2.payload.m
    msg_result = ensureMessage!(node.i[:out], MvDeltaDistribution{Float64, length(ans)})
    msg_result.payload.m = ans
>>>>>>> 0ab474ac

    outbound_dist.m = msg_in1.payload.m + msg_in2.payload.m
    return outbound_dist
end

<<<<<<< HEAD
function sumProduct!(   node::AdditionNode,
                        outbound_interface_index::Type{Val{2}},
                        msg_in1::Message{MvDeltaDistribution{Float64}},
                        msg_in2::Any,
                        msg_out::Message{MvDeltaDistribution{Float64}},
                        outbound_dist::MvDeltaDistribution{Float64})

    backwardAdditionRule!(outbound_dist, msg_in1.payload, msg_out.payload)
    return outbound_dist
end

function sumProduct!(   node::AdditionNode,
                        outbound_interface_index::Type{Val{1}},
                        msg_in1::Any,
                        msg_in2::Message{MvDeltaDistribution{Float64}},
                        msg_out::Message{MvDeltaDistribution{Float64}},
                        outbound_dist::MvDeltaDistribution{Float64})

    backwardAdditionRule!(outbound_dist, msg_in2.payload, msg_out.payload)
    return outbound_dist
end
=======
# Message towards IN1 or IN2
function sumProduct!{T<:MvDeltaDistribution{Float64}}(  node::AdditionNode,
                                                        outbound_interface_index::Int,
                                                        msg_in1::Message{T},
                                                        ::Void,
                                                        msg_out::Message{T})
    ans = msg_out.payload.m - msg_in1.payload.m
    msg_result = ensureMessage!(node.interfaces[outbound_interface_index], MvDeltaDistribution{Float64, length(ans)})
    msg_result.payload.m = ans
>>>>>>> 0ab474ac

function backwardAdditionRule!(dist_result::MvDeltaDistribution{Float64}, dist_in::MvDeltaDistribution{Float64}, dist_out::MvDeltaDistribution{Float64})
    dist_result.m = dist_out.m - dist_in.m
    return dist_result
end
<<<<<<< HEAD
=======
sumProduct!{T<:MvDeltaDistribution{Float64}}(node::AdditionNode, outbound_interface_index::Int, ::Void, msg_in2::Message{T}, msg_out::Message{T}) = sumProduct!(node, outbound_interface_index, msg_in2, nothing, msg_out)
>>>>>>> 0ab474ac


############################################
# Gaussian-MvDeltaDistribution combination
############################################

<<<<<<< HEAD
sumProduct!(node::AdditionNode,
            outbound_interface_index::Type{Val{3}},
            msg_in1::Message{MvDeltaDistribution{Float64}},
            msg_in2::Message{MvGaussianDistribution},
            msg_out::Any,
            outbound_dist::MvGaussianDistribution) = sumProduct!(node, outbound_interface_index, convert(Message{MvGaussianDistribution}, msg_in1), msg_in2, msg_out, outbound_dist)

sumProduct!(node::AdditionNode,
            outbound_interface_index::Type{Val{3}},
            msg_in1::Message{MvGaussianDistribution},
            msg_in2::Message{MvDeltaDistribution{Float64}},
            msg_out::Any,
            outbound_dist::MvGaussianDistribution) = sumProduct!(node, outbound_interface_index, msg_in1, convert(Message{MvGaussianDistribution}, msg_in2), msg_out, outbound_dist)

sumProduct!(node::AdditionNode,
            outbound_interface_index::Type{Val{1}},
            msg_in1::Any,
            msg_in2::Message{MvDeltaDistribution{Float64}},
            msg_out::Message{MvGaussianDistribution},
            outbound_dist::MvGaussianDistribution) = sumProduct!(node, outbound_interface_index, msg_in1, convert(Message{MvGaussianDistribution}, msg_in2), msg_out, outbound_dist)

sumProduct!(node::AdditionNode,
            outbound_interface_index::Type{Val{1}},
            msg_in1::Any,
            msg_in2::Message{MvGaussianDistribution},
            msg_out::Message{MvDeltaDistribution{Float64}},
            outbound_dist::MvGaussianDistribution) = sumProduct!(node, outbound_interface_index, msg_in1, msg_in2, convert(Message{MvGaussianDistribution}, msg_out), outbound_dist)

sumProduct!(node::AdditionNode,
            outbound_interface_index::Type{Val{2}},
            msg_in1::Message{MvDeltaDistribution{Float64}},
            msg_in2::Any,
            msg_out::Message{MvGaussianDistribution},
            outbound_dist::MvGaussianDistribution) = sumProduct!(node, outbound_interface_index, convert(Message{MvGaussianDistribution}, msg_in1), msg_in2, msg_out, outbound_dist)

sumProduct!(node::AdditionNode,
            outbound_interface_index::Type{Val{2}},
            msg_in1::Message{MvGaussianDistribution},
            msg_in2::Any,
            msg_out::Message{MvDeltaDistribution{Float64}},
            outbound_dist::MvGaussianDistribution) = sumProduct!(node, outbound_interface_index, msg_in1, msg_in2, convert(Message{MvGaussianDistribution}, msg_out), outbound_dist)
=======
# Forward
sumProduct!{TD<:MvDeltaDistribution{Float64}, TG<:MvGaussianDistribution}(node::AdditionNode, outbound_interface_index::Int, msg_in1::Message{TD}, msg_in2::Message{TG}, ::Void) = sumProduct!(node, outbound_interface_index, convert(Message{MvGaussianDistribution}, msg_in1), msg_in2, nothing)
sumProduct!{TD<:MvDeltaDistribution{Float64}, TG<:MvGaussianDistribution}(node::AdditionNode, outbound_interface_index::Int, msg_in1::Message{TG}, msg_in2::Message{TD}, ::Void) = sumProduct!(node, outbound_interface_index, msg_in1, convert(Message{MvGaussianDistribution}, msg_in2), nothing)
# Backward to in1
sumProduct!{TD<:MvDeltaDistribution{Float64}, TG<:MvGaussianDistribution}(node::AdditionNode, outbound_interface_index::Int, ::Void, msg_in2::Message{TD}, msg_out::Message{TG}) = sumProduct!(node, outbound_interface_index, nothing, convert(Message{MvGaussianDistribution}, msg_in2), msg_out)
sumProduct!{TD<:MvDeltaDistribution{Float64}, TG<:MvGaussianDistribution}(node::AdditionNode, outbound_interface_index::Int, ::Void, msg_in2::Message{TG}, msg_out::Message{TD}) = sumProduct!(node, outbound_interface_index, nothing, msg_in2, convert(Message{MvGaussianDistribution}, msg_out))
# Backward to in2
sumProduct!{TD<:MvDeltaDistribution{Float64}, TG<:MvGaussianDistribution}(node::AdditionNode, outbound_interface_index::Int, msg_in1::Message{TD}, ::Void, msg_out::Message{TG}) = sumProduct!(node, outbound_interface_index, convert(Message{MvGaussianDistribution}, msg_in1), nothing, msg_out)
sumProduct!{TD<:MvDeltaDistribution{Float64}, TG<:MvGaussianDistribution}(node::AdditionNode, outbound_interface_index::Int, msg_in1::Message{TG}, ::Void, msg_out::Message{TD}) = sumProduct!(node, outbound_interface_index, msg_in1, nothing, convert(Message{MvGaussianDistribution}, msg_out))
>>>>>>> 0ab474ac
<|MERGE_RESOLUTION|>--- conflicted
+++ resolved
@@ -45,7 +45,6 @@
 # GaussianDistribution methods
 ############################################
 
-<<<<<<< HEAD
 function sumProduct!(   node::AdditionNode,
                         outbound_interface_index::Type{Val{3}},
                         msg_in1::Message{GaussianDistribution},
@@ -65,32 +64,11 @@
     outbound_dist.xi = NaN
 
     return outbound_dist
-=======
-# Message towards OUT
-function sumProduct!(node::AdditionNode,
-                            outbound_interface_index::Int,
-                            msg_in1::Message{GaussianDistribution},
-                            msg_in2::Message{GaussianDistribution},
-                            msg_out::Void)
-    # Check well convergence of calculation rule in case of improper inputs
-    # if ensureParameters!(msg_in1.payload, (:m, :W)).W + ensureParameters!(msg_in2.payload, (:m, :W)).W <= 0
-    #     error("sumProduct! for AdditionNode is not well-defined for the provided improper Gaussian input(s) ($(format(msg_in1.payload)), $(format(msg_in2.payload))")
-    # end
-    dist_out = ensureMessage!(node.i[:out], GaussianDistribution).payload
-    dist_out.m = ensureParameters!(msg_in1.payload, (:m, :V)).m + ensureParameters!(msg_in2.payload, (:m, :V)).m
-    dist_out.V = msg_in1.payload.V + msg_in2.payload.V
-    dist_out.W = NaN
-    dist_out.xi = NaN
-
-    return (:addition_gaussian_forward,
-            node.interfaces[outbound_interface_index].message)
->>>>>>> 0ab474ac
 end
 
 function sumProduct!(   node::AdditionNode,
                         outbound_interface_index::Type{Val{2}},
                         msg_in1::Message{GaussianDistribution},
-<<<<<<< HEAD
                         msg_in2::Any,
                         msg_out::Message{GaussianDistribution},
                         outbound_dist::GaussianDistribution)
@@ -119,17 +97,6 @@
     ensureParameters!(dist_in, (:m, :V))
     dist_result.m = dist_out.m - dist_in.m
     dist_result.V = dist_out.V + dist_in.V
-=======
-                        ::Void,
-                        msg_out::Message{GaussianDistribution})
-    # Check well convergence of calculation rule in case of improper inputs
-    # if ensureParameters!(msg_in1.payload, (:m, :W)).W + ensureParameters!(msg_out.payload, (:m, :W)).W <= 0
-    #     error("sumProduct! for AdditionNode is not well-defined for the provided improper Gaussian input(s)")
-    # end
-    dist_result = ensureMessage!(node.interfaces[outbound_interface_index], GaussianDistribution).payload
-    dist_result.m = ensureParameters!(msg_out.payload, (:m, :V)).m - ensureParameters!(msg_in1.payload, (:m, :V)).m
-    dist_result.V = msg_in1.payload.V + msg_out.payload.V
->>>>>>> 0ab474ac
     dist_result.W = NaN
     dist_result.xi = NaN
 
@@ -231,34 +198,34 @@
 # MvGaussianDistribution methods
 ############################################
 
-function sumProduct!(   node::AdditionNode,
-                        outbound_interface_index::Type{Val{3}},
-                        msg_in1::Message{MvGaussianDistribution},
-                        msg_in2::Message{MvGaussianDistribution},
-                        msg_out::Any,
-                        outbound_dist::MvGaussianDistribution)
+function sumProduct!{T<:MvGaussianDistribution}(node::AdditionNode,
+                                                outbound_interface_index::Type{Val{3}},
+                                                msg_in1::Message{T},
+                                                msg_in2::Message{T},
+                                                msg_out::Any,
+                                                outbound_dist::T)
 
     forwardAdditionRule!(outbound_dist, msg_in1.payload, msg_in2.payload)
     return outbound_dist
 end
 
-function sumProduct!(   node::AdditionNode,
-                        outbound_interface_index::Type{Val{2}},
-                        msg_in1::Message{MvGaussianDistribution},
-                        msg_in2::Any,
-                        msg_out::Message{MvGaussianDistribution},
-                        outbound_dist::MvGaussianDistribution)
+function sumProduct!{T<:MvGaussianDistribution}(node::AdditionNode,
+                                                outbound_interface_index::Type{Val{2}},
+                                                msg_in1::Message{T},
+                                                msg_in2::Any,
+                                                msg_out::Message{T},
+                                                outbound_dist::T)
 
     backwardAdditionRule!(outbound_dist, msg_in1.payload, msg_out.payload)
     return outbound_dist
 end
 
-function sumProduct!(   node::AdditionNode,
-                        outbound_interface_index::Type{Val{1}},
-                        msg_in1::Any,
-                        msg_in2::Message{MvGaussianDistribution},
-                        msg_out::Message{MvGaussianDistribution},
-                        outbound_dist::MvGaussianDistribution)
+function sumProduct!{T<:MvGaussianDistribution}(node::AdditionNode,
+                                                outbound_interface_index::Type{Val{1}},
+                                                msg_in1::Any,
+                                                msg_in2::Message{T},
+                                                msg_out::Message{T},
+                                                outbound_dist::T)
 
     backwardAdditionRule!(outbound_dist, msg_in2.payload, msg_out.payload)
     return outbound_dist
@@ -296,29 +263,9 @@
     return dist_result
 end
 
-<<<<<<< HEAD
 function backwardAdditionRule!(dist_result::MvGaussianDistribution, dist_in::MvGaussianDistribution, dist_out::MvGaussianDistribution)
     # Calculations for a gaussian message type; Korl (2005), table 4.1
     (isProper(dist_in) && isProper(dist_out)) || error("Improper input distributions are not supported")
-=======
-function sumProduct!{T<:MvGaussianDistribution}(node::AdditionNode,
-                                                outbound_interface_index::Int,
-                                                msg_in1::Message{T},
-                                                msg_in2::Message{T},
-                                                msg_out::Void)
-    dist_out = ensureMessage!(node.i[:out], MvGaussianDistribution{dimensions(msg_in1)}).payload
-
-    additionGaussianForwardRule!(dist_out, msg_in1.payload, msg_in2.payload)
-
-    return (:addition_gaussian_forward,
-            node.interfaces[outbound_interface_index].message)
-end
-
-# Message towards IN1 or IN2
-function additionGaussianBackwardRule!(dist_result::MvGaussianDistribution, dist_1::MvGaussianDistribution, dist_3::MvGaussianDistribution)
-    # Calculations for a gaussian message type; Korl (2005), table 4.1
-    # (isProper(dist_1) && isProper(dist_3)) || error("Improper input distributions are not supported")
->>>>>>> 0ab474ac
 
     if isValid(dist_in.m) && isValid(dist_in.V) && isValid(dist_out.m) && isValid(dist_out.V)
         dist_result.m = backwardAdditionMRule(dist_in.m, dist_out.m)
@@ -348,7 +295,6 @@
     return dist_result
 end
 
-<<<<<<< HEAD
 # Rule set for forward propagation, from: Korl (2005), "A Factor graph approach to signal modelling, system identification and filtering", Table 4.1
 forwardAdditionMRule{T<:Number}(m_x::Array{T, 1}, m_y::Array{T, 1}) = m_x + m_y
 forwardAdditionVRule{T<:Number}(V_x::Array{T, 2}, V_y::Array{T, 2}) = V_x + V_y
@@ -362,149 +308,99 @@
 backwardAdditionVRule{T<:Number}(V_x::Array{T, 2}, V_z::Array{T, 2}) = V_x + V_z
 backwardAdditionWRule{T<:Number}(W_x::Array{T, 2}, W_z::Array{T, 2}) = W_x * pinv(W_x + W_z) * W_z
 backwardAdditionXiRule{T<:Number}(V_x::Array{T, 2}, xi_x::Array{T, 1}, V_z::Array{T, 2}, xi_z::Array{T, 1}) = pinv(V_x + V_z) * (V_z*xi_z - V_x*xi_x)
-=======
-function sumProduct!{T<:MvGaussianDistribution}(node::AdditionNode,
-                                                outbound_interface_index::Int,
-                                                msg_in1::Message{T},
-                                                ::Void,
-                                                msg_out::Message{T})
-    dist_out = ensureMessage!(node.interfaces[outbound_interface_index], MvGaussianDistribution{dimensions(msg_out)}).payload
-
-    additionGaussianBackwardRule!(dist_out, msg_in1.payload, msg_out.payload)
-
-    return (:addition_gaussian_backward,
-            node.interfaces[outbound_interface_index].message)
-end
-
-sumProduct!{T<:MvGaussianDistribution}(node::AdditionNode, outbound_interface_index::Int, ::Void, msg_in2::Message{T}, msg_out::Message{T}) = sumProduct!(node, outbound_interface_index, msg_in2, nothing, msg_out)
->>>>>>> 0ab474ac
 
 
 #############################################
 # MvDeltaDistribution methods
 #############################################
 
-<<<<<<< HEAD
-function sumProduct!(   node::AdditionNode,
-                        outbound_interface_index::Type{Val{3}},
-                        msg_in1::Message{MvDeltaDistribution{Float64}},
-                        msg_in2::Message{MvDeltaDistribution{Float64}},
-                        msg_out::Any,
-                        outbound_dist::MvDeltaDistribution{Float64})
-=======
-# Message towards OUT
 function sumProduct!{T<:MvDeltaDistribution{Float64}}(  node::AdditionNode,
-                                                        outbound_interface_index::Int,
+                                                        outbound_interface_index::Type{Val{3}},
                                                         msg_in1::Message{T},
                                                         msg_in2::Message{T},
-                                                        msg_out::Void)
-    ans = msg_in1.payload.m + msg_in2.payload.m
-    msg_result = ensureMessage!(node.i[:out], MvDeltaDistribution{Float64, length(ans)})
-    msg_result.payload.m = ans
->>>>>>> 0ab474ac
+                                                        msg_out::Any,
+                                                        outbound_dist::T)
 
     outbound_dist.m = msg_in1.payload.m + msg_in2.payload.m
     return outbound_dist
 end
 
-<<<<<<< HEAD
-function sumProduct!(   node::AdditionNode,
-                        outbound_interface_index::Type{Val{2}},
-                        msg_in1::Message{MvDeltaDistribution{Float64}},
-                        msg_in2::Any,
-                        msg_out::Message{MvDeltaDistribution{Float64}},
-                        outbound_dist::MvDeltaDistribution{Float64})
+function sumProduct!{T<:MvDeltaDistribution{Float64}}(  node::AdditionNode,
+                                                        outbound_interface_index::Type{Val{2}},
+                                                        msg_in1::Message{T},
+                                                        msg_in2::Any,
+                                                        msg_out::Message{T},
+                                                        outbound_dist::T)
 
     backwardAdditionRule!(outbound_dist, msg_in1.payload, msg_out.payload)
     return outbound_dist
 end
 
-function sumProduct!(   node::AdditionNode,
-                        outbound_interface_index::Type{Val{1}},
-                        msg_in1::Any,
-                        msg_in2::Message{MvDeltaDistribution{Float64}},
-                        msg_out::Message{MvDeltaDistribution{Float64}},
-                        outbound_dist::MvDeltaDistribution{Float64})
+function sumProduct!{T<:MvDeltaDistribution{Float64}}(  node::AdditionNode,
+                                                        outbound_interface_index::Type{Val{1}},
+                                                        msg_in1::Any,
+                                                        msg_in2::Message{T},
+                                                        msg_out::Message{T},
+                                                        outbound_dist::T)
 
     backwardAdditionRule!(outbound_dist, msg_in2.payload, msg_out.payload)
     return outbound_dist
 end
-=======
-# Message towards IN1 or IN2
-function sumProduct!{T<:MvDeltaDistribution{Float64}}(  node::AdditionNode,
-                                                        outbound_interface_index::Int,
-                                                        msg_in1::Message{T},
-                                                        ::Void,
-                                                        msg_out::Message{T})
-    ans = msg_out.payload.m - msg_in1.payload.m
-    msg_result = ensureMessage!(node.interfaces[outbound_interface_index], MvDeltaDistribution{Float64, length(ans)})
-    msg_result.payload.m = ans
->>>>>>> 0ab474ac
 
 function backwardAdditionRule!(dist_result::MvDeltaDistribution{Float64}, dist_in::MvDeltaDistribution{Float64}, dist_out::MvDeltaDistribution{Float64})
     dist_result.m = dist_out.m - dist_in.m
     return dist_result
 end
-<<<<<<< HEAD
-=======
-sumProduct!{T<:MvDeltaDistribution{Float64}}(node::AdditionNode, outbound_interface_index::Int, ::Void, msg_in2::Message{T}, msg_out::Message{T}) = sumProduct!(node, outbound_interface_index, msg_in2, nothing, msg_out)
->>>>>>> 0ab474ac
 
 
 ############################################
 # Gaussian-MvDeltaDistribution combination
 ############################################
 
-<<<<<<< HEAD
-sumProduct!(node::AdditionNode,
-            outbound_interface_index::Type{Val{3}},
-            msg_in1::Message{MvDeltaDistribution{Float64}},
-            msg_in2::Message{MvGaussianDistribution},
-            msg_out::Any,
-            outbound_dist::MvGaussianDistribution) = sumProduct!(node, outbound_interface_index, convert(Message{MvGaussianDistribution}, msg_in1), msg_in2, msg_out, outbound_dist)
-
-sumProduct!(node::AdditionNode,
-            outbound_interface_index::Type{Val{3}},
-            msg_in1::Message{MvGaussianDistribution},
-            msg_in2::Message{MvDeltaDistribution{Float64}},
-            msg_out::Any,
-            outbound_dist::MvGaussianDistribution) = sumProduct!(node, outbound_interface_index, msg_in1, convert(Message{MvGaussianDistribution}, msg_in2), msg_out, outbound_dist)
-
-sumProduct!(node::AdditionNode,
-            outbound_interface_index::Type{Val{1}},
-            msg_in1::Any,
-            msg_in2::Message{MvDeltaDistribution{Float64}},
-            msg_out::Message{MvGaussianDistribution},
-            outbound_dist::MvGaussianDistribution) = sumProduct!(node, outbound_interface_index, msg_in1, convert(Message{MvGaussianDistribution}, msg_in2), msg_out, outbound_dist)
-
-sumProduct!(node::AdditionNode,
-            outbound_interface_index::Type{Val{1}},
-            msg_in1::Any,
-            msg_in2::Message{MvGaussianDistribution},
-            msg_out::Message{MvDeltaDistribution{Float64}},
-            outbound_dist::MvGaussianDistribution) = sumProduct!(node, outbound_interface_index, msg_in1, msg_in2, convert(Message{MvGaussianDistribution}, msg_out), outbound_dist)
-
-sumProduct!(node::AdditionNode,
-            outbound_interface_index::Type{Val{2}},
-            msg_in1::Message{MvDeltaDistribution{Float64}},
-            msg_in2::Any,
-            msg_out::Message{MvGaussianDistribution},
-            outbound_dist::MvGaussianDistribution) = sumProduct!(node, outbound_interface_index, convert(Message{MvGaussianDistribution}, msg_in1), msg_in2, msg_out, outbound_dist)
-
-sumProduct!(node::AdditionNode,
-            outbound_interface_index::Type{Val{2}},
-            msg_in1::Message{MvGaussianDistribution},
-            msg_in2::Any,
-            msg_out::Message{MvDeltaDistribution{Float64}},
-            outbound_dist::MvGaussianDistribution) = sumProduct!(node, outbound_interface_index, msg_in1, msg_in2, convert(Message{MvGaussianDistribution}, msg_out), outbound_dist)
-=======
-# Forward
-sumProduct!{TD<:MvDeltaDistribution{Float64}, TG<:MvGaussianDistribution}(node::AdditionNode, outbound_interface_index::Int, msg_in1::Message{TD}, msg_in2::Message{TG}, ::Void) = sumProduct!(node, outbound_interface_index, convert(Message{MvGaussianDistribution}, msg_in1), msg_in2, nothing)
-sumProduct!{TD<:MvDeltaDistribution{Float64}, TG<:MvGaussianDistribution}(node::AdditionNode, outbound_interface_index::Int, msg_in1::Message{TG}, msg_in2::Message{TD}, ::Void) = sumProduct!(node, outbound_interface_index, msg_in1, convert(Message{MvGaussianDistribution}, msg_in2), nothing)
-# Backward to in1
-sumProduct!{TD<:MvDeltaDistribution{Float64}, TG<:MvGaussianDistribution}(node::AdditionNode, outbound_interface_index::Int, ::Void, msg_in2::Message{TD}, msg_out::Message{TG}) = sumProduct!(node, outbound_interface_index, nothing, convert(Message{MvGaussianDistribution}, msg_in2), msg_out)
-sumProduct!{TD<:MvDeltaDistribution{Float64}, TG<:MvGaussianDistribution}(node::AdditionNode, outbound_interface_index::Int, ::Void, msg_in2::Message{TG}, msg_out::Message{TD}) = sumProduct!(node, outbound_interface_index, nothing, msg_in2, convert(Message{MvGaussianDistribution}, msg_out))
-# Backward to in2
-sumProduct!{TD<:MvDeltaDistribution{Float64}, TG<:MvGaussianDistribution}(node::AdditionNode, outbound_interface_index::Int, msg_in1::Message{TD}, ::Void, msg_out::Message{TG}) = sumProduct!(node, outbound_interface_index, convert(Message{MvGaussianDistribution}, msg_in1), nothing, msg_out)
-sumProduct!{TD<:MvDeltaDistribution{Float64}, TG<:MvGaussianDistribution}(node::AdditionNode, outbound_interface_index::Int, msg_in1::Message{TG}, ::Void, msg_out::Message{TD}) = sumProduct!(node, outbound_interface_index, msg_in1, nothing, convert(Message{MvGaussianDistribution}, msg_out))
->>>>>>> 0ab474ac
+sumProduct!{TD<:MvDeltaDistribution{Float64}, TG<:MvGaussianDistribution}(
+    node::AdditionNode,
+    outbound_interface_index::Type{Val{3}},
+    msg_in1::Message{TD},
+    msg_in2::Message{TG},
+    msg_out::Any,
+    outbound_dist::TG) = sumProduct!(node, outbound_interface_index, convert(Message{MvGaussianDistribution}, msg_in1), msg_in2, msg_out, outbound_dist)
+
+sumProduct!{TD<:MvDeltaDistribution{Float64}, TG<:MvGaussianDistribution}(
+    node::AdditionNode,
+    outbound_interface_index::Type{Val{3}},
+    msg_in1::Message{TG},
+    msg_in2::Message{TD},
+    msg_out::Any,
+    outbound_dist::TG) = sumProduct!(node, outbound_interface_index, msg_in1, convert(Message{MvGaussianDistribution}, msg_in2), msg_out, outbound_dist)
+
+sumProduct!{TD<:MvDeltaDistribution{Float64}, TG<:MvGaussianDistribution}(
+    node::AdditionNode,
+    outbound_interface_index::Type{Val{1}},
+    msg_in1::Any,
+    msg_in2::Message{TD},
+    msg_out::Message{TG},
+    outbound_dist::TG) = sumProduct!(node, outbound_interface_index, msg_in1, convert(Message{MvGaussianDistribution}, msg_in2), msg_out, outbound_dist)
+
+sumProduct!{TD<:MvDeltaDistribution{Float64}, TG<:MvGaussianDistribution}(
+    node::AdditionNode,
+    outbound_interface_index::Type{Val{1}},
+    msg_in1::Any,
+    msg_in2::Message{TG},
+    msg_out::Message{TD},
+    outbound_dist::TG) = sumProduct!(node, outbound_interface_index, msg_in1, msg_in2, convert(Message{MvGaussianDistribution}, msg_out), outbound_dist)
+
+sumProduct!{TD<:MvDeltaDistribution{Float64}, TG<:MvGaussianDistribution}(
+    node::AdditionNode,
+    outbound_interface_index::Type{Val{2}},
+    msg_in1::Message{TD},
+    msg_in2::Any,
+    msg_out::Message{TG},
+    outbound_dist::TG) = sumProduct!(node, outbound_interface_index, convert(Message{MvGaussianDistribution}, msg_in1), msg_in2, msg_out, outbound_dist)
+
+sumProduct!{TD<:MvDeltaDistribution{Float64}, TG<:MvGaussianDistribution}(
+    node::AdditionNode,
+    outbound_interface_index::Type{Val{2}},
+    msg_in1::Message{TG},
+    msg_in2::Any,
+    msg_out::Message{TD},
+    outbound_dist::TG) = sumProduct!(node, outbound_interface_index, msg_in1, msg_in2, convert(Message{MvGaussianDistribution}, msg_out), outbound_dist)