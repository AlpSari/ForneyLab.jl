############################################
# AdditionNode
############################################
# Description:
#   Addition: out = in1 + in2
#
#          in2
#          |
#    in1   v  out
#   ----->[+]----->
#
#   f(in1,in2,out) = δ(out - in1 - in2)
#
# Interfaces:
#   1 i[:in1], 2 i[:in2], 3 i[:out]
#
# Construction:
#   AdditionNode(id=:my_node)
#
############################################

export AdditionNode

type AdditionNode <: Node
    id::Symbol
    interfaces::Array{Interface,1}
    i::Dict{Symbol,Interface}

    function AdditionNode(; id=generateNodeId(AdditionNode))
        self = new(id, Array(Interface, 3), Dict{Symbol,Interface}())
        addNode!(current_graph, self)

        for (iface_index, iface_handle) in enumerate([:in1, :in2, :out])
            self.i[iface_handle] = self.interfaces[iface_index] = Interface(self)
        end

        return self
    end
end

isDeterministic(::AdditionNode) = true

############################################
# GaussianDistribution methods
############################################

# Message towards OUT
function sumProduct!(node::AdditionNode,
                            outbound_interface_index::Int,
                            msg_in1::Message{GaussianDistribution},
                            msg_in2::Message{GaussianDistribution},
<<<<<<< HEAD
                            msg_out::Nothing)
    # Check well convergence of calculation rule in case of improper inputs
    if ensureMWParametrization!(msg_in1.payload).W + ensureMWParametrization!(msg_in2.payload).W <= 0
        error("sumProduct! for AdditionNode is not well-defined for the provided improper Gaussian input(s)")
    end
=======
                            msg_out::Void)
>>>>>>> 47157c3d
    dist_out = ensureMessage!(node.i[:out], GaussianDistribution).payload
    dist_out.m = ensureMVParametrization!(msg_in1.payload).m + ensureMVParametrization!(msg_in2.payload).m
    dist_out.V = msg_in1.payload.V + msg_in2.payload.V
    dist_out.W = NaN
    dist_out.xi = NaN

    return (:addition_gaussian_forward,
            node.interfaces[outbound_interface_index].message)
end

# Message towards IN1 or IN2
function sumProduct!(   node::AdditionNode,
                        outbound_interface_index::Int,
                        msg_in1::Message{GaussianDistribution},
                        ::Void,
                        msg_out::Message{GaussianDistribution})
    # Check well convergence of calculation rule in case of improper inputs
    if ensureMWParametrization!(msg_in1.payload).W + ensureMWParametrization!(msg_out.payload).W <= 0
        error("sumProduct! for AdditionNode is not well-defined for the provided improper Gaussian input(s)")
    end
    dist_result = ensureMessage!(node.interfaces[outbound_interface_index], GaussianDistribution).payload
    dist_result.m = ensureMVParametrization!(msg_out.payload).m - ensureMVParametrization!(msg_in1.payload).m
    dist_result.V = msg_in1.payload.V + msg_out.payload.V
    dist_result.W = NaN
    dist_result.xi = NaN

    return (:addition_gaussian_backward,
            node.interfaces[outbound_interface_index].message)
end

sumProduct!(node::AdditionNode,
            outbound_interface_index::Int,
            ::Void,
            msg_in2::Message{GaussianDistribution},
            msg_out::Message{GaussianDistribution}) = sumProduct!(node, outbound_interface_index, msg_in2, nothing, msg_out)


#############################################
# DeltaDistribution methods
#############################################

# Message towards OUT
function sumProduct!(node::AdditionNode,
                     outbound_interface_index::Int,
                     msg_in1::Message{DeltaDistribution{Float64}},
                     msg_in2::Message{DeltaDistribution{Float64}},
                     ::Void)
    msg_result = ensureMessage!(node.i[:out], DeltaDistribution{Float64})
    msg_result.payload.m = msg_in1.payload.m + msg_in2.payload.m

    return (:addition_delta_forward,
            node.interfaces[outbound_interface_index].message)
end

# Message towards IN1 or IN2
function sumProduct!(node::AdditionNode,
                     outbound_interface_index::Int,
                     msg_in1::Message{DeltaDistribution{Float64}},
                     ::Void,
                     msg_out::Message{DeltaDistribution{Float64}})
    msg_result = ensureMessage!(node.interfaces[outbound_interface_index], DeltaDistribution{Float64})
    msg_result.payload.m = msg_out.payload.m - msg_in1.payload.m

    return (:addition_delta_backward,
            node.interfaces[outbound_interface_index].message)
end

sumProduct!(node::AdditionNode,
            outbound_interface_index::Int,
            ::Void,
            msg_in2::Message{DeltaDistribution{Float64}},
            msg_out::Message{DeltaDistribution{Float64}}) = sumProduct!(node, outbound_interface_index, msg_in2, nothing, msg_out)


############################################
# Gaussian-DeltaDistribution combination
############################################

# Forward
sumProduct!(node::AdditionNode,
            outbound_interface_index::Int,
            msg_in1::Message{DeltaDistribution{Float64}},
            msg_in2::Message{GaussianDistribution},
            ::Void) = sumProduct!(node, outbound_interface_index, convert(Message{GaussianDistribution}, msg_in1), msg_in2, nothing)

sumProduct!(node::AdditionNode,
            outbound_interface_index::Int,
            msg_in1::Message{GaussianDistribution},
            msg_in2::Message{DeltaDistribution{Float64}},
            ::Void) = sumProduct!(node, outbound_interface_index, msg_in1, convert(Message{GaussianDistribution}, msg_in2), nothing)

# Backward to in1
sumProduct!(node::AdditionNode,
            outbound_interface_index::Int,
            ::Void,
            msg_in2::Message{DeltaDistribution{Float64}},
            msg_out::Message{GaussianDistribution}) = sumProduct!(node, outbound_interface_index, nothing, convert(Message{GaussianDistribution}, msg_in2), msg_out)

sumProduct!(node::AdditionNode,
            outbound_interface_index::Int,
            ::Void,
            msg_in2::Message{GaussianDistribution},
            msg_out::Message{DeltaDistribution{Float64}}) = sumProduct!(node, outbound_interface_index, nothing, msg_in2, convert(Message{GaussianDistribution}, msg_out))

# Backward to in2
sumProduct!(node::AdditionNode,
            outbound_interface_index::Int,
            msg_in1::Message{DeltaDistribution{Float64}},
            ::Void,
            msg_out::Message{GaussianDistribution}) = sumProduct!(node, outbound_interface_index, convert(Message{GaussianDistribution}, msg_in1), nothing, msg_out)

sumProduct!(node::AdditionNode,
            outbound_interface_index::Int,
            msg_in1::Message{GaussianDistribution},
            ::Void,
            msg_out::Message{DeltaDistribution{Float64}}) = sumProduct!(node, outbound_interface_index, msg_in1, nothing, convert(Message{GaussianDistribution}, msg_out))

############################################
# MvGaussianDistribution methods
############################################

# Rule set for forward propagation, from: Korl (2005), "A Factor graph approach to signal modelling, system identification and filtering", Table 4.1
forwardAdditionMRule{T<:Number}(m_x::Array{T, 1}, m_y::Array{T, 1}) = m_x + m_y
forwardAdditionVRule{T<:Number}(V_x::Array{T, 2}, V_y::Array{T, 2}) = V_x + V_y
forwardAdditionWRule{T<:Number}(W_x::Array{T, 2}, W_y::Array{T, 2}) = W_x * pinv(W_x + W_y) * W_y
forwardAdditionXiRule{T<:Number}(V_x::Array{T, 2}, xi_x::Array{T, 1}, V_y::Array{T, 2}, xi_y::Array{T, 1}) = pinv(V_x + V_y) * (V_x*xi_x + V_y*xi_y)

# Rule set for backward propagation, from: Korl (2005), "A Factor graph approach to signal modelling, system identification and filtering", Table 4.1
# The backward propagation merely negates the mean of the present input message (edge X) and uses the same rules to determine the missing input (edge Y)
# For the sake of clarity there is some redundancy between forward and backward rules.
backwardAdditionMRule{T<:Number}(m_x::Array{T, 1}, m_z::Array{T, 1}) = m_z - m_x
backwardAdditionVRule{T<:Number}(V_x::Array{T, 2}, V_z::Array{T, 2}) = V_x + V_z
backwardAdditionWRule{T<:Number}(W_x::Array{T, 2}, W_z::Array{T, 2}) = W_x * pinv(W_x + W_z) * W_z
backwardAdditionXiRule{T<:Number}(V_x::Array{T, 2}, xi_x::Array{T, 1}, V_z::Array{T, 2}, xi_z::Array{T, 1}) = pinv(V_x + V_z) * (V_z*xi_z - V_x*xi_x)

# Message towards OUT

function additionGaussianForwardRule!(dist_result::MvGaussianDistribution, dist_1::MvGaussianDistribution, dist_2::MvGaussianDistribution)
    # Calculations for a gaussian message type; Korl (2005), table 4.1
    (isProper(dist_1) && isProper(dist_2)) || error("Improper input distributions are not supported")

    if isValid(dist_1.m) && isValid(dist_1.V) && isValid(dist_2.m) && isValid(dist_2.V)
        dist_result.m = forwardAdditionMRule(dist_1.m, dist_2.m)
        dist_result.V = forwardAdditionVRule(dist_1.V, dist_2.V)
        invalidate!(dist_result.W)
        invalidate!(dist_result.xi)
    elseif isValid(dist_1.m) && isValid(dist_1.W) && isValid(dist_2.m) && isValid(dist_2.W)
        dist_result.m = forwardAdditionMRule(dist_1.m, dist_2.m)
        invalidate!(dist_result.V)
        dist_result.W = forwardAdditionWRule(dist_1.W, dist_2.W)
        invalidate!(dist_result.xi)
    elseif isValid(dist_1.xi) && isValid(dist_1.V) && isValid(dist_2.xi) && isValid(dist_2.V)
        invalidate!(dist_result.m)
        dist_result.V = forwardAdditionVRule(dist_1.V, dist_2.V)
        invalidate!(dist_result.W)
        dist_result.xi= forwardAdditionXiRule(dist_1.V, dist_1.xi, dist_2.V, dist_2.xi)
    else
        # Last resort: calculate (m,V) parametrization for both inbound messages
        ensureMVParametrization!(dist_1)
        ensureMVParametrization!(dist_2)
        dist_result.m = forwardAdditionMRule(dist_1.m, dist_2.m)
        dist_result.V = forwardAdditionVRule(dist_1.V, dist_2.V)
        invalidate!(dist_result.W)
        invalidate!(dist_result.xi)
    end

    return dist_result
end

function sumProduct!(   node::AdditionNode,
                        outbound_interface_index::Int,
                        msg_in1::Message{MvGaussianDistribution},
                        msg_in2::Message{MvGaussianDistribution},
                        msg_out::Void)
    dist_out = ensureMessage!(node.i[:out], MvGaussianDistribution).payload

    additionGaussianForwardRule!(dist_out, msg_in1.payload, msg_in2.payload)

    return (:addition_gaussian_forward,
            node.interfaces[outbound_interface_index].message)
end

# Message towards IN1 or IN2
function additionGaussianBackwardRule!(dist_result::MvGaussianDistribution, dist_1::MvGaussianDistribution, dist_3::MvGaussianDistribution)
    # Calculations for a gaussian message type; Korl (2005), table 4.1
    (isProper(dist_1) && isProper(dist_3)) || error("Improper input distributions are not supported")

    if isValid(dist_1.m) && isValid(dist_1.V) && isValid(dist_3.m) && isValid(dist_3.V)
        dist_result.m = backwardAdditionMRule(dist_1.m, dist_3.m)
        dist_result.V = backwardAdditionVRule(dist_1.V, dist_3.V)
        invalidate!(dist_result.W)
        invalidate!(dist_result.xi)
    elseif isValid(dist_1.m) && isValid(dist_1.W) && isValid(dist_3.m) && isValid(dist_3.W)
        dist_result.m = backwardAdditionMRule(dist_1.m, dist_3.m)
        invalidate!(dist_result.V)
        dist_result.W = backwardAdditionWRule(dist_1.W, dist_3.W)
        invalidate!(dist_result.xi)
    elseif isValid(dist_1.xi) && isValid(dist_1.V) && isValid(dist_3.xi) && isValid(dist_3.V)
        invalidate!(dist_result.m)
        dist_result.V = backwardAdditionVRule(dist_1.V, dist_3.V)
        invalidate!(dist_result.W)
        dist_result.xi = backwardAdditionXiRule(dist_1.V, dist_1.xi, dist_3.V, dist_3.xi)
    else
        # Last resort: calculate (m,V) parametrization for both inbound messages
        ensureMVParametrization!(dist_1)
        ensureMVParametrization!(dist_3)
        dist_result.m = backwardAdditionMRule(dist_1.m, dist_3.m)
        dist_result.V = backwardAdditionVRule(dist_1.V, dist_3.V)
        invalidate!(dist_result.W)
        invalidate!(dist_result.xi)
    end

    return dist_result
end

function sumProduct!(   node::AdditionNode,
                        outbound_interface_index::Int,
                        msg_in1::Message{MvGaussianDistribution},
                        ::Void,
                        msg_out::Message{MvGaussianDistribution})
    dist_out = ensureMessage!(node.interfaces[outbound_interface_index], MvGaussianDistribution).payload

    additionGaussianBackwardRule!(dist_out, msg_in1.payload, msg_out.payload)

    return (:addition_gaussian_backward,
            node.interfaces[outbound_interface_index].message)
end
sumProduct!(node::AdditionNode, outbound_interface_index::Int, ::Void, msg_in2::Message{MvGaussianDistribution}, msg_out::Message{MvGaussianDistribution}) = sumProduct!(node, outbound_interface_index, msg_in2, nothing, msg_out)


#############################################
# MvDeltaDistribution methods
#############################################

# Message towards OUT
function sumProduct!(   node::AdditionNode,
                        outbound_interface_index::Int,
                        msg_in1::Message{MvDeltaDistribution{Float64}},
                        msg_in2::Message{MvDeltaDistribution{Float64}},
                        msg_out::Void)
    ans = msg_in1.payload.m + msg_in2.payload.m
    msg_result = ensureMessage!(node.i[:out], MvDeltaDistribution{Float64})
    msg_result.payload.m = ans

    return (:addition_delta_forward,
            node.interfaces[outbound_interface_index].message)
end

# Message towards IN1 or IN2
function sumProduct!(   node::AdditionNode,
                        outbound_interface_index::Int,
                        msg_in1::Message{MvDeltaDistribution{Float64}},
                        ::Void,
                        msg_out::Message{MvDeltaDistribution{Float64}})
    ans = msg_out.payload.m - msg_in1.payload.m

    msg_result = ensureMessage!(node.interfaces[outbound_interface_index], MvDeltaDistribution{Float64})
    msg_result.payload.m = ans

    return (:addition_delta_backward,
            node.interfaces[outbound_interface_index].message)
end
sumProduct!(node::AdditionNode, outbound_interface_index::Int, ::Void, msg_in2::Message{MvDeltaDistribution{Float64}}, msg_out::Message{MvDeltaDistribution{Float64}}) = sumProduct!(node, outbound_interface_index, msg_in2, nothing, msg_out)


############################################
# Gaussian-MvDeltaDistribution combination
############################################

# Forward
sumProduct!(node::AdditionNode, outbound_interface_index::Int, msg_in1::Message{MvDeltaDistribution{Float64}}, msg_in2::Message{MvGaussianDistribution}, ::Void) = sumProduct!(node, outbound_interface_index, convert(Message{MvGaussianDistribution}, msg_in1), msg_in2, nothing)
sumProduct!(node::AdditionNode, outbound_interface_index::Int, msg_in1::Message{MvGaussianDistribution}, msg_in2::Message{MvDeltaDistribution{Float64}}, ::Void) = sumProduct!(node, outbound_interface_index, msg_in1, convert(Message{MvGaussianDistribution}, msg_in2), nothing)
# Backward to in1
sumProduct!(node::AdditionNode, outbound_interface_index::Int, ::Void, msg_in2::Message{MvDeltaDistribution{Float64}}, msg_out::Message{MvGaussianDistribution}) = sumProduct!(node, outbound_interface_index, nothing, convert(Message{MvGaussianDistribution}, msg_in2), msg_out)
sumProduct!(node::AdditionNode, outbound_interface_index::Int, ::Void, msg_in2::Message{MvGaussianDistribution}, msg_out::Message{MvDeltaDistribution{Float64}}) = sumProduct!(node, outbound_interface_index, nothing, msg_in2, convert(Message{MvGaussianDistribution}, msg_out))
# Backward to in2
sumProduct!(node::AdditionNode, outbound_interface_index::Int, msg_in1::Message{MvDeltaDistribution{Float64}}, ::Void, msg_out::Message{MvGaussianDistribution}) = sumProduct!(node, outbound_interface_index, convert(Message{MvGaussianDistribution}, msg_in1), nothing, msg_out)
sumProduct!(node::AdditionNode, outbound_interface_index::Int, msg_in1::Message{MvGaussianDistribution}, ::Void, msg_out::Message{MvDeltaDistribution{Float64}}) = sumProduct!(node, outbound_interface_index, msg_in1, nothing, convert(Message{MvGaussianDistribution}, msg_out))<|MERGE_RESOLUTION|>--- conflicted
+++ resolved
@@ -49,15 +49,11 @@
                             outbound_interface_index::Int,
                             msg_in1::Message{GaussianDistribution},
                             msg_in2::Message{GaussianDistribution},
-<<<<<<< HEAD
-                            msg_out::Nothing)
+                            msg_out::Void)
     # Check well convergence of calculation rule in case of improper inputs
     if ensureMWParametrization!(msg_in1.payload).W + ensureMWParametrization!(msg_in2.payload).W <= 0
         error("sumProduct! for AdditionNode is not well-defined for the provided improper Gaussian input(s)")
     end
-=======
-                            msg_out::Void)
->>>>>>> 47157c3d
     dist_out = ensureMessage!(node.i[:out], GaussianDistribution).payload
     dist_out.m = ensureMVParametrization!(msg_in1.payload).m + ensureMVParametrization!(msg_in2.payload).m
     dist_out.V = msg_in1.payload.V + msg_in2.payload.V
