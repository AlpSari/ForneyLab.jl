############################################
# AdditionNode
############################################
# Description:
#   Addition of two messages of same type.
#
#          in2
#          |
#    in1   v  out
#   ----->[+]----->
#
#   out = in1 + in2
#
#   Example:
#       AdditionNode(; name="my_node")
#
# Interface ids, (names) and supported message types:
#   1. (in1):
#       Message{GaussianDistribution}
#       Message{DeltaDistribution}
#   2. (in2):
#       Message{GaussianDistribution}
#       Message{DeltaDistribution}
#   3. (out):
#       Message{GaussianDistribution}
#       Message{DeltaDistribution}
############################################

export AdditionNode

type AdditionNode <: Node
    name::ASCIIString
    interfaces::Array{Interface,1}
    in1::Interface
    in2::Interface
    out::Interface

    function AdditionNode(; name=unnamedStr())
        self = new(name, Array(Interface, 3))

        named_handle_list = [:in1, :in2, :out]
        for i = 1:length(named_handle_list)
            self.interfaces[i] = Interface(self)
            setfield!(self, named_handle_list[i], self.interfaces[i])
        end

        return self
    end
end

isDeterministic(::AdditionNode) = true

############################################
# GaussianDistribution methods
############################################

# Rule set for forward propagation, from: Korl (2005), "A Factor graph approach to signal modelling, system identification and filtering", Table 4.1
forwardAdditionMRule{T<:Number}(m_x::Array{T, 1}, m_y::Array{T, 1}) = m_x + m_y
forwardAdditionVRule{T<:Number}(V_x::Array{T, 2}, V_y::Array{T, 2}) = V_x + V_y
forwardAdditionWRule{T<:Number}(W_x::Array{T, 2}, W_y::Array{T, 2}) = W_x * pinv(W_x + W_y) * W_y
forwardAdditionXiRule{T<:Number}(V_x::Array{T, 2}, xi_x::Array{T, 1}, V_y::Array{T, 2}, xi_y::Array{T, 1}) = pinv(V_x + V_y) * (V_x*xi_x + V_y*xi_y)

# Rule set for backward propagation, from: Korl (2005), "A Factor graph approach to signal modelling, system identification and filtering", Table 4.1
# The backward propagation merely negates the mean of the present input message (edge X) and uses the same rules to determine the missing input (edge Y)
# For the sake of clarity there is some redundancy between forward and backward rules.
backwardAdditionMRule{T<:Number}(m_x::Array{T, 1}, m_z::Array{T, 1}) = m_z - m_x
backwardAdditionVRule{T<:Number}(V_x::Array{T, 2}, V_z::Array{T, 2}) = V_x + V_z
backwardAdditionWRule{T<:Number}(W_x::Array{T, 2}, W_z::Array{T, 2}) = W_x * pinv(W_x + W_z) * W_z
backwardAdditionXiRule{T<:Number}(V_x::Array{T, 2}, xi_x::Array{T, 1}, V_z::Array{T, 2}, xi_z::Array{T, 1}) = pinv(V_x + V_z) * (V_z*xi_z - V_x*xi_x)

# Message towards OUT
function updateNodeMessage!(node::AdditionNode,
                            ::Int,
                            msg_in1::Message{GaussianDistribution},
                            msg_in2::Message{GaussianDistribution},
                            msg_out::Nothing)
    dist_out = getOrCreateMessage(node.out, GaussianDistribution).payload
    dist_1 = msg_in1.payload
    dist_2 = msg_in2.payload

    # Select parameterization
    # Order is from least to most computationally intensive
    if dist_1.m != nothing && dist_1.V != nothing && dist_2.m != nothing && dist_2.V != nothing
        dist_out.m = forwardAdditionMRule(dist_1.m, dist_2.m)
        dist_out.V = forwardAdditionVRule(dist_1.V, dist_2.V)
        dist_out.W = nothing
        dist_out.xi= nothing
    elseif dist_1.m != nothing && dist_1.W != nothing && dist_2.m != nothing && dist_2.W != nothing
        dist_out.m = forwardAdditionMRule(dist_1.m, dist_2.m)
        dist_out.V = nothing
        dist_out.W = forwardAdditionWRule(dist_1.W, dist_2.W)
        dist_out.xi= nothing
    elseif dist_1.xi != nothing && dist_1.V != nothing && dist_2.xi != nothing && dist_2.V != nothing
        dist_out.m = nothing
        dist_out.V = forwardAdditionVRule(dist_1.V, dist_2.V)
        dist_out.W = nothing
        dist_out.xi= forwardAdditionXiRule(dist_1.V, dist_1.xi, dist_2.V, dist_2.xi)
    else
        # Last resort: calculate (m,V) parametrization for both inbound messages
        ensureMVParametrization!(dist_1)
        ensureMVParametrization!(dist_2)
        dist_out.m = forwardAdditionMRule(dist_1.m, dist_2.m)
        dist_out.V = forwardAdditionVRule(dist_1.V, dist_2.V)
        dist_out.W = nothing
        dist_out.xi= nothing
    end

    return node.out.message
end

# Message towards IN1 or IN2
function updateNodeMessage!(node::AdditionNode,
                            outbound_interface_id::Int,
                            msg_in1::Union(Message{GaussianDistribution},Nothing),
                            msg_in2::Union(Message{GaussianDistribution},Nothing),
                            msg_out::Message{GaussianDistribution})
    (outbound_interface_id<3) || error("Invalid interface id ", outbound_interface_id, " for calculating message on ", typeof(node), " ", node.name)
    dist_out = getOrCreateMessage(node.interfaces[outbound_interface_id], GaussianDistribution).payload

    # Calculations for the GaussianDistribution type; Korl (2005), table 4.1
    # Backward message, one message on the incoming edge and one on the outgoing edge.
    dist_1or2 = (outbound_interface_id==1) ? msg_in2.payload : msg_in1.payload
    dist_3 = msg_out.payload

    # Select parameterization
    # Order is from least to most computationally intensive
    if dist_1or2.m != nothing && dist_1or2.V != nothing && dist_3.m != nothing && dist_3.V != nothing
        dist_out.m = backwardAdditionMRule(dist_1or2.m, dist_3.m)
        dist_out.V = backwardAdditionVRule(dist_1or2.V, dist_3.V)
        dist_out.W = nothing
        dist_out.xi = nothing
    elseif dist_1or2.m != nothing && dist_1or2.W != nothing && dist_3.m != nothing && dist_3.W != nothing
        dist_out.m = backwardAdditionMRule(dist_1or2.m, dist_3.m)
        dist_out.V = nothing
        dist_out.W = backwardAdditionWRule(dist_1or2.W, dist_3.W)
        dist_out.xi = nothing
    elseif dist_1or2.xi != nothing && dist_1or2.V != nothing && dist_3.xi != nothing && dist_3.V != nothing
        dist_out.m = nothing
        dist_out.V = backwardAdditionVRule(dist_1or2.V, dist_3.V)
        dist_out.W = nothing
        dist_out.xi = backwardAdditionXiRule(dist_1or2.V, dist_1or2.xi, dist_3.V, dist_3.xi)
    else
        # Last resort: calculate (m,V) parametrization for both inbound messages
        ensureMVParametrization!(dist_1or2)
        ensureMVParametrization!(dist_3)
        dist_out.m = backwardAdditionMRule(dist_1or2.m, dist_3.m)
        dist_out.V = backwardAdditionVRule(dist_1or2.V, dist_3.V)
        dist_out.W = nothing
        dist_out.xi = nothing
    end

    return node.interfaces[outbound_interface_id].message
end

#############################################
# DeltaDistribution methods
#############################################

# Message towards OUT
function updateNodeMessage!(node::AdditionNode,
                            ::Int,
<<<<<<< HEAD
                            outbound_message_payload_type::Type{DeltaDistribution},
                            msg_in1::Message{DeltaDistribution},
                            msg_in2::Message{DeltaDistribution},
                            msg_out::Nothing)
    ans = msg_in1.payload.m + msg_in2.payload.m
    msg_result = getOrCreateMessage(node.out, DeltaDistribution)
    msg_result.payload.m = ans
    (typeof(msg_result.payload) == outbound_message_payload_type) || error("Output type $(typeof(msg_result)) of $(typeof(node)) node $(node.name) does not match expected output type $(outbound_message_payload_type)")
=======
                            msg_in1::Union(Message{Float64}, Message{Vector{Float64}}, Message{Matrix{Float64}}),
                            msg_in2::Union(Message{Float64}, Message{Vector{Float64}}, Message{Matrix{Float64}}),
                            msg_out::Nothing)
    ans = msg_in1.payload + msg_in2.payload
    msg_result = getOrCreateMessage(node.out, typeof(msg_in1.payload), size(ans))
    msg_result.payload = ans
>>>>>>> 0e1c3e0d

    return node.out.message
end

# Message towards IN1 or IN2
function updateNodeMessage!(node::AdditionNode,
                            outbound_interface_id::Int,
<<<<<<< HEAD
                            outbound_message_payload_type::Type{DeltaDistribution},
                            msg_in1::Union(Message{DeltaDistribution}, Nothing),
                            msg_in2::Union(Message{DeltaDistribution}, Nothing),
                            msg_out::Message{DeltaDistribution})
=======
                            msg_in1::Union(Message{Float64}, Message{Vector{Float64}}, Message{Matrix{Float64}}, Nothing),
                            msg_in2::Union(Message{Float64}, Message{Vector{Float64}}, Message{Matrix{Float64}}, Nothing),
                            msg_out::Union(Message{Float64}, Message{Vector{Float64}}, Message{Matrix{Float64}}))
>>>>>>> 0e1c3e0d
    if outbound_interface_id == 1
        ans = msg_out.payload.m - msg_in2.payload.m
    elseif outbound_interface_id == 2
        ans = msg_out.payload.m - msg_in1.payload.m
    else
        error("Invalid interface id ", outbound_interface_id, " for calculating message on ", typeof(node), " ", node.name)
    end

<<<<<<< HEAD
    msg_result = getOrCreateMessage(node.interfaces[outbound_interface_id], DeltaDistribution)
    msg_result.payload.m = ans
    (typeof(msg_result.payload) == outbound_message_payload_type) || error("Output type $(typeof(msg_result)) of $(typeof(node)) node $(node.name) does not match expected output type $(outbound_message_payload_type)")
=======
    msg_result = getOrCreateMessage(node.interfaces[outbound_interface_id], typeof(msg_out.payload), size(ans))
    msg_result.payload = ans
>>>>>>> 0e1c3e0d

    return node.interfaces[outbound_interface_id].message
end<|MERGE_RESOLUTION|>--- conflicted
+++ resolved
@@ -159,23 +159,12 @@
 # Message towards OUT
 function updateNodeMessage!(node::AdditionNode,
                             ::Int,
-<<<<<<< HEAD
-                            outbound_message_payload_type::Type{DeltaDistribution},
                             msg_in1::Message{DeltaDistribution},
                             msg_in2::Message{DeltaDistribution},
                             msg_out::Nothing)
     ans = msg_in1.payload.m + msg_in2.payload.m
     msg_result = getOrCreateMessage(node.out, DeltaDistribution)
     msg_result.payload.m = ans
-    (typeof(msg_result.payload) == outbound_message_payload_type) || error("Output type $(typeof(msg_result)) of $(typeof(node)) node $(node.name) does not match expected output type $(outbound_message_payload_type)")
-=======
-                            msg_in1::Union(Message{Float64}, Message{Vector{Float64}}, Message{Matrix{Float64}}),
-                            msg_in2::Union(Message{Float64}, Message{Vector{Float64}}, Message{Matrix{Float64}}),
-                            msg_out::Nothing)
-    ans = msg_in1.payload + msg_in2.payload
-    msg_result = getOrCreateMessage(node.out, typeof(msg_in1.payload), size(ans))
-    msg_result.payload = ans
->>>>>>> 0e1c3e0d
 
     return node.out.message
 end
@@ -183,16 +172,9 @@
 # Message towards IN1 or IN2
 function updateNodeMessage!(node::AdditionNode,
                             outbound_interface_id::Int,
-<<<<<<< HEAD
-                            outbound_message_payload_type::Type{DeltaDistribution},
                             msg_in1::Union(Message{DeltaDistribution}, Nothing),
                             msg_in2::Union(Message{DeltaDistribution}, Nothing),
                             msg_out::Message{DeltaDistribution})
-=======
-                            msg_in1::Union(Message{Float64}, Message{Vector{Float64}}, Message{Matrix{Float64}}, Nothing),
-                            msg_in2::Union(Message{Float64}, Message{Vector{Float64}}, Message{Matrix{Float64}}, Nothing),
-                            msg_out::Union(Message{Float64}, Message{Vector{Float64}}, Message{Matrix{Float64}}))
->>>>>>> 0e1c3e0d
     if outbound_interface_id == 1
         ans = msg_out.payload.m - msg_in2.payload.m
     elseif outbound_interface_id == 2
@@ -201,14 +183,8 @@
         error("Invalid interface id ", outbound_interface_id, " for calculating message on ", typeof(node), " ", node.name)
     end
 
-<<<<<<< HEAD
     msg_result = getOrCreateMessage(node.interfaces[outbound_interface_id], DeltaDistribution)
     msg_result.payload.m = ans
-    (typeof(msg_result.payload) == outbound_message_payload_type) || error("Output type $(typeof(msg_result)) of $(typeof(node)) node $(node.name) does not match expected output type $(outbound_message_payload_type)")
-=======
-    msg_result = getOrCreateMessage(node.interfaces[outbound_interface_id], typeof(msg_out.payload), size(ans))
-    msg_result.payload = ans
->>>>>>> 0e1c3e0d
 
     return node.interfaces[outbound_interface_id].message
 end