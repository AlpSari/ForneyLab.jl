--- conflicted
+++ resolved
@@ -46,23 +46,12 @@
 ############################################
 
 function sumProductRule!(   node::AdditionNode,
-                        outbound_interface_index::Type{Val{3}},
-                        outbound_dist::GaussianDistribution,
-                        msg_in1::Message{GaussianDistribution},
-                        msg_in2::Message{GaussianDistribution},
-                        msg_out::Any)
-
-    # Check convergence of calculation rule in case of improper inputs
-<<<<<<< HEAD
-    # TODO: unrepress
-    # if ensureParameters!(msg_in1.payload, (:m, :W)).W + ensureParameters!(msg_in2.payload, (:m, :W)).W <= -tiny
-    #     error("sumProduct! for AdditionNode is not well-defined for the provided improper Gaussian input(s); in1: $(msg_in1.payload), in2: $(msg_in2.payload)")
-    # end
-=======
-    if ensureParameters!(msg_in1.payload, (:m, :W)).W + ensureParameters!(msg_in2.payload, (:m, :W)).W <= 0
-        error("sumProductRule! for AdditionNode is not well-defined for the provided improper Gaussian input(s)")
-    end
->>>>>>> 881d0e13
+                            outbound_interface_index::Type{Val{3}},
+                            outbound_dist::GaussianDistribution,
+                            msg_in1::Message{GaussianDistribution},
+                            msg_in2::Message{GaussianDistribution},
+                            msg_out::Any)
+
     dist_in1 = ensureParameters!(msg_in1.payload, (:m, :V))
     dist_in2 = ensureParameters!(msg_in2.payload, (:m, :V))
     outbound_dist.m = dist_in1.m + dist_in2.m
@@ -74,39 +63,28 @@
 end
 
 function sumProductRule!(   node::AdditionNode,
-                        outbound_interface_index::Type{Val{2}},
-                        outbound_dist::GaussianDistribution,
-                        msg_in1::Message{GaussianDistribution},
-                        msg_in2::Any,
-                        msg_out::Message{GaussianDistribution})
+                            outbound_interface_index::Type{Val{2}},
+                            outbound_dist::GaussianDistribution,
+                            msg_in1::Message{GaussianDistribution},
+                            msg_in2::Any,
+                            msg_out::Message{GaussianDistribution})
 
     backwardAdditionRule!(outbound_dist, msg_in1.payload, msg_out.payload)
     return outbound_dist
 end
 
 function sumProductRule!(   node::AdditionNode,
-                        outbound_interface_index::Type{Val{1}},
-                        outbound_dist::GaussianDistribution,
-                        msg_in1::Any,
-                        msg_in2::Message{GaussianDistribution},
-                        msg_out::Message{GaussianDistribution})
+                            outbound_interface_index::Type{Val{1}},
+                            outbound_dist::GaussianDistribution,
+                            msg_in1::Any,
+                            msg_in2::Message{GaussianDistribution},
+                            msg_out::Message{GaussianDistribution})
 
     backwardAdditionRule!(outbound_dist, msg_in2.payload, msg_out.payload)
     return outbound_dist
 end
 
 function backwardAdditionRule!(dist_result::GaussianDistribution, dist_in::GaussianDistribution, dist_out::GaussianDistribution)
-    # Check convergence of calculation rule in case of improper inputs
-<<<<<<< HEAD
-    # TODO: unrepress
-    # if ensureParameters!(dist_out, (:m, :W)).W + ensureParameters!(dist_in, (:m, :W)).W <= -tiny
-    #     error("sumProduct! for AdditionNode is not well-defined for the provided improper Gaussian input(s); out: $(dist_out), in: $(dist_in)")
-    # end
-=======
-    if ensureParameters!(dist_out, (:m, :W)).W + ensureParameters!(dist_in, (:m, :W)).W <= 0
-        error("sumProductRule! for AdditionNode is not well-defined for the provided improper Gaussian input(s)")
-    end
->>>>>>> 881d0e13
     ensureParameters!(dist_out, (:m, :V))
     ensureParameters!(dist_in, (:m, :V))
     dist_result.m = dist_out.m - dist_in.m
@@ -123,33 +101,33 @@
 #############################################
 
 function sumProductRule!(node::AdditionNode,
-                     outbound_interface_index::Type{Val{3}},
-                     outbound_dist::DeltaDistribution{Float64},
-                     msg_in1::Message{DeltaDistribution{Float64}},
-                     msg_in2::Message{DeltaDistribution{Float64}},
-                     msg_out::Any)
+                         outbound_interface_index::Type{Val{3}},
+                         outbound_dist::DeltaDistribution{Float64},
+                         msg_in1::Message{DeltaDistribution{Float64}},
+                         msg_in2::Message{DeltaDistribution{Float64}},
+                         msg_out::Any)
 
     outbound_dist.m = msg_in1.payload.m + msg_in2.payload.m
     return outbound_dist
 end
 
 function sumProductRule!(node::AdditionNode,
-                     outbound_interface_index::Type{Val{2}},
-                     outbound_dist::DeltaDistribution{Float64},
-                     msg_in1::Message{DeltaDistribution{Float64}},
-                     msg_in2::Any,
-                     msg_out::Message{DeltaDistribution{Float64}})
+                         outbound_interface_index::Type{Val{2}},
+                         outbound_dist::DeltaDistribution{Float64},
+                         msg_in1::Message{DeltaDistribution{Float64}},
+                         msg_in2::Any,
+                         msg_out::Message{DeltaDistribution{Float64}})
 
     backwardAdditionRule!(outbound_dist, msg_in1.payload, msg_out.payload)
     return outbound_dist
 end
 
 function sumProductRule!(node::AdditionNode,
-                     outbound_interface_index::Type{Val{1}},
-                     outbound_dist::DeltaDistribution{Float64},
-                     msg_in1::Any,
-                     msg_in2::Message{DeltaDistribution{Float64}},
-                     msg_out::Message{DeltaDistribution{Float64}})
+                         outbound_interface_index::Type{Val{1}},
+                         outbound_dist::DeltaDistribution{Float64},
+                         msg_in1::Any,
+                         msg_in2::Message{DeltaDistribution{Float64}},
+                         msg_out::Message{DeltaDistribution{Float64}})
 
     backwardAdditionRule!(outbound_dist, msg_in2.payload, msg_out.payload)
     return outbound_dist
@@ -166,46 +144,46 @@
 ############################################
 
 sumProductRule!(node::AdditionNode,
-            outbound_interface_index::Type{Val{3}},
-            outbound_dist::GaussianDistribution,
-            msg_in1::Message{DeltaDistribution{Float64}},
-            msg_in2::Message{GaussianDistribution},
-            msg_out::Any) = sumProductRule!(node, outbound_interface_index, outbound_dist, convert(Message{GaussianDistribution}, msg_in1), msg_in2, msg_out)
-
-sumProductRule!(node::AdditionNode,
-            outbound_interface_index::Type{Val{3}},
-            outbound_dist::GaussianDistribution,
-            msg_in1::Message{GaussianDistribution},
-            msg_in2::Message{DeltaDistribution{Float64}},
-            msg_out::Any) = sumProductRule!(node, outbound_interface_index, outbound_dist, msg_in1, convert(Message{GaussianDistribution}, msg_in2), msg_out)
-
-sumProductRule!(node::AdditionNode,
-            outbound_interface_index::Type{Val{1}},
-            outbound_dist::GaussianDistribution,
-            msg_in1::Any,
-            msg_in2::Message{DeltaDistribution{Float64}},
-            msg_out::Message{GaussianDistribution}) = sumProductRule!(node, outbound_interface_index, outbound_dist, msg_in1, convert(Message{GaussianDistribution}, msg_in2), msg_out)
-
-sumProductRule!(node::AdditionNode,
-            outbound_interface_index::Type{Val{1}},
-            outbound_dist::GaussianDistribution,
-            msg_in1::Any,
-            msg_in2::Message{GaussianDistribution},
-            msg_out::Message{DeltaDistribution{Float64}}) = sumProductRule!(node, outbound_interface_index, outbound_dist, msg_in1, msg_in2, convert(Message{GaussianDistribution}, msg_out))
-
-sumProductRule!(node::AdditionNode,
-            outbound_interface_index::Type{Val{2}},
-            outbound_dist::GaussianDistribution,
-            msg_in1::Message{DeltaDistribution{Float64}},
-            msg_in2::Any,
-            msg_out::Message{GaussianDistribution}) = sumProductRule!(node, outbound_interface_index, outbound_dist, convert(Message{GaussianDistribution}, msg_in1), msg_in2, msg_out)
-
-sumProductRule!(node::AdditionNode,
-            outbound_interface_index::Type{Val{2}},
-            outbound_dist::GaussianDistribution,
-            msg_in1::Message{GaussianDistribution},
-            msg_in2::Any,
-            msg_out::Message{DeltaDistribution{Float64}}) = sumProductRule!(node, outbound_interface_index, outbound_dist, msg_in1, msg_in2, convert(Message{GaussianDistribution}, msg_out))
+                outbound_interface_index::Type{Val{3}},
+                outbound_dist::GaussianDistribution,
+                msg_in1::Message{DeltaDistribution{Float64}},
+                msg_in2::Message{GaussianDistribution},
+                msg_out::Any) = sumProductRule!(node, outbound_interface_index, outbound_dist, convert(Message{GaussianDistribution}, msg_in1), msg_in2, msg_out)
+
+sumProductRule!(node::AdditionNode,
+                outbound_interface_index::Type{Val{3}},
+                outbound_dist::GaussianDistribution,
+                msg_in1::Message{GaussianDistribution},
+                msg_in2::Message{DeltaDistribution{Float64}},
+                msg_out::Any) = sumProductRule!(node, outbound_interface_index, outbound_dist, msg_in1, convert(Message{GaussianDistribution}, msg_in2), msg_out)
+
+sumProductRule!(node::AdditionNode,
+                outbound_interface_index::Type{Val{1}},
+                outbound_dist::GaussianDistribution,
+                msg_in1::Any,
+                msg_in2::Message{DeltaDistribution{Float64}},
+                msg_out::Message{GaussianDistribution}) = sumProductRule!(node, outbound_interface_index, outbound_dist, msg_in1, convert(Message{GaussianDistribution}, msg_in2), msg_out)
+
+sumProductRule!(node::AdditionNode,
+                outbound_interface_index::Type{Val{1}},
+                outbound_dist::GaussianDistribution,
+                msg_in1::Any,
+                msg_in2::Message{GaussianDistribution},
+                msg_out::Message{DeltaDistribution{Float64}}) = sumProductRule!(node, outbound_interface_index, outbound_dist, msg_in1, msg_in2, convert(Message{GaussianDistribution}, msg_out))
+
+sumProductRule!(node::AdditionNode,
+                outbound_interface_index::Type{Val{2}},
+                outbound_dist::GaussianDistribution,
+                msg_in1::Message{DeltaDistribution{Float64}},
+                msg_in2::Any,
+                msg_out::Message{GaussianDistribution}) = sumProductRule!(node, outbound_interface_index, outbound_dist, convert(Message{GaussianDistribution}, msg_in1), msg_in2, msg_out)
+
+sumProductRule!(node::AdditionNode,
+                outbound_interface_index::Type{Val{2}},
+                outbound_dist::GaussianDistribution,
+                msg_in1::Message{GaussianDistribution},
+                msg_in2::Any,
+                msg_out::Message{DeltaDistribution{Float64}}) = sumProductRule!(node, outbound_interface_index, outbound_dist, msg_in1, msg_in2, convert(Message{GaussianDistribution}, msg_out))
 
 
 ############################################
@@ -213,33 +191,33 @@
 ############################################
 
 function sumProductRule!{T<:MvGaussianDistribution}(node::AdditionNode,
-                                                outbound_interface_index::Type{Val{3}},
-                                                outbound_dist::T,
-                                                msg_in1::Message{T},
-                                                msg_in2::Message{T},
-                                                msg_out::Any)
+                                                    outbound_interface_index::Type{Val{3}},
+                                                    outbound_dist::T,
+                                                    msg_in1::Message{T},
+                                                    msg_in2::Message{T},
+                                                    msg_out::Any)
 
     forwardAdditionRule!(outbound_dist, msg_in1.payload, msg_in2.payload)
     return outbound_dist
 end
 
 function sumProductRule!{T<:MvGaussianDistribution}(node::AdditionNode,
-                                                outbound_interface_index::Type{Val{2}},
-                                                outbound_dist::T,
-                                                msg_in1::Message{T},
-                                                msg_in2::Any,
-                                                msg_out::Message{T})
+                                                    outbound_interface_index::Type{Val{2}},
+                                                    outbound_dist::T,
+                                                    msg_in1::Message{T},
+                                                    msg_in2::Any,
+                                                    msg_out::Message{T})
 
     backwardAdditionRule!(outbound_dist, msg_in1.payload, msg_out.payload)
     return outbound_dist
 end
 
 function sumProductRule!{T<:MvGaussianDistribution}(node::AdditionNode,
-                                                outbound_interface_index::Type{Val{1}},
-                                                outbound_dist::T,
-                                                msg_in1::Any,
-                                                msg_in2::Message{T},
-                                                msg_out::Message{T})
+                                                    outbound_interface_index::Type{Val{1}},
+                                                    outbound_dist::T,
+                                                    msg_in1::Any,
+                                                    msg_in2::Message{T},
+                                                    msg_out::Message{T})
 
     backwardAdditionRule!(outbound_dist, msg_in2.payload, msg_out.payload)
     return outbound_dist
@@ -247,8 +225,6 @@
 
 function forwardAdditionRule!(dist_result::MvGaussianDistribution, dist_1::MvGaussianDistribution, dist_2::MvGaussianDistribution)
     # Calculations for a gaussian message type; Korl (2005), table 4.1
-    # (isProper(dist_1) && isProper(dist_2)) || error("Improper input distributions are not supported")
-
     if isValid(dist_1.m) && isValid(dist_1.V) && isValid(dist_2.m) && isValid(dist_2.V)
         dist_result.m = forwardAdditionMRule(dist_1.m, dist_2.m)
         dist_result.V = forwardAdditionVRule(dist_1.V, dist_2.V)
@@ -279,9 +255,6 @@
 
 function backwardAdditionRule!(dist_result::MvGaussianDistribution, dist_in::MvGaussianDistribution, dist_out::MvGaussianDistribution)
     # Calculations for a gaussian message type; Korl (2005), table 4.1
-    # TODO: unrepress
-    # (isProper(dist_in) && isProper(dist_out)) || error("Improper input distributions are not supported")
-
     if isValid(dist_in.m) && isValid(dist_in.V) && isValid(dist_out.m) && isValid(dist_out.V)
         dist_result.m = backwardAdditionMRule(dist_in.m, dist_out.m)
         dist_result.V = backwardAdditionVRule(dist_in.V, dist_out.V)
@@ -330,33 +303,33 @@
 #############################################
 
 function sumProductRule!{T<:MvDeltaDistribution{Float64}}(  node::AdditionNode,
-                                                        outbound_interface_index::Type{Val{3}},
-                                                        outbound_dist::T,
-                                                        msg_in1::Message{T},
-                                                        msg_in2::Message{T},
-                                                        msg_out::Any)
+                                                            outbound_interface_index::Type{Val{3}},
+                                                            outbound_dist::T,
+                                                            msg_in1::Message{T},
+                                                            msg_in2::Message{T},
+                                                            msg_out::Any)
 
     outbound_dist.m = msg_in1.payload.m + msg_in2.payload.m
     return outbound_dist
 end
 
 function sumProductRule!{T<:MvDeltaDistribution{Float64}}(  node::AdditionNode,
-                                                        outbound_interface_index::Type{Val{2}},
-                                                        outbound_dist::T,
-                                                        msg_in1::Message{T},
-                                                        msg_in2::Any,
-                                                        msg_out::Message{T})
+                                                            outbound_interface_index::Type{Val{2}},
+                                                            outbound_dist::T,
+                                                            msg_in1::Message{T},
+                                                            msg_in2::Any,
+                                                            msg_out::Message{T})
 
     backwardAdditionRule!(outbound_dist, msg_in1.payload, msg_out.payload)
     return outbound_dist
 end
 
 function sumProductRule!{T<:MvDeltaDistribution{Float64}}(  node::AdditionNode,
-                                                        outbound_interface_index::Type{Val{1}},
-                                                        outbound_dist::T,
-                                                        msg_in1::Any,
-                                                        msg_in2::Message{T},
-                                                        msg_out::Message{T})
+                                                            outbound_interface_index::Type{Val{1}},
+                                                            outbound_dist::T,
+                                                            msg_in1::Any,
+                                                            msg_in2::Message{T},
+                                                            msg_out::Message{T})
 
     backwardAdditionRule!(outbound_dist, msg_in2.payload, msg_out.payload)
     return outbound_dist
