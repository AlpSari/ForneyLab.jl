############################################
# GainAdditionNode
############################################
# Description:
#   Gain-addition node: out = A*in1 + in2
#   Combines the node functions of the FixedGainNode
#   and the AdditionNode for computational efficiency.
#
#            | in1
#            |
#        ____|____
#        |   v   |
#        |  [A]  |
#        |   |   |
#    in2 |   v   | out
#   -----|->[+]--|---->
#        |_______|
#
#   f(in1,in2,out) = δ(out - A*in1 - in2)
#
# Interfaces:
#   1 i[:in1], 2 i[:in2], 3 i[:out]
#
# Construction:
#   GainAdditionNode([1.0], id=:my_node)
#
############################################
export GainAdditionNode

type GainAdditionNode <: Node
    A::Array{Float64}
    id::Symbol
    interfaces::Array{Interface,1}
    i::Dict{Symbol,Interface}
    A_inv::Array{Float64, 2} # holds pre-computed inv(A) if possible

    function GainAdditionNode(A::Union{Array{Float64},Float64}=1.0; id=generateNodeId(GainAdditionNode))
        self = new(ensureMatrix(deepcopy(A)), id, Array(Interface, 3), Dict{Symbol,Interface}())
        addNode!(current_graph, self)

        for (iface_index, iface_handle) in enumerate([:in1, :in2, :out])
            self.i[iface_handle] = self.interfaces[iface_index] = Interface(self)
        end

        try
            self.A_inv = inv(self.A)
        catch
            warn("The specified multiplier for $(typeof(self)) $(self.id) is not invertible. This might cause problems. Double check that this is what you want.")
        end

        return self
    end
end

isDeterministic(::GainAdditionNode) = true


############################################
# GaussianDistribution methods
############################################

# Forward to OUT
function sumProduct!(   node::GainAdditionNode,
                        outbound_interface_index::Int,
                        in1::Message{GaussianDistribution},
                        in2::Message{GaussianDistribution},
                        ::Void)
    (outbound_interface_index == 3) || error("Invalid outbound interface id $(outbound_interface_index), on $(typeof(node)) $(node.id).")
    (isProper(in1.payload) && isProper(in2.payload)) || error("Improper input distributions are not supported")
    dist_out = ensureMessage!(node.interfaces[outbound_interface_index], GaussianDistribution).payload
    dist_1 = ensureMVParametrization!(in1.payload)
    dist_2 = ensureMVParametrization!(in2.payload)
    dist_out.m = dist_2.m + node.A[1,1]*dist_1.m
    dist_out.V = dist_2.V + node.A[1,1]^2 * dist_1.V
    dist_out.xi = dist_out.W = NaN

    return (:gain_addition_gaussian_forward,
            node.interfaces[outbound_interface_index].message)
end

# Backward to IN2
function sumProduct!(   node::GainAdditionNode,
                        outbound_interface_index::Int,
                        in1::Message{GaussianDistribution},
                        ::Void,
                        out::Message{GaussianDistribution})
    (outbound_interface_index == 2) || error("Invalid outbound interface id $(outbound_interface_index), on $(typeof(node)) $(node.id).")
    (isProper(in1.payload) && isProper(out.payload)) || error("Improper input distributions are not supported")
    dist_out = ensureMessage!(node.interfaces[outbound_interface_index], GaussianDistribution).payload
    dist_1 = ensureMVParametrization!(in1.payload)
    dist_3 = ensureMVParametrization!(out.payload)
    dist_out.m  = dist_3.m - node.A[1,1]*dist_1.m
    dist_out.V  = dist_3.V + node.A[1,1]^2 * dist_1.V
    dist_out.xi = dist_out.W = NaN

    return (:gain_addition_gaussian_backward_in2,
            node.interfaces[outbound_interface_index].message)
end

# Backward to IN1
function sumProduct!(   node::GainAdditionNode,
                        outbound_interface_index::Int,
                        ::Void,
                        in2::Message{GaussianDistribution},
                        out::Message{GaussianDistribution})
    (outbound_interface_index == 1) || error("Invalid outbound interface id $(outbound_interface_index), on $(typeof(node)) $(node.id).")
    (isProper(in2.payload) && isProper(out.payload)) || error("Improper input distributions are not supported")
    dist_temp = GaussianDistribution()

    dist_temp.m = ensureMVParametrization!(out.payload).m - ensureMVParametrization!(in2.payload).m
    dist_temp.V = in2.payload.V + out.payload.V
    dist_temp.W = dist_temp.xi = NaN

    dist_out = ensureMessage!(node.interfaces[outbound_interface_index], GaussianDistribution).payload
    ensureXiWParametrization!(dist_temp)
    dist_out.xi = node.A[1,1] * dist_temp.xi
    dist_out.W = (node.A[1,1])^2 * dist_temp.W
    dist_out.m = dist_out.V = NaN

    return (:gain_addition_gaussian_backward_in1,
        node.interfaces[outbound_interface_index].message)
end


############################################
# MvGaussianDistribution methods
############################################

# Rule set for forward propagation ({in1,in2}-->out)
# From: Korl (2005), "A Factor graph approach to signal modelling, system identification and filtering", Table 4.1
forwardGainAdditionMRule{T<:Number}(A::Array{T, 2}, m_x::Array{T, 1}, m_y::Array{T, 1}) = m_x + A*m_y
forwardGainAdditionVRule{T<:Number}(A::Array{T, 2}, V_x::Array{T, 2}, V_y::Array{T, 2}) = V_x + A*V_y*A'
forwardGainAdditionWRule{T<:Number}(A::Array{T, 2}, W_x::Array{T, 2}, W_y::Array{T, 2}) = W_x - W_x * A * inv(W_y+A'*W_x*A) * A' * W_x
forwardGainAdditionXiRule{T<:Number}(A::Array{T, 2}, xi_x::Array{T, 1}, xi_y::Array{T, 1}, W_x::Array{T, 2}, W_y::Array{T, 2}) = xi_x + W_x*A*inv(W_y+A'*W_x*A)*(xi_y-A'*xi_x)

# Rule set for backward propagation ({in1,out}-->in2)
# From: Korl (2005), "A Factor graph approach to signal modelling, system identification and filtering", Table 4.1
backwardIn2GainAdditionMRule{T<:Number}(A::Array{T, 2}, m_y::Array{T, 1}, m_z::Array{T, 1}) = m_z - A*m_y
backwardIn2GainAdditionVRule{T<:Number}(A::Array{T, 2}, V_y::Array{T, 2}, V_z::Array{T, 2}) = V_z + A*V_y*A'
backwardIn2GainAdditionWRule{T<:Number}(A::Array{T, 2}, W_y::Array{T, 2}, W_z::Array{T, 2}) = W_z - W_z * A * inv(W_y+A'*W_z*A) * A' * W_z
backwardIn2GainAdditionXiRule{T<:Number}(A::Array{T, 2}, xi_y::Array{T, 1}, xi_z::Array{T, 1}, W_y::Array{T, 2}, W_z::Array{T, 2}) = xi_z - W_z*A*inv(W_y+A'*W_z*A)*(xi_y+A'*xi_z)

# Forward to OUT
function sumProduct!(node::GainAdditionNode,
                            outbound_interface_index::Int,
                            in1::Message{MvGaussianDistribution},
                            in2::Message{MvGaussianDistribution},
<<<<<<< HEAD
                            ::Nothing)
    (isProper(in1.payload) && isProper(in2.payload)) || error("Improper input distributions are not supported")
=======
                            ::Void)

>>>>>>> 47157c3d
    if outbound_interface_index == 3
        dist_out = ensureMessage!(node.interfaces[outbound_interface_index], MvGaussianDistribution).payload

        dist_1 = in1.payload
        dist_2 = in2.payload

        # Select parameterization
        # Order is from least to most computationally intensive
        if isValid(dist_1.m) && isValid(dist_1.V) && isValid(dist_2.m) && isValid(dist_2.V)
            dist_out.m  = forwardGainAdditionMRule(node.A, dist_2.m, dist_1.m)
            dist_out.V  = forwardGainAdditionVRule(node.A, dist_2.V, dist_1.V)
            invalidate!(dist_out.W)
            invalidate!(dist_out.xi)
        elseif isValid(dist_1.m) && isValid(dist_1.W) && isValid(dist_2.m) && isValid(dist_2.W)
            dist_out.m  = forwardGainAdditionMRule(node.A, dist_2.m, dist_1.m)
            invalidate!(dist_out.V)
            dist_out.W  = forwardGainAdditionWRule(node.A, dist_2.W, dist_1.W)
            invalidate!(dist_out.xi)
        elseif isValid(dist_1.xi) && isValid(dist_1.W) && isValid(dist_2.xi) && isValid(dist_2.W)
            invalidate!(dist_out.m)
            invalidate!(dist_out.V)
            dist_out.W  = forwardGainAdditionWRule(node.A, dist_2.W, dist_1.W)
            dist_out.xi = forwardGainAdditionXiRule(node.A, dist_2.xi, dist_1.xi, dist_2.W, dist_1.W)
        elseif (isValid(dist_1.m) && isValid(dist_1.V)) || (isValid(dist_2.m) && isValid(dist_2.V))
            # Fallback: at least one inbound msg is in (m,V) parametrization
            # Convert the other one to (m,V)
            ensureMVParametrization!(dist_1)
            ensureMVParametrization!(dist_2)
            dist_out.m  = forwardGainAdditionMRule(node.A, dist_2.m, dist_1.m)
            dist_out.V  = forwardGainAdditionVRule(node.A, dist_2.V, dist_1.V)
            invalidate!(dist_out.W)
            invalidate!(dist_out.xi)
        elseif (isValid(dist_1.m) && isValid(dist_1.W)) || (isValid(dist_2.m) && isValid(dist_2.W))
            # Fallback: at least one inbound msg is in (m,W) parametrization
            # Convert the other one to (m,W)
            ensureMWParametrization!(dist_1)
            ensureMWParametrization!(dist_2)
            dist_out.m  = forwardGainAdditionMRule(node.A, dist_2.m, dist_1.m)
            invalidate!(dist_out.V)
            dist_out.W  = forwardGainAdditionWRule(node.A, dist_2.W, dist_1.W)
            invalidate!(dist_out.xi)
        else
            # Fallback: if all else fails, convert everything to (m,V) and then use efficient rule
            ensureMVParametrization!(dist_1)
            ensureMVParametrization!(dist_2)
            dist_out.m  = forwardGainAdditionMRule(node.A, dist_2.m, dist_1.m)
            dist_out.V  = forwardGainAdditionVRule(node.A, dist_2.V, dist_1.V)
            invalidate!(dist_out.W)
            invalidate!(dist_out.xi)
        end

        return (:gain_addition_gaussian_forward,
                node.interfaces[outbound_interface_index].message)
    else
        error("Invalid outbound interface id $(outbound_interface_index), on $(typeof(node)) $(node.id).")
    end
end

# Backward to IN2
function sumProduct!(node::GainAdditionNode,
                            outbound_interface_index::Int,
                            in1::Message{MvGaussianDistribution},
                            ::Void,
                            out::Message{MvGaussianDistribution})
    (isProper(in1.payload) && isProper(out.payload)) || error("Improper input distributions are not supported")
    if outbound_interface_index == 2
        dist_out = ensureMessage!(node.interfaces[outbound_interface_index], MvGaussianDistribution).payload

        dist_1 = in1.payload
        dist_3 = out.payload

        # Select parameterization
        # Order is from least to most computationally intensive
        if isValid(dist_1.m) && isValid(dist_1.V) && isValid(dist_3.m) && isValid(dist_3.V)
            dist_out.m  = backwardIn2GainAdditionMRule(node.A, dist_1.m, dist_3.m)
            dist_out.V  = backwardIn2GainAdditionVRule(node.A, dist_1.V, dist_3.V)
            invalidate!(dist_out.W)
            invalidate!(dist_out.xi)
        elseif isValid(dist_1.m) && isValid(dist_1.W) && isValid(dist_3.m) && isValid(dist_3.W)
            dist_out.m  = backwardIn2GainAdditionMRule(node.A, dist_1.m, dist_3.m)
            invalidate!(dist_out.V)
            dist_out.W  = backwardIn2GainAdditionWRule(node.A, dist_1.W, dist_3.W)
            invalidate!(dist_out.xi)
        elseif isValid(dist_1.xi) && isValid(dist_1.W) && isValid(dist_3.xi) && isValid(dist_3.W)
            invalidate!(dist_out.m)
            invalidate!(dist_out.V)
            dist_out.W  = backwardIn2GainAdditionWRule(node.A, dist_1.W, dist_3.W)
            dist_out.xi = backwardIn2GainAdditionXiRule(node.A, dist_1.xi, dist_3.xi, dist_1.W, dist_3.W)
        elseif (isValid(dist_1.m) && isValid(dist_1.V)) || (isValid(dist_3.m) && isValid(dist_3.V))
            # Fallback: at least one inbound msg is in (m,V) parametrization
            # Convert the other one to (m,V)
            ensureMVParametrization!(dist_1)
            ensureMVParametrization!(dist_3)
            dist_out.m  = backwardIn2GainAdditionMRule(node.A, dist_1.m, dist_3.m)
            dist_out.V  = backwardIn2GainAdditionVRule(node.A, dist_1.V, dist_3.V)
            invalidate!(dist_out.W)
            invalidate!(dist_out.xi)
        elseif (isValid(dist_1.m) && isValid(dist_1.W)) || (isValid(dist_3.m) && isValid(dist_3.W))
            # Fallback: at least one inbound msg is in (m,W) parametrization
            # Convert the other one to (m,W)
            ensureMWParametrization!(dist_1)
            ensureMWParametrization!(dist_3)
            dist_out.m  = backwardIn2GainAdditionMRule(node.A, dist_1.m, dist_3.m)
            invalidate!(dist_out.V)
            dist_out.W  = backwardIn2GainAdditionWRule(node.A, dist_1.W, dist_3.W)
            invalidate!(dist_out.xi)
        else
            # Fallback: if all else fails, convert everything to (m,V) and then use efficient rule
            ensureMVParametrization!(dist_1)
            ensureMVParametrization!(dist_3)
            dist_out.m  = backwardIn2GainAdditionMRule(node.A, dist_1.m, dist_3.m)
            dist_out.V  = backwardIn2GainAdditionVRule(node.A, dist_1.V, dist_3.V)
            invalidate!(dist_out.W)
            invalidate!(dist_out.xi)
        end

        return (:gain_addition_gaussian_backward_in2,
                node.interfaces[outbound_interface_index].message)
    else
        error("Invalid outbound interface id $(outbound_interface_index), on $(typeof(node)) $(node.id).")
    end
end

# Backward to IN1
function sumProduct!(node::GainAdditionNode,
                            outbound_interface_index::Int,
                            ::Void,
                            in2::Message{MvGaussianDistribution},
                            out::Message{MvGaussianDistribution})
    (isProper(in2.payload) && isProper(out.payload)) || error("Improper input distributions are not supported")
    if outbound_interface_index == 1
        dist_temp = MvGaussianDistribution()
        additionGaussianBackwardRule!(dist_temp, in2.payload, out.payload)
        dist_out = ensureMessage!(node.interfaces[outbound_interface_index], MvGaussianDistribution).payload
        fixedGainGaussianBackwardRule!(dist_out, dist_temp, node.A, (isdefined(node, :A_inv)) ? node.A_inv : nothing)

        return (:gain_addition_gaussian_backward_in1,
            node.interfaces[outbound_interface_index].message)
    else
        error("Invalid outbound interface id $(outbound_interface_index), on $(typeof(node)) $(node.id).")
    end
end<|MERGE_RESOLUTION|>--- conflicted
+++ resolved
@@ -145,13 +145,8 @@
                             outbound_interface_index::Int,
                             in1::Message{MvGaussianDistribution},
                             in2::Message{MvGaussianDistribution},
-<<<<<<< HEAD
-                            ::Nothing)
+                            ::Void)
     (isProper(in1.payload) && isProper(in2.payload)) || error("Improper input distributions are not supported")
-=======
-                            ::Void)
-
->>>>>>> 47157c3d
     if outbound_interface_index == 3
         dist_out = ensureMessage!(node.interfaces[outbound_interface_index], MvGaussianDistribution).payload
 
