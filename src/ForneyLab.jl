--- conflicted
+++ resolved
@@ -1,17 +1,11 @@
 module ForneyLab
 
-<<<<<<< HEAD
 using Optim
 
-export  Node, CompositeNode, ProbabilityDistribution
-export  vague, ==
-export  current_graph
-=======
 export Node, CompositeNode, ProbabilityDistribution
 export sumProduct!
 export vague, ==
 export current_graph
->>>>>>> 9e1068d8
 
 # Verbosity
 verbose = false
