module ForneyLab

export  Message, Node, CompositeNode, Interface, Schedule, Edge, ExternalSchedule, Message, MessagePayload, ProbabilityDistribution, FactorGraph, Factorization, Subgraph
export  calculateMessage!, calculateMessages!, calculateForwardMessage!, calculateBackwardMessage!,
        calculateMarginal, calculateMarginal!,
        getMessage, getName, getForwardMessage, getBackwardMessage, setMessage!, setMarginal!, setForwardMessage!, setBackwardMessage!, clearMessage!, clearMessages!,
        generateSchedule, executeSchedule, uninformative, getOrCreateMessage, getCurrentGraph, setCurrentGraph, getNodes, getEdges
export  ==
export  current_graph

# Verbosity
verbose = false
setVerbose(verbose_mode=true) = global verbose=verbose_mode
printVerbose(msg) = if verbose println(msg) end

# ForneyLab Helpers
include("helpers.jl")

# Other includes
import Base.show

# Top-level abstracts
abstract AbstractEdge # An Interface belongs to an Edge, but Interface is defined before Edge. Because you can not belong to something undefined, Edge will inherit from AbstractEdge, solving this problem.
abstract ProbabilityDistribution # ProbabilityDistribution can be carried by a Message or an Edge (as marginal)
typealias MessagePayload Union(ProbabilityDistribution, Number, Vector, Matrix)
abstract Node
show(io::IO, node::Node) = println(io, typeof(node), " with name ", node.name, ".")
show(io::IO, nodes::Array{Node, 1}) = [show(io, node) for node in nodes]
abstract CompositeNode <: Node

# Distributions
include("distributions/gaussian.jl")
include("distributions/gamma.jl")
include("distributions/inverse_gamma.jl")

type Message{T<:MessagePayload}
    # Message has a payload, which must be a subtype of MessagePayload.
    payload::T
end
Message(payload::MessagePayload) = Message{typeof(payload)}(deepcopy(payload))
Message() = Message(1.0)
uninformative(type_in::Type{Float64}) = Message(1.0) # uninformative general message
show(io::IO, message::Message) = println(io, typeof(message), " with payload ", message.payload, ".")

type Interface
    # An Interface belongs to a node and is used to send/receive messages.
    # An Interface has exactly one partner interface, with wich it forms an edge.
    # An Interface can be seen as a half-edge, that connects to a partner Interface to form a complete edge.
    # A message from node a to node b is stored at the Interface of node a that connects to an Interface of node b.
    node::Node
    edge::Union(AbstractEdge, Nothing)
    partner::Union(Interface, Nothing)  # Partner indicates the interface to which it is connected.
    child::Union(Interface, Nothing)    # An interface that belongs to a composite has a child, which is the corresponding (effectively the same) interface one lever deeper in the node hierarchy.
    message::Union(Message, Nothing)
    message_payload_type::DataType      # Indicates the type of the message payload that is carried by the interface
                                        # The default is a GaussianDistribution, which can be overwitten by the Edge constructor or setMessage! and setMarginal!
    dependencies::Array{Interface, 1}   # Optional array of interfaces (of the same node) on which the outbound msg on this interface depends.
                                        # If this array is #undef, it means that the outbound msg depends on the inbound msgs on ALL OTHER interfaces of the node.
    internal_schedule::Array{Interface, 1}      # Optional schedule that should be executed to calculate outbound message on this interface.
                                                # The internal_schedule field is used in composite nodes, and holds the schedule for internal message passing.

    # Sanity check for matching message types
    function Interface(node::Node, edge::Union(AbstractEdge, Nothing)=nothing, partner::Union(Interface, Nothing)=nothing, child::Union(Interface, Nothing)=nothing, message::Union(Message, Nothing)=nothing, message_payload_type::DataType=GaussianDistribution)
        if typeof(partner) == Nothing || typeof(message) == Nothing # Check if message or partner exist
            return new(node, edge, partner, child, message, message_payload_type)
        elseif typeof(message) != typeof(partner.message) # Compare message types
            error("Message type of partner does not match with interface message type")
        else
            return new(node, edge, partner, child, message, message_payload_type)
        end
    end
end
Interface(node::Node, message::Message) = Interface(node, nothing, nothing, nothing, message, GaussianDistribution)
Interface(node::Node) = Interface(node, nothing, nothing, nothing, nothing, GaussianDistribution)
show(io::IO, interface::Interface) = println(io, "Interface of $(typeof(interface.node)) with node name $(interface.node.name) holds message of type $(typeof(interface.message)).")
function setMessage!(interface::Interface, message::Message)
    interface.message_payload_type = typeof(message.payload)
    interface.message = deepcopy(message)
end
clearMessage!(interface::Interface) = (interface.message=nothing)
getMessage(interface::Interface) = interface.message
function getName(interface::Interface)
    # Return interface name
    for field in names(interface.node)
        if is(getfield(interface.node, field), interface)
            return string(field)
        end
    end
    return ""
end

typealias Schedule Array{Interface, 1}
function show(io::IO, schedule::Schedule)
    # Show schedules in a specific way
    println(io, "Message passing schedule:")
    for interface in schedule
        interface_name = (getName(interface)!="") ? "($(getName(interface)))" : ""
        println(io, " $(typeof(interface.node)) $(interface.node.name):$(findfirst(interface.node.interfaces, interface)) $(interface_name)")
    end
end

type Edge <: AbstractEdge
    # An Edge joins two interfaces and has a direction (from tail to head).
    # Edges are mostly useful for code readability, they are not used internally.
    # Forward messages flow in the direction of the Edge (tail to head).
    # Edges can contain marginals, which are the product of the forward and backward message.

    tail::Interface
    head::Interface
    marginal::Any

    function Edge(tail::Interface, head::Interface, forward_message_payload_type::DataType, backward_message_payload_type::DataType; add_to_graph::Bool=true)
        (forward_message_payload_type <: MessagePayload) || error("Forward message payload type $(forward_message_payload_type) not supported")
        (backward_message_payload_type <: MessagePayload) || error("Backward message payload type $(backward_message_payload_type) not supported")
        if tail.message != nothing && (typeof(tail.message.payload) != forward_message_payload_type)
            error("Existing forward message ($(typeof(tail.message))) does not match expected type Message{$(forward_message_payload_type)}")
        end
        if head.message != nothing && (typeof(head.message.payload) != backward_message_payload_type)
            error("Existing backward message ($(typeof(head.message))) does not match expected type Message{$(backward_message_payload_type)}")
        end
        (!is(head.node, tail.node)) || error("Cannot connect two interfaces of the same node: ", typeof(head.node), " ", head.node.name)

        self = new(tail, head, nothing)
        # Assign pointed to edge from interfaces
        tail.edge = self
        head.edge = self
        # Partner head and tail, and merge their families
        tail.partner = head
        head.partner = tail
        # Set expected outbound interface message types
        tail.message_payload_type = forward_message_payload_type
        head.message_payload_type = backward_message_payload_type

        # Backreferences for tail's children
        child_interface = tail.child
        while child_interface != nothing
            child_interface.partner = tail.partner
            child_interface.edge = self
            child_interface.message_payload_type = forward_message_payload_type
            child_interface = child_interface.child
        end
        # Backreferences for head's children
        child_interface = head.child
        while child_interface != nothing
            child_interface.partner = head.partner
            child_interface.edge = self
            child_interface.message_payload_type = backward_message_payload_type
            child_interface = child_interface.child
        end

        # Incorporate edge and nodes in current graph
        if add_to_graph
            graph = getCurrentGraph()
            (length(graph.factorization) == 1) || error("Cannot create Edge in an already factorized graph; first build the graph, then define factorizations.")
            subgraph = graph.factorization[1] # There is only one
            push!(subgraph.internal_edges, self) # Define edge as internal
            push!(subgraph.nodes, tail.node) # Add node to subgraph
            push!(subgraph.nodes, head.node)
        end

        return self
    end
end
Edge(tail::Interface, head::Interface, message_payload_type::DataType; args...) = Edge(tail, head, message_payload_type, message_payload_type; args...)
function Edge(tail::Interface, head::Interface; args...)
    forward_message_payload_type = backward_message_payload_type = GaussianDistribution # Default to Gaussian; we could also do a check whether the nodes accept Gaussians
    (tail.message == nothing) || (forward_message_payload_type = typeof(tail.message.payload))
    (head.message == nothing) || (backward_message_payload_type = typeof(head.message.payload))
    Edge(tail, head, forward_message_payload_type, backward_message_payload_type; args...)
end

# Edge constructors that accept nodes instead of a specific Interface
# firstFreeInterface(node) should be overloaded for nodes with interface-invariant node functions
firstFreeInterface(node::Node) = error("Cannot automatically pick a free interface on non-symmetrical $(typeof(node)) $(node.name)")
Edge(tail_node::Node, head::Interface; args...) = Edge(firstFreeInterface(tail_node), head; args...)
Edge(tail_node::Node, head::Interface, message_payload_type::DataType; args...) = Edge(firstFreeInterface(tail_node), head, message_payload_type; args...)
Edge(tail_node::Node, head::Interface, forward_message_payload_type::DataType, backward_message_payload_type::DataType; args...) = Edge(firstFreeInterface(tail_node), head, forward_message_payload_type, backward_message_payload_type; args...)

Edge(tail::Interface, head_node::Node; args...) = Edge(tail, firstFreeInterface(head_node); args...)
Edge(tail::Interface, head_node::Node, message_payload_type::DataType; args...) = Edge(tail, firstFreeInterface(head_node), message_payload_type; args...)
Edge(tail::Interface, head_node::Node, forward_message_payload_type::DataType, backward_message_payload_type::DataType; args...) = Edge(tail, firstFreeInterface(head_node), forward_message_payload_type, backward_message_payload_type; args...)

Edge(tail_node::Node, head_node::Node; args...) = Edge(firstFreeInterface(tail_node), firstFreeInterface(head_node); args...)
Edge(tail_node::Node, head_node::Node, message_payload_type::DataType; args...) = Edge(firstFreeInterface(tail_node), firstFreeInterface(head_node), message_payload_type; args...)
Edge(tail_node::Node, head_node::Node, forward_message_payload_type::DataType, backward_message_payload_type::DataType; args...) = Edge(firstFreeInterface(tail_node), firstFreeInterface(head_node), forward_message_payload_type, backward_message_payload_type; args...)

function show(io::IO, edge::Edge)
    println(io, "Edge from $(typeof(edge.tail.node)) $(edge.tail.node.name):$(findfirst(edge.tail.node.interfaces, edge.tail)) to $(typeof(edge.head.node)) $(edge.head.node.name):$(findfirst(edge.head.node.interfaces, edge.head)).")
    println(io, "Accepted forward message payload type: $(edge.tail.message_payload_type).")
    println(io, "Accepted backward message payload type: $(edge.head.message_payload_type).")
end

function getOrCreateMessage(interface::Interface, assign_payload::DataType, arr_dims::Tuple=(1, 1))
    # Looks for a message on interface.
    # When no message is present, it sets and returns a standard message.
    # Otherwise it returns the present message.
    # For Array types we pre-allocate the array size with arr_dims
    if interface.message==nothing
        if assign_payload <: ProbabilityDistribution 
            interface.message = Message(assign_payload())
        elseif assign_payload == Float64
            interface.message = Message(1.0)
        elseif assign_payload <: Array{Float64}
            interface.message = Message(zeros(arr_dims))
        else
            error("Unknown assign type argument")
        end
    end
    return interface.message
end
function getOrCreateMarginal(edge::Edge, assign_payload::DataType)
    # Looks for a marginal on edge.
    # When no marginal is present, it sets and returns a standard distribution.
    # Otherwise it returns the present marginal. User for fast marginal calculations.
    if edge.marginal==nothing
        if assign_payload <: ProbabilityDistribution 
            edge.marginal = assign_payload()
        else
            error("Unknown assign type argument")
        end
    end
    return edge.marginal
end

typealias ExternalSchedule Array{Node, 1}
function show(io::IO, schedule::ExternalSchedule)
     # Show external schedule
    println(io, "External schedule:")
    for entry in schedule
        println(io, "Node $(entry.name) of type $(typeof(entry))")
    end
end

setForwardMessage!(edge::Edge, message::Message) = setMessage!(edge.tail, message)
setBackwardMessage!(edge::Edge, message::Message) = setMessage!(edge.head, message)
getForwardMessage(edge::Edge) = edge.tail.message
getBackwardMessage(edge::Edge) = edge.head.message

# FactorGraph and Subgraph types
type Subgraph
    nodes::Set{Node}
    internal_edges::Set{Edge}
    external_edges::Set{Edge}
    internal_schedule::Schedule # Schedule for internal message passing (Dauwels step 2)
    external_schedule::ExternalSchedule # Schedule for updates on nodes connected to external edges (Dauwels step 3)
end
Subgraph() = Subgraph(Set{Node}(), Set{Edge}(), Set{Edge}(), Array(Interface, 0), Array(Node, 0))

type FactorGraph
    factorization::Array{Subgraph, 1} # References to subgraphs
    approximate_marginals::Dict{(Node, Subgraph), MessagePayload} # Approximate margials (q's) at nodes connected to external edges from the perspective of Subgraph
end

function show(io::IO, factor_graph::FactorGraph)
    nodes_top = getNodes(factor_graph, open_composites=false)
    println(io, "FactorGraph")
    println(io, " # nodes: $(length(nodes_top)) ($(length(getNodes(factor_graph))) including child nodes)")
    println(io, " # edges (top level): $(length(getEdges(nodes_top)))")
end

# Get and set current graph functions
global current_graph = FactorGraph([Subgraph()], Dict{(Node, Subgraph), MessagePayload}()) # Initialize a current_graph
getCurrentGraph() = current_graph::FactorGraph
setCurrentGraph(graph::FactorGraph) = global current_graph = graph # Set a current_graph

FactorGraph() = setCurrentGraph(FactorGraph([Subgraph()], Dict{(Node, Subgraph), MessagePayload}())) # Initialize a new factor graph; automatically sets current_graph

function conformSubgraph!(subgraph::Subgraph)
    # Updates external edges and nodes field based on internal edges

    subgraph.nodes = Set{Node}()
    subgraph.external_edges = Set{Edge}()

    for internal_edge in subgraph.internal_edges # Collect all nodes in the subgraph
        push!(subgraph.nodes, internal_edge.head.node)
        push!(subgraph.nodes, internal_edge.tail.node)
    end
    subgraph.external_edges = setdiff(getEdges(subgraph.nodes), subgraph.internal_edges) # External edges are the difference between all edges connected to nodes, and the internal edges

    return subgraph
end

function factorize!(graph::FactorGraph, internal_edges::Set{Edge})
    # Add a subgraph containing the edges specified in internal_edges and conform
    for subgraph in graph.factorization
        setdiff!(subgraph.internal_edges, internal_edges) # Remove edges from existing subgraph
    end
    new_subgraph = Subgraph(Set{Node}(), copy(internal_edges), Set{Edge}(), Array(Interface, 0), Array(Node, 0))
    conformSubgraph!(new_subgraph)

    return new_subgraph
end
factorize!(internal_edges::Set{Edge}) = factorize(getCurrentGraph(), internal_edges)

function factorizeMeanField!(graph::FactorGraph)
    # Generate a mean field factorization
    (length(graph.factorization) == 1) || error("Cannot perform mean field factorization on an already factorized graph.")
    edges = getEdges(getNodes(graph, open_composites=false), include_external=false)

    for edge in edges
        if typeof(edge.head.node)==EqualityNode || typeof(edge.tail.node)==EqualityNode
            # Collect all other edges that are connected to this one through equality nodes
            edge_cluster = Set{Edge}()
            connected_edge_buffer = [edge]
            while length(connected_edge_buffer) > 0
                current_edge = pop!(connected_edge_buffer)
                push!(edge_cluster, current_edge)
                for node in [edge.head.node, edge.tail.node]
                    if typoef(node) == EqualityNode
                        for interface in node.interfaces
                            if !is(interface.edge, current_edge) && !(interface.edge in edge_cluster)
                                push!(connected_edge_buffer, interface.edge)
                            end
                        end
                    end
                end
            end
            factorize!(graph, edge_cluster)
        else
            factorize!(graph, edge)
        end
    end
    return graph
end
factorizeMeanField!() = factorizeMeanField!(getCurrentGraph())

# Distribution helpers
include("distributions/helpers.jl")
# Nodes
include("nodes/addition.jl")
include("nodes/terminal.jl")
include("nodes/equality.jl")
include("nodes/fixed_gain.jl")
include("nodes/gaussian.jl")
# Composite nodes
include("nodes/composite/gain_addition.jl")
include("nodes/composite/gain_equality.jl")
include("nodes/composite/linear.jl")
include("nodes/composite/general.jl")

#############################
# Generic methods
#############################

function calculateMessage!(outbound_interface::Interface)
    # Calculate the outbound message on a specific interface by generating a schedule and executing it.
    # The resulting message is stored in the specified interface and returned.

    # Generate a message passing schedule
    printVerbose("Auto-generating message passing schedule...")
    schedule = generateSchedule(outbound_interface)
    if verbose show(schedule) end

    # Execute the schedule
    printVerbose("Executing above schedule...")
    executeSchedule(schedule)
    printVerbose("calculateMessage!() done.")

    return outbound_interface.message
end

function updateNodeMessage!(outbound_interface::Interface)
    # Calculate the outbound message based on the inbound messages and the node update function.
    # The resulting message is stored in the specified interface and is returned.
    node = outbound_interface.node

    # inbound_array holds the inbound messages or marginals on every interface of the node (indexed by the interface id)
    inbound_array = Array(Union(Message, ProbabilityDistribution, Nothing), length(node.interfaces))
    outbound_interface_id = 0
    for interface_id = 1:length(node.interfaces)
        interface = node.interfaces[interface_id]
        if is(interface, outbound_interface)
            outbound_interface_id = interface_id
        end
        if (!isdefined(outbound_interface, :dependencies) && outbound_interface_id==interface_id) ||
            (isdefined(outbound_interface, :dependencies) && !(interface in outbound_interface.dependencies))
            # Ignore the inbound on this interface
            inbound_array[interface_id] = nothing
            continue
        end
        if interface.partner==nothing
            error("Cannot receive messages on disconnected interface $(interface_id) of $(typeof(node)) $(node.name)")
        elseif interface.partner.message==nothing
            error("There is no inbound message present on the partner of interface $(interface_id) of $(typeof(node)) $(node.name)")
        end
        # Add message or marginal to the inbound array
        # TODO: PROPERLY CHECK FOR VARIATIONAL
        if interface.edge.marginal!=nothing && (:variational in names(node)) && node.variational
            inbound_array[interface_id] = interface.edge.marginal
        else
            inbound_array[interface_id] = interface.partner.message
        end
    end

    # Evaluate node update function
    printVerbose("Calculate outbound message on $(typeof(node)) $(node.name) interface $outbound_interface_id (outbound $(outbound_interface.message_payload_type)):")

    return updateNodeMessage!(node, outbound_interface_id, outbound_interface.message_payload_type, inbound_array...)
end

function calculateMessages!(node::Node)
    # Calculate the outbound messages on all interfaces of node.
    for interface in node.interfaces
        calculateMessage!(interface)
    end
end

# Calculate forward/backward messages on an Edge
calculateForwardMessage!(edge::Edge) = calculateMessage!(edge.tail)
calculateBackwardMessage!(edge::Edge) = calculateMessage!(edge.head)

function executeSchedule(schedule::Schedule)
    # Execute a message passing schedule
    for interface in schedule
        updateNodeMessage!(interface)
    end
    # Return the last message in the schedule
    return schedule[end].message
end

function executeSchedule(schedule::ExternalSchedule)
    # Execute a marginal update schedule
    for edge in schedule
        calculateMarginal!(edge)
    end
    # Return the last message in the schedule
    return schedule[end].marginal
end

function setMarginal!(edge::Edge, distribution::Any)
    # Presets the marginal and head- tail messages on edge with the argument message
    # Usually this method is used to set uninformative messages

    # TODO: check this, message payload type does not have to be equal to marginal distribution type
    # TODO: marginal should be the product of the message distributions
    edge.tail.message_payload_type = edge.head.message_payload_type = typeof(distribution)
    edge.head.message = Message(deepcopy(distribution))
    edge.tail.message = Message(deepcopy(distribution))
    edge.marginal = deepcopy(distribution)
end

function calculateMarginal(edge::Edge)
    # Calculates the marginal without writing back to the edge
    @assert(edge.tail.message != nothing, "Edge should hold a forward message.")
    @assert(edge.head.message != nothing, "Edge should hold a backward message.")
    return calculateMarginal(edge.tail.message.payload, edge.head.message.payload)
end
function calculateMarginal!(edge::Edge)
    # Calculates and writes the marginal on edge
    @assert(edge.tail.message != nothing, "Edge should hold a forward message.")
    @assert(edge.head.message != nothing, "Edge should hold a backward message.")
    calculateMarginal!(edge, edge.tail.message.payload, edge.head.message.payload)
    return edge.marginal
end

function clearMessages!(node::Node)
    # Clear all outbound messages on the interfaces of node
    for interface in node.interfaces
        interface.message = nothing
    end
end

function clearMessages!(edge::Edge)
    # Clear all messages on an edge.
    edge.head.message = nothing
    edge.tail.message = nothing
end

# Functions to clear ALL MESSAGES in the graph
clearMessages!(graph::FactorGraph) = map(clearMessages!, getNodes(graph, open_composites=true))
clearMessages!() = clearMessages!(getCurrentGraph())

function generateSchedule(outbound_interface::Interface)
    # Generate a schedule that can be executed to calculate the outbound message on outbound_interface.
    # IMPORTANT: the resulting schedule depends on the current messages stored in the factor graph.
    # The same graph with different messages being present can (and probably will) result in a different schedule.
    # When a lot of iterations of the same message passing schedule are required, it can be very beneficial
    # to generate the schedule just once using this function, and then execute the same schedule over and over.
    # This prevents having to generate the same schedule in every call to calculateMessage!().
    schedule = generateScheduleByDFS(outbound_interface)
end

function generateSchedule(partial_schedule::Schedule)
    # Generate a complete schedule based on partial_schedule.
    # A partial schedule only defines the order of a subset of all required messages.
    # This function will find a valid complete schedule that satisfies the partial schedule.
    # IMPORTANT: the resulting schedule depends on the current messages stored in the factor graph.
    # The same graph with different messages being present can (and probably will) result in a different schedule.
    # When a lot of iterations of the same message passing schedule are required, it can be very beneficial
    # to generate the schedule just once using this function, and then execute the same schedule over and over.
    # This prevents having to generate the same schedule in every call to calculateMessage!().
    schedule = Array(Interface, 0)
    for interface_order_constraint in partial_schedule
        schedule = generateScheduleByDFS(interface_order_constraint, schedule)
    end

    return schedule
end

function generateScheduleByDFS(outbound_interface::Interface, backtrace::Schedule=Array(Interface, 0), call_list::Array{Interface, 1}=Array(Interface, 0))
    # This is a private function that performs a search through the factor graph to generate a schedule.
    # IMPORTANT: the resulting schedule depends on the current messages stored in the factor graph.
    # This is a recursive implementation of DFS. The recursive calls are stored in call_list.
    # backtrace will hold the backtrace.
    node = outbound_interface.node

    # Apply stopping condition for recursion. When the same interface is called twice, this is indicative of an unbroken loop.
    if outbound_interface in call_list
        # Notify the user to break the loop with an initial message
        error("Loop detected around $(outbound_interface) Consider setting an initial message somewhere in this loop.")
    else # Stopping condition not satisfied
        push!(call_list, outbound_interface)
    end

    # Check all inbound messages on the other interfaces of the node
    outbound_interface_id = 0
    for interface_id = 1:length(node.interfaces)
        interface = node.interfaces[interface_id]
        if is(interface, outbound_interface)
            outbound_interface_id = interface_id
        end
        if (!isdefined(outbound_interface, :dependencies) && outbound_interface_id==interface_id) ||
           (isdefined(outbound_interface, :dependencies) && !(interface in outbound_interface.dependencies))
            continue
        end
        @assert(interface.partner!=nothing, "Disconnected interface should be connected: interface #$(interface_id) of $(typeof(node)) $(node.name)")

        if interface.partner.message == nothing # Required message missing.
            if !(interface.partner in backtrace) # Don't recalculate stuff that's already in the schedule.
                # Recursive call
                printVerbose("Recursive call of generateSchedule! on node $(typeof(interface.partner.node)) $(interface.partner.node.name)")
                generateScheduleByDFS(interface.partner, backtrace, call_list)
            end
        end
    end

    # Update call_list and backtrace
    pop!(call_list)

    return push!(backtrace, outbound_interface)
end   

function addChildNodes!(nodes::Set{Node})
    # Add all child nodes to the nodes set
    composite_nodes_stack = Array(CompositeNode, 0) # Composite nodes to open
    for node in nodes
        if typeof(node) <: CompositeNode
            push!(composite_nodes_stack, node)
        end
    end
    # Open all composite nodes
    while length(composite_nodes_stack) > 0
        composite_node = pop!(composite_nodes_stack)
        for field in names(composite_node)
            if typeof(getfield(composite_node, field)) <: Node
                # Add child
                child_node = getfield(composite_node, field)
                push!(nodes, child_node)
                if typeof(child_node) <: CompositeNode
                    push!(composite_nodes_stack, child_node)
                end
            end
        end
    end
    return nodes
end

function getNodes(subgraph::Subgraph; open_composites::Bool=true)
    all_nodes = copy(subgraph.nodes)

    if open_composites; addChildNodes!(all_nodes); end

    return all_nodes
end

function getNodes(graph::FactorGraph; open_composites::Bool=true)
    all_nodes = Set{Node}()
    for subgraph in graph.factorization
        union!(all_nodes, subgraph.nodes)
    end

    if open_composites; addChildNodes!(all_nodes); end

    return all_nodes
end
getNodes(;args...) = getNodes(getCurrentGraph(); args...)

<<<<<<< HEAD
function edges(nodes::Set{Node}; include_external=true)
=======
function getEdges(nodes::Set{Node}; include_external=true)
>>>>>>> 31e3f5f8
    # Returns the set of edges connected to nodes, including or excluding external edges
    # An external edge has only head or tail in the interfaces belonging to nodes in the nodes array

    edge_set = Set{Edge}()
    for node in nodes
        for interface in node.interfaces
            if include_external
                if interface.edge!=nothing && ((interface.edge.tail.node in nodes) || (interface.edge.head.node in nodes))
                    push!(edge_set, interface.edge)
                end
            else
                if interface.edge!=nothing && (interface.edge.tail.node in nodes) && (interface.edge.head.node in nodes)
                    push!(edge_set, interface.edge)
                end
            end
        end
    end
    return edge_set
end

# Utils
include("visualization.jl")

try
    # Try to load user-defined extensions
    include("$(Main.FORNEYLAB_EXTENSION_DIR)/src/forneylab_extensions.jl")
end

end # module ForneyLab<|MERGE_RESOLUTION|>--- conflicted
+++ resolved
@@ -585,11 +585,7 @@
 end
 getNodes(;args...) = getNodes(getCurrentGraph(); args...)
 
-<<<<<<< HEAD
-function edges(nodes::Set{Node}; include_external=true)
-=======
 function getEdges(nodes::Set{Node}; include_external=true)
->>>>>>> 31e3f5f8
     # Returns the set of edges connected to nodes, including or excluding external edges
     # An external edge has only head or tail in the interfaces belonging to nodes in the nodes array
 
