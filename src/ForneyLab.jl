--- conflicted
+++ resolved
@@ -1,10 +1,7 @@
 module ForneyLab
 
-<<<<<<< HEAD
 using Optim
-=======
 using YAML
->>>>>>> f9c0ec17
 
 export Node, CompositeNode, ProbabilityDistribution
 export sumProduct!, setVerbose
