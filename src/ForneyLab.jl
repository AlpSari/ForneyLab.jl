--- conflicted
+++ resolved
@@ -1,13 +1,8 @@
 module ForneyLab
 
 export  Message, Node, CompositeNode, Interface, Edge
-<<<<<<< HEAD
 export  calculateMessage!, calculateMessages!, calculateForwardMessage!, calculateBackwardMessage!, 
         calculateMarginal, calculateMarginal!,
-=======
-export  calculateMessage!, calculateMessages!, calculateForwardMessage!, calculateBackwardMessage!,
-        calculateMarginal,
->>>>>>> 46447786
         getMessage, getForwardMessage, getBackwardMessage, setMessage!, setMessageValid!, setForwardMessage!, setBackwardMessage!, clearMessages!,
         generateSchedule, executeSchedule
 
