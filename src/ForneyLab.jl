module ForneyLab

using Optim
using YAML
using LaTeXStrings

<<<<<<< HEAD
export Node, ProbabilityDistribution
export sumProduct!, sumProductApprox!, vmp!
=======
export ProbabilityDistribution
export sumProduct!, vmp!
>>>>>>> 05895c6d
export vague, self, ==
export setVerbosity

# Export algorithm modules
export SumProduct
export VMP

# Verbosity
setVerbosity(is_verbose=true) = global verbose = is_verbose
printVerbose(msg) = if verbose println(msg) end

# ForneyLab helpers
include("helpers.jl")

# Other includes
import Base.show, Base.convert

# Top-level abstracts
abstract AbstractEdge # An Interface belongs to an Edge, but Interface is defined before Edge. Because you can not belong to something undefined, Edge will inherit from AbstractEdge, solving this problem.
abstract ProbabilityDistribution # ProbabilityDistribution can be carried by a Message or an Edge (as marginal)

# Node
include("node.jl")

# Message type
include("message.jl")

# Distributions
include("distributions/delta.jl")
include("distributions/bernoulli.jl")
include("distributions/beta.jl")
include("distributions/gamma.jl")
include("distributions/gaussian.jl")
include("distributions/inverse_gamma.jl")
include("distributions/normal_gamma.jl")
include("distributions/students_t.jl")

# Basic ForneyLab building blocks and methods
include("interface.jl")
include("edge.jl")
include("schedule.jl")

# Nodes
include("nodes/addition.jl")
include("nodes/terminal.jl")
include("nodes/equality.jl")
include("nodes/fixed_gain.jl")
include("nodes/gaussian.jl")
include("nodes/exponential.jl")
include("nodes/gain_addition.jl")
include("nodes/gain_equality.jl")
include("nodes/sigmoid.jl")

# Graph, wraps and algorithm
include("factor_graph.jl")
include("wrap.jl")
include("algorithm.jl")

# Composite nodes
include("nodes/composite.jl")

# Methods for calculating marginals
include("distributions/calculate_marginal.jl")

# Generic methods
include("message_passing.jl")
include("step.jl")

# Utils
include("visualization.jl")

# Algorithms
include("algorithms/sum_product/sum_product.jl")
include("algorithms/vmp/vmp.jl")

# Functions for message post-processing
vague(dist::ProbabilityDistribution) = vague(typeof(dist))

function __init__()
    # Run-time initialization

    # Module-global variable for verbosity setting
    global verbose = false

    # Create an empty FactorGraph
    # Module-global variable current_graph keeps track of currently active FactorGraph
    global current_graph = FactorGraph(Dict{Symbol, Node}(),
                                        Dict{Symbol, Edge}(),
                                        Dict{Symbol, AbstractWrap}(),
                                        Dict{DataType, Int}(),
                                        false,
                                        Dict{TerminalNode, Vector}(),
                                        Dict{Union(Edge,Interface), Vector}())

    # Module-global variable to keep track of currently active Algorithm
    global current_algorithm = nothing
end

end # module ForneyLab<|MERGE_RESOLUTION|>--- conflicted
+++ resolved
@@ -4,13 +4,8 @@
 using YAML
 using LaTeXStrings
 
-<<<<<<< HEAD
-export Node, ProbabilityDistribution
+export ProbabilityDistribution
 export sumProduct!, sumProductApprox!, vmp!
-=======
-export ProbabilityDistribution
-export sumProduct!, vmp!
->>>>>>> 05895c6d
 export vague, self, ==
 export setVerbosity
 
