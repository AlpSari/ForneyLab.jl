--- conflicted
+++ resolved
@@ -1,18 +1,10 @@
 module ForneyLab
 
-<<<<<<< HEAD
-export  Message, Node, CompositeNode, Interface, Schedule, Edge, MarginalSchedule, Message, MessagePayload, ProbabilityDistribution, Factorization
-export  calculateMessage!, calculateMessages!, calculateForwardMessage!, calculateBackwardMessage!,
-        calculateMarginal, calculateMarginal!,
-        getMessage, getName, getForwardMessage, getBackwardMessage, setMessage!, setMarginal!, setForwardMessage!, setBackwardMessage!, clearMessage!, clearMessages!, clearAllMessages!,
-        generateSchedule, executeSchedule, uninformative, getOrCreateMessage, getLocalFactorization, factorizeMeanField
-=======
 export  Message, Node, CompositeNode, Interface, Schedule, Edge, ExternalSchedule, Message, MessagePayload, ProbabilityDistribution, FactorGraph, Factorization, Subgraph
 export  calculateMessage!, calculateMessages!, calculateForwardMessage!, calculateBackwardMessage!,
         calculateMarginal, calculateMarginal!,
         getMessage, getName, getForwardMessage, getBackwardMessage, setMessage!, setMarginal!, setForwardMessage!, setBackwardMessage!, clearMessage!, clearMessages!,
-        generateSchedule, executeSchedule, uninformative, getOrCreateMessage, getCurrentGraph, setCurrentGraph, nodes, edges
->>>>>>> 44a1ede0
+        generateSchedule, executeSchedule, uninformative, getOrCreateMessage, getCurrentGraph, setCurrentGraph, nodes, edges, factorizeMeanField
 export  ==
 export  current_graph
 
@@ -245,25 +237,12 @@
     return node.marginal
 end
 
-<<<<<<< HEAD
-typealias MarginalSchedule{T<:Union(Edge, Node)} Array{T, 1}
-function show(io::IO, schedule::MarginalSchedule)
-    # Show marginal update schedule
-    println(io, "Marginal update schedule:")
-    for entry in schedule
-        if typeof(entry) == Edge
-            println(io, "Edge from $(typeof(edge.tail.node)) $(edge.tail.node.name) to $(typeof(edge.head.node)) $(edge.head.node.name)")
-        else # Node type
-            println(io, "Node $(entry.name) of type $(typeof(entry))")
-        end
-=======
 typealias ExternalSchedule Array{Node, 1}
 function show(io::IO, schedule::ExternalSchedule)
      # Show external schedule
     println(io, "External schedule:")
     for entry in schedule
         println(io, "Node $(entry.name) of type $(typeof(entry))")
->>>>>>> 44a1ede0
     end
 end
 
@@ -272,22 +251,6 @@
 getForwardMessage(edge::Edge) = edge.tail.message
 getBackwardMessage(edge::Edge) = edge.head.message
 
-<<<<<<< HEAD
-# A Factorization is a dictionary that defines the full factorization for the graph of the approximating (q) distribution.
-# It couples an integer value to an edge, indicating that this edge is an internal edge of the specified subgraph (Dauwels, 2007).
-typealias Factorization Dict{Edge, Int}
-function getLocalFactorization(node::Node, factorization::Factorization)
-    # Returns a list of the subgraph ids for the edges around 'node' that are defined in 'factorization'
-    list = Array(Int64, 0)
-    for interface = node.interfaces
-        if haskey(factorization, interface.edge)
-            push!(list, factorization[interface.edge])
-        end
-    end
-    return list
-end
-
-=======
 # FactorGraph and Subgraph types
 type Subgraph
     nodes::Set{Node}
@@ -367,9 +330,6 @@
 end
 factorizeMeanField!() = factorizeMeanField!(getCurrentGraph())
 
-# Distribution helpers
-include("distributions/helpers.jl")
->>>>>>> 44a1ede0
 # Nodes
 include("nodes/clamp.jl")
 include("nodes/addition.jl")
@@ -385,64 +345,12 @@
 # Methods for calculating marginals
 include("distributions/calculate_marginal.jl")
 
-function factorizeMeanField(seed_node::TerminalNode)
-    # Returns a mean field factorization starting from a seen node
-
-    global global_counter = 1
-    # Make a start
-    seed_factorization = [seed_node.interfaces[1].edge=>global_counter::Int64]
-    global blocked = Array(Edge, 0)
-    return factorizeMeanField(seed_node.interfaces[1].partner.node, seed_node.interfaces[1].partner, seed_factorization)
-end
-
-function factorizeMeanField(node::Node, stem_interface::Interface, factorization::Factorization=Factorization())
-    # Returns a mean field factorization by recursive DFS with greedy equality nodes
-
-    # Build call list for recursion order
-    # We need to be greedy with the equality nodes, so move them to the front of the line,
-    # so once we enter a clique of equality nodes we stay there unill all are visited
-    call_list = Array(Interface, 0)
-    if typeof(node) == EqualityNode # Are we on an equality node?
-        for interface = node.interfaces
-            if !is(interface, stem_interface) # If not the stem
-                push!(call_list, interface) # Push to call list
-                global blocked = [blocked::Array{Edge, 1}, interface.edge] # Nobody else touch this edge
-            end
-        end
-    else # We are not on an equality node
-        for interface = node.interfaces
-            if !haskey(factorization, interface.edge) && !is(interface, stem_interface) && !(interface.edge in blocked::Array{Edge, 1}) # Skip if stem, already present or will be called in future    
-                if typeof(interface.partner.node) == EqualityNode # Are we going towards an equality node?
-                    call_list = [interface, call_list] # Priority, add to front
-                else
-                    call_list = [call_list, interface] # Add to back
-                end
-            end
-        end
-    end
-
-    # For each interface that is not the stem and not already accounted for,
-    # assign an id, add to the factorization and continue from this interface as stem
-    for interface = call_list
-        if typeof(node) == EqualityNode
-            id = factorization[stem_interface.edge] # Propose id; equality nodes belong to same subgraph
-        else
-            global global_counter = global_counter::Int64 + 1
-            id = global_counter::Int64 # Propose id
-        end 
-
-        merge!(factorization, [interface.edge=>id]) # Append or overwrite
-        factorizeMeanField(interface.partner.node, interface.partner, factorization)
-    end
-
-    return factorization
-end
 
 #############################
 # Generic methods
 #############################
 
-function calculateMessage!(outbound_interface::Interface, factorization::Factorization)
+function calculateMessage!(outbound_interface::Interface)
     # Calculate the outbound message on a specific interface by generating a schedule and executing it.
     # The resulting message is stored in the specified interface and returned.
 
@@ -458,50 +366,17 @@
 
     return outbound_interface.message
 end
-calculateMessage!(outbound_interface::Interface) = calculateMessage!(outbound_interface, Factorization())
-
-function pushRequiredInbound!(inbound_array::Array{Any, 1},
-                       node::Node,
-                       factorization::Factorization,
-                       joint_set_subgraph_id::Array{Int, 1},
-                       inbound_interface::Interface,
-                       outbound_interface::Interface)
-    # Used by updateNodeMessage(Interface, Factorization)
-    # Uses the graph factorization and local node context to determine the required inbound type.
-    # Depending on the context, the required inbound can be:
-    # - a message from the inbound partner interface,
-    # - a marginal from the inbound edge,
-    # - a marginal from the node.
-
-    # Collect the incoming edges and marginals
-    if !haskey(factorization, inbound_interface.edge)
-        # If inbound_interface.edge is no key in factorization, then take the message from the inbound interface (standard SP)
-        push!(inbound_array, inbound_interface.partner.message)
-    else # Edge is marked as internal edge on a subgraph
-        if factorization[inbound_interface.edge] == factorization[outbound_interface.edge]
-            # If the outbound and the inbound edge are in the same subgraph, take the message from the inbound's partner interface
-            push!(inbound_array, inbound_interface.partner.message)
-        else # The inbound and outbound edges are not in the same subgraph, we need to take a node or edge marginal
-            if factorization[inbound_interface.edge] in joint_set_subgraph_id
-                # The inbound edge is part of a joint factorization, take the node marginal.
-                push!(inbound_array, node.marginal)
-            else # The inbound edge is part of a univariate factorization, take the inbound edge marginal
-                push!(inbound_array, inbound_interface.edge.marginal)
-            end
-        end
-    end
+
+function pushRequiredInbound!(inbound_array::Array{Any, 1}, outbound_interface::Interface, subgraph::Subgraph)
+    # TODO: push required inbound to inbound array
 
     return inbound_array
 end
 
-function updateNodeMessage!(outbound_interface::Interface, factorization::Factorization)
+function updateNodeMessage!(outbound_interface::Interface)
     # Calculate the outbound message based on the inbound messages and the node update function.
     # The resulting message is stored in the specified interface and is returned.
     node = outbound_interface.node
-
-    local_edge_subgraph_ids = getLocalFactorization(node, factorization) # Subgraph id's for edges around 'node'
-    joint_set_subgraph_id = duplicated(local_edge_subgraph_ids) # Find the id's that are present more than once (these are the joint factorizations)
-    (length(joint_set_subgraph_id) <= 1) || error("There is more than one joint factorization on $(typeof(node)) $(node.name). This is not supported at the moment because a node can only hold one marginal.")
 
     # inbound_array holds the inbound messages or marginals on every interface of the node (indexed by the interface id)
     inbound_array = Array(Any, 0)
@@ -524,7 +399,7 @@
             end
 
             # Push the required inbound message or edge/node marginal for the inbound interface to inbound_array
-            pushRequiredInbound!(inbound_array, node, factorization, joint_set_subgraph_id, interface, outbound_interface)
+            pushRequiredInbound!(inbound_array, outbound_interface, subgraph)
         end
     end
 
@@ -533,31 +408,26 @@
 
     return updateNodeMessage!(node, outbound_interface_id, outbound_interface.message_payload_type, inbound_array...)
 end
-updateNodeMessage!(outbound_interface::Interface) = updateNodeMessage!(outbound_interface, Factorization())
-
-function calculateMessages!(node::Node, factorization::Factorization)
+
+function calculateMessages!(node::Node)
     # Calculate the outbound messages on all interfaces of node.
     for interface in node.interfaces
-        calculateMessage!(interface, factorization)
-    end
-end
-calculateMessages!(node::Node) = calculateMessages!(node, Factorization())
+        calculateMessage!(interface)
+    end
+end
 
 # Calculate forward/backward messages on an Edge
-calculateForwardMessage!(edge::Edge, factorization::Factorization) = calculateMessage!(edge.tail, factorization)
-calculateForwardMessage!(edge::Edge) = calculateForwardMessage!(edge, Factorization())
-calculateBackwardMessage!(edge::Edge, factorization::Factorization) = calculateMessage!(edge.head, factorization)
-calculateBackwardMessage!(edge::Edge) = calculateBackwardMessage!(edge, Factorization())
-
-function executeSchedule(schedule::Schedule, factorization::Factorization)
+calculateForwardMessage!(edge::Edge) = calculateMessage!(edge.tail)
+calculateBackwardMessage!(edge::Edge) = calculateMessage!(edge.head)
+
+function executeSchedule(schedule::Schedule)
     # Execute a message passing schedule
     for interface in schedule
-        updateNodeMessage!(interface, factorization)
+        updateNodeMessage!(interface)
     end
     # Return the last message in the schedule
     return schedule[end].message
 end
-executeSchedule(schedule::Schedule) = executeSchedule(schedule, Factorization())
 
 function executeSchedule(schedule::ExternalSchedule)
     # Execute a marginal update schedule
