--- conflicted
+++ resolved
@@ -1,37 +1,11 @@
 module ForneyLab
 
-<<<<<<< HEAD
-#
-# Messages
-#
-abstract Message
-
-# Standard Gaussian message.
-type GaussianMessage <: Message
-    V::Array{Float64}
-    m::Array{Float64}
-    # TODO: precision and alternative parametrisations
-end
-GaussianMessage() = GaussianMessage([1.0], [0.0])
-
-# Message is a scalar or vector of arbitrary type.
-# Used for passing parameters (such as multiplication factors) to node functions.
-type ScalarParameterMessage{T} <: Message
-    value::T
-end
-ScalarParameterMessage() = ScalarParameterMessage(1.0)
-=======
 export Message, Node, Interface, Edge
 export calculatemessage, calculatemessages, calculateforwardmessage, calculatebackwardmessage
->>>>>>> 7cb29796
 
 abstract Message
 abstract Node
 
-<<<<<<< HEAD
-# An interface is a half-edge that carries a message and connects to a pertner interface.
-=======
->>>>>>> 7cb29796
 type Interface
     # An Interface belongs to a node and is used to send/receive messages.
     # An Interface has exactly one partner interface, with wich it forms an edge.
@@ -55,63 +29,6 @@
 Interface(node::Node, message::Message) = Interface(node, nothing, message) 
 Interface(node::Node) = Interface(node, nothing, nothing)
 
-<<<<<<< HEAD
-# interfaces(node) returns an array of interfaces for iterating
-function interfaces(node::Node)
-    node_interfaces = Array(Interface,0)
-    for field in names(node)
-        if typeof(getfield(node, field)) == Interface
-            node_interfaces = [node_interfaces, getfield(node, field)]
-        end
-    end
-
-    return node_interfaces
-end
-
-# Constant node
-type ConstantNode <: Node
-    constant::Float64 # TODO: Is this not a property of the interface?
-    interface::Interface
-    function ConstantNode(constant)
-        self = new(constant)
-        self.interface = Interface(self)
-        return self
-    end
-end
-ConstantNode() = ConstantNode(1.0)
-
-# Mulitiply source with parameter multiplier: sink = multiplier * source
-type MultiplicationNode <: Node
-    multiplier::Interface
-    source::Interface
-    sink::Interface
-    function MultiplicationNode()
-        self = new()
-        self.multiplier = Interface(self)
-        self.source = Interface(self)
-        self.sink = Interface(self)
-        return self
-    end
-end
-
-# Combine two interfaces to form a complete edge.
-# type Edge
-#     tail::Interface
-#     head::Interface
-
-#     function Edge(tail::Interface, head::Interface)
-#         if  typeof(head.message) == Nothing ||
-#             typeof(tail.message) == Nothing ||
-#             typeof(head.message) == typeof(tail.message)
-#             tail.partner = head
-#             head.partner = tail
-#             new(tail, head)
-#         else
-#             error("Head and tail message types do not match")
-#         end
-#     end
-# end
-=======
 type Edge
     # An Edge joins two interfaces and has a direction (from tail to head).
     # Edges are mostly useful for code readability, they are not used internally.
@@ -158,7 +75,6 @@
     if head==nothing
         error("Cannot create edge: no free interface on head node.")
     end
->>>>>>> 7cb29796
 
     return Edge(tail, head)
 end
@@ -232,14 +148,8 @@
     end
 end
 
-<<<<<<< HEAD
-# Calculate forward/backward messages on edge
-#calculateforwardmessage(edge::Edge) = calculatemessage(edge.tail)
-#calculatebackwardmessage(edge::Edge) = calculatemessage(edge.head)
-=======
 # Calculate forward/backward messages on an Edge
 calculateforwardmessage(edge::Edge) = calculatemessage(edge.tail)
 calculatebackwardmessage(edge::Edge) = calculatemessage(edge.head)
->>>>>>> 7cb29796
 
 end # module ForneyLab