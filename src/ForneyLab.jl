module ForneyLab

export  Message, Node, CompositeNode, Interface, Schedule, Edge, MarginalSchedule, Message
export  calculateMessage!, calculateMessages!, calculateForwardMessage!, calculateBackwardMessage!,
        calculateMarginal, calculateMarginal!,
        getMessage, getForwardMessage, getBackwardMessage, setMessage!, setMarginal!, setForwardMessage!, setBackwardMessage!, clearMessage!, clearMessages!, clearAllMessages!,
        generateSchedule, executeSchedule, uninformative, getOrCreateMessage

# Verbosity
verbose = false
setVerbose(verbose_mode=true) = global verbose=verbose_mode
printVerbose(msg) = if verbose println(msg) end

# Helpers
include("helpers.jl")

# Other includes
import Base.show

# Top-level abstracts
abstract ProbabilityDistribution # ProbabilityDistribution can be carried by a Message or an Edge (as marginal)
abstract AbstractEdge # An Interface belongs to an Edge, but Interface is defined before Edge. Because you can not belong to something undefined, Edge will inherit from AbstractEdge, solving this problem.

abstract Node
show(io::IO, node::Node) = println(io, typeof(node), " with name ", node.name, ".")
abstract CompositeNode <: Node

type Message{T}
    # Message has a value payload, which will be a ProbabilityDistribution most of the time.
    # It may also carry a Float representing a sample, or an Array as particle list etc.
    # immutable means the value field can not be reassigned. The parameters of the object in the value field (such as distribution parameters) remain mutable
    value::T
end
Message(value::Any) = Message{typeof(value)}(deepcopy(value))
Message() = Message(1.0)
uninformative(type_in::Type{Float64}) = Message(1.0) # uninformative general message
show(io::IO, message::Message) = println(io, typeof(message), " with value ", message.value, ".")

type Interface
    # An Interface belongs to a node and is used to send/receive messages.
    # An Interface has exactly one partner interface, with wich it forms an edge.
    # An Interface can be seen as a half-edge, that connects to a partner Interface to form a complete edge.
    # A message from node a to node b is stored at the Interface of node a that connects to an Interface of node b.
    node::Node
    edge::Union(AbstractEdge, Nothing)
    partner::Union(Interface, Nothing) # Partner indicates the interface to which it is connected.
    child::Union(Interface, Nothing)   # An interface that belongs to a composite has a child, which is the corresponding (effectively the same) interface one lever deeper in the node hierarchy.
    message::Union(Message, Nothing)
    message_dependencies::Array{Interface, 1}   # Optional array of interfaces (of the same node) on which the outbound msg on this interface depends.
                                                # If this array is #undef, it means that the outbound msg depends on the inbound msgs on ALL OTHER interfaces of the node.
    internal_schedule::Array{Interface, 1}      # Optional schedule that should be executed to calculate outbound message on this interface.
                                                # The internal_schedule field is used in composite nodes, and holds the schedule for internal message passing.
    # Sanity check for matching message types
    function Interface(node::Node, edge::Union(AbstractEdge, Nothing)=nothing, partner::Union(Interface, Nothing)=nothing, child::Union(Interface, Nothing)=nothing, message::Union(Message, Nothing)=nothing)
        if typeof(partner) == Nothing || typeof(message) == Nothing # Check if message or partner exist
            return new(node, edge, partner, child, message)
        elseif typeof(message) != typeof(partner.message) # Compare message types
            error("Message type of partner does not match with interface message type")
        else
            return new(node, edge, partner, child, message)
        end
    end
end
Interface(node::Node, message::Message) = Interface(node, nothing, nothing, nothing, message)
Interface(node::Node) = Interface(node, nothing, nothing, nothing, nothing)
show(io::IO, interface::Interface) = println(io, "Interface of $(typeof(interface.node)) with node name $(interface.node.name) holds message of type $(typeof(interface.message)).")
setMessage!(interface::Interface, message::Message) = (interface.message=deepcopy(message))
clearMessage!(interface::Interface) = (interface.message=nothing)
getMessage(interface::Interface) = interface.message

# TODO:
# function getOrCreateMessage{T<:Message}(interface::Interface, assign_value::Type{T})
# ...
# end
# getOrCreateMessage(interface::Interface, assign_value::DataType) = getOrCreateMessage{assign_value}(interface, assign_value)

function getOrCreateMessage(interface::Interface, assign_value::DataType, arr_dims::Tuple=(1, 1))
    # Looks for a message on interface.
    # When no message is present, it sets and returns a standard message.
    # Otherwise it returns the present message.
    # For Array types we pre-allocate the array size with arr_dims
    if interface.message==nothing
        if assign_value <: ProbabilityDistribution 
            interface.message = Message(assign_value())
        elseif assign_value == Float64
            interface.message = Message(1.0)
        elseif assign_value <: Array{Float64}
            interface.message = Message(zeros(arr_dims))
        else
            error("Unknown assign type argument")
        end
    end
    return msg_out = interface.message
end

typealias Schedule Array{Interface, 1}
function show(io::IO, schedule::Schedule)
    # Show schedules in a specific way
    println(io, "Message passing schedule:")
    for interface in schedule
        interface_name = ""
        for field in names(interface.node)
            if is(getfield(interface.node, field), interface)
                interface_name = "($(string(field)))"
                break
            end
        end
        println(io, " $(typeof(interface.node)) $(interface.node.name):$(findfirst(interface.node.interfaces, interface)) $(interface_name)")
    end
end

type Edge <: AbstractEdge
    # An Edge joins two interfaces and has a direction (from tail to head).
    # Edges are mostly useful for code readability, they are not used internally.
    # Forward messages flow in the direction of the Edge (tail to head).
    # Edges can contain marginals, which are the product of the forward and backward message.

    tail::Interface
    head::Interface
    marginal::Any

    function Edge(tail::Interface, head::Interface, marginal::Any=nothing)
        if  typeof(head.message) == Nothing ||
            typeof(tail.message) == Nothing ||
            typeof(head.message) == typeof(tail.message)
            if !is(head.node, tail.node)
                self = new(tail, head, marginal)
                # Assign pointed to edge from interfaces
                tail.edge = self
                head.edge = self
                # Partner head and tail, and merge their families
                tail.partner = head
                head.partner = tail
                # Backreferences for tail's children
                child_interface = tail.child
                while child_interface != nothing
                    child_interface.partner = tail.partner
                    child_interface = child_interface.child
                end
                # Backreferences for head's children
                child_interface = head.child
                while child_interface != nothing
                    child_interface.partner = head.partner
                    child_interface = child_interface.child
                end
                return self
            else
                error("Cannot connect two interfaces of the same node: ", typeof(head.node), " ", head.node.name)
            end
        else
            error("Head and tail message types do not match: ", typeof(head.message), " and ", typeof(tail.message))
        end
    end
end

# Edge constructors that accept an EqualityNode instead of specific Interface
# firstFreeInterface(node) should be overloaded for nodes with interface-invariant node functions
firstFreeInterface(node::Node) = error("Cannot automatically pick a free interface on non-symmetrical $(typeof(node)) $(node.name)")
Edge(tail_node::Node, head::Interface) = Edge(firstFreeInterface(tail_node), head)
Edge(tail::Interface, head_node::Node) = Edge(tail, firstFreeInterface(head_node))
Edge(tail_node::Node, head_node::Node) = Edge(firstFreeInterface(tail_node), firstFreeInterface(head_node))

function show(io::IO, edge::Edge)
    println(io, "Edge from $(typeof(edge.tail.node)) $(edge.tail.node.name):$(findfirst(edge.tail.node.interfaces, edge.tail)) to $(typeof(edge.head.node)) $(edge.head.node.name):$(findfirst(edge.head.node.interfaces, edge.head)).")
    println(io, "Forward message type: $(typeof(edge.tail.message)). Backward message type: $(typeof(edge.head.message)).")
end

typealias MarginalSchedule Array{Edge, 1}
function show(io::IO, schedule::MarginalSchedule)
    # Show marginal update schedule
    println(io, "Marginal update schedule:")
    for edge in schedule
        println(io, "Edge from $(typeof(edge.tail.node)) $(edge.tail.node.name) to $(typeof(edge.head.node)) $(edge.head.node.name)")
    end
end

setForwardMessage!(edge::Edge, message::Message) = setMessage!(edge.tail, message)
setBackwardMessage!(edge::Edge, message::Message) = setMessage!(edge.head, message)
getForwardMessage(edge::Edge) = edge.tail.message
getBackwardMessage(edge::Edge) = edge.head.message

# Distributions
include("distributions/gaussian.jl")
include("distributions/gamma.jl")
include("distributions/inverse_gamma.jl")
# Nodes
include("nodes/addition.jl")
include("nodes/constant.jl")
include("nodes/equality.jl")
include("nodes/fixed_gain.jl")
include("nodes/gaussian.jl")
# Composite nodes
include("nodes/composite/gain_addition.jl")
include("nodes/composite/gain_equality.jl")
include("nodes/composite/linear.jl")
include("nodes/composite/general.jl")

#############################
# Generic methods
#############################

function calculateMessage!(outbound_interface::Interface)
    # Calculate the outbound message on a specific interface by generating a schedule and executing it.
    # The resulting message is stored in the specified interface and returned.

    # Generate a message passing schedule
    printVerbose("Auto-generating message passing schedule...")
    schedule = generateSchedule(outbound_interface)
    if verbose show(schedule) end

    # Execute the schedule
    printVerbose("Executing above schedule...")
    executeSchedule(schedule)
    printVerbose("calculateMessage!() done.")

    return outbound_interface.message
end

function updateNodeMessage!(outbound_interface::Interface)
    # Calculate the outbound message based on the inbound messages and the node update function.
    # The resulting message is stored in the specified interface and returned.

    node = outbound_interface.node

    # Determine types of inbound messages
    inbound_message_value_types = Union() # Union of all inbound message value types (i.e. probability distributions)
    outbound_interface_id = 0
    for node_interface_id = 1:length(node.interfaces)
        node_interface = node.interfaces[node_interface_id]
        if is(node_interface, outbound_interface)
            outbound_interface_id = node_interface_id
        end
        if (!isdefined(outbound_interface, :message_dependencies) && outbound_interface_id==node_interface_id) ||
           (isdefined(outbound_interface, :message_dependencies) && !(node_interface in outbound_interface.message_dependencies))
            continue
        end
        @assert(node_interface.partner!=nothing, "Cannot receive messages on disconnected interface $(node_interface_id) of $(typeof(node)) $(node.name)")
        @assert(node_interface.partner.message!=nothing, "There is no inbound message present on interface $(node_interface_id) of $(typeof(node)) $(node.name)")
        # TODO: how to handle variational nodes that take the marginal as input? Marginal distribution type does not have to be the same as message value type
        inbound_message_value_types = Union(inbound_message_value_types, typeof(node_interface.partner.message.value))
    end

    # Evaluate node update function
    printVerbose("Calculate outbound message on $(typeof(node)) $(node.name) interface $outbound_interface_id:")
    msg = updateNodeMessage!(outbound_interface_id, node, inbound_message_value_types)
    printVerbose(msg)

    return msg
end

function calculateMessages!(node::Node)
    # Calculate the outbound messages on all interfaces of node.
    for interface in node.interfaces
        calculateMessage!(interface)
    end
end

# Calculate forward/backward messages on an Edge
calculateForwardMessage!(edge::Edge) = calculateMessage!(edge.tail)
calculateBackwardMessage!(edge::Edge) = calculateMessage!(edge.head)

function executeSchedule(schedule::Schedule)
    # Execute a message passing schedule
    for interface in schedule
        updateNodeMessage!(interface)
    end
    # Return the last message in the schedule
    return schedule[end].message
end

function executeSchedule(schedule::MarginalSchedule)
    # Execute a marginal update schedule
    for edge in schedule
        calculateMarginal!(edge)
    end
    # Return the last message in the schedule
    return schedule[end].marginal
end
<<<<<<< HEAD
function setMarginal!(edge::Edge, message::Message)
=======

function setMarginal!(edge::Edge, distribution::Any)
>>>>>>> 5b1d0ab0
    # Presets the marginal and head- tail messages on edge with the argument message
    # Usually this method is used to set uninformative messages

    # TODO: check this, message value type does not have to be equal to marginal distribution type
    # TODO: marginal should be the product of the message distributions
    edge.head.message = Message(deepcopy(distribution))
    edge.tail.message = Message(deepcopy(distribution))
    edge.marginal = deepcopy(distribution)
end

function calculateMarginal!(edge::Edge)
    # Calculates and writes the marginal on edge
    @assert(edge.tail.message != nothing, "Edge should hold a forward message.")
    @assert(edge.head.message != nothing, "Edge should hold a backward message.")
    marg = calculateMarginal(edge.tail.message.value, edge.head.message.value)
    return edge.marginal = marg
end

function clearMessages!(node::Node)
    # Clear all outbound messages on the interfaces of node
    for interface in node.interfaces
        interface.message = nothing
    end
end

function clearMessages!(edge::Edge)
    # Clear all messages on an edge.
    edge.head.message = nothing
    edge.tail.message = nothing
end

# Functions to clear ALL MESSAGES in the graph
clearAllMessages!(seed_node::Node) = map(clearMessages!, getAllNodesInGraph(seed_node))
clearAllMessages!(seed_edge::Edge) = map(clearMessages!, getAllNodesInGraph(seed_edge.tail))

function generateSchedule(outbound_interface::Interface)
    # Generate a schedule that can be executed to calculate the outbound message on outbound_interface.
    # IMPORTANT: the resulting schedule depends on the current messages stored in the factor graph.
    # The same graph with different messages being present can (and probably will) result in a different schedule.
    # When a lot of iterations of the same message passing schedule are required, it can be very beneficial
    # to generate the schedule just once using this function, and then execute the same schedule over and over.
    # This prevents having to generate the same schedule in every call to calculateMessage!().
    schedule = generateScheduleByDFS(outbound_interface)
end

function generateSchedule(partial_schedule::Schedule)
    # Generate a complete schedule based on partial_schedule.
    # A partial schedule only defines the order of a subset of all required messages.
    # This function will find a valid complete schedule that satisfies the partial schedule.
    # IMPORTANT: the resulting schedule depends on the current messages stored in the factor graph.
    # The same graph with different messages being present can (and probably will) result in a different schedule.
    # When a lot of iterations of the same message passing schedule are required, it can be very beneficial
    # to generate the schedule just once using this function, and then execute the same schedule over and over.
    # This prevents having to generate the same schedule in every call to calculateMessage!().
    schedule = Array(Interface, 0)
    for interface_order_constraint in partial_schedule
        schedule = generateScheduleByDFS(interface_order_constraint, schedule)
    end

    return schedule
end

function generateScheduleByDFS(outbound_interface::Interface, backtrace::Schedule=Array(Interface, 0), call_list::Array{Interface, 1}=Array(Interface, 0))
    # This is a private function that performs a search through the factor graph to generate a schedule.
    # IMPORTANT: the resulting schedule depends on the current messages stored in the factor graph.
    # This is a recursive implementation of DFS. The recursive calls are stored in call_list.
    # backtrace will hold the backtrace.
    node = outbound_interface.node

    # Apply stopping condition for recursion. When the same interface is called twice, this is indicative of an unbroken loop.
    if outbound_interface in call_list
        # Notify the user to break the loop with an initial message
        error("Loop detected around $(outbound_interface) Consider setting an initial message somewhere in this loop.")
    else # Stopping condition not satisfied
        push!(call_list, outbound_interface)
    end

    # Check all inbound messages on the other interfaces of the node
    outbound_interface_id = 0
    for node_interface_id = 1:length(node.interfaces)
        node_interface = node.interfaces[node_interface_id]
        if is(node_interface, outbound_interface)
            outbound_interface_id = node_interface_id
        end
        if (!isdefined(outbound_interface, :message_dependencies) && outbound_interface_id==node_interface_id) ||
           (isdefined(outbound_interface, :message_dependencies) && !(node_interface in outbound_interface.message_dependencies))
            continue
        end
        @assert(node_interface.partner!=nothing, "Disconnected interface should be connected: interface #$(node_interface_id) of $(typeof(node)) $(node.name)")

        if node_interface.partner.message == nothing # Required message missing.
            if !(node_interface.partner in backtrace) # Don't recalculate stuff that's already in the schedule.
                # Recursive call
                printVerbose("Recursive call of generateSchedule! on node $(typeof(node_interface.partner.node)) $(node_interface.partner.node.name)")
                generateScheduleByDFS(node_interface.partner, backtrace, call_list)
            end
        end
    end

    # Update call_list and backtrace
    pop!(call_list)

    return push!(backtrace, outbound_interface)
end

function getAllNodesInGraph(seed_node::Node, node_array::Array{Node,1}=Array(Node,0))
    # Return a list of all nodes in the graph
    if !(seed_node in node_array)
        push!(node_array, seed_node)
        for node_interface in seed_node.interfaces
            if node_interface.partner != nothing
                # Recursion
                getAllNodesInGraph(node_interface.partner.node, node_array)
            end
        end
    end

    return node_array
end

try
    # Try to load user-defined extensions
    include("$(Main.FORNEYLAB_EXTENSION_DIR)/src/forneylab_extensions.jl")
end

end # module ForneyLab<|MERGE_RESOLUTION|>--- conflicted
+++ resolved
@@ -276,12 +276,8 @@
     # Return the last message in the schedule
     return schedule[end].marginal
 end
-<<<<<<< HEAD
-function setMarginal!(edge::Edge, message::Message)
-=======
 
 function setMarginal!(edge::Edge, distribution::Any)
->>>>>>> 5b1d0ab0
     # Presets the marginal and head- tail messages on edge with the argument message
     # Usually this method is used to set uninformative messages
 
