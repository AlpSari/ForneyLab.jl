--- conflicted
+++ resolved
@@ -3,20 +3,12 @@
 type ScheduleEntry
     node::Node
     outbound_interface_id::Int64
-<<<<<<< HEAD
-    rule::Function  # Refers to the general message calculation rule; for example sumProduct! or vmp!.
-    inbound_types::Vector{DataType}
-    outbound_type::DataType
-    execute::Function # Compiled rule call: () -> rule(node, Val{outbound_interface_id}, rule_arguments...)
-    post_processing::Function
-=======
     rule::Function  # Refers to the general message calculation rule; for example sumProductRule! or variationalRule!.
     inbound_types::Vector{DataType}
     intermediate_outbound_type::DataType # Outbound type after update rule
     outbound_type::DataType # Outbound type after (optional) post-processing
     post_processing::Function
     execute::Function # Compiled rule call: () -> rule(node, Val{outbound_interface_id}, rule_arguments...). Upon compilation execute() incorporates post-processing.
->>>>>>> da1d67e9
 
     function ScheduleEntry(node::Node, outbound_interface_id::Int64, rule::Function)
         return self = new(node, outbound_interface_id, rule)
@@ -34,21 +26,6 @@
 
 function Base.copy(src::ScheduleEntry)
     duplicate = ScheduleEntry(src.node, src.outbound_interface_id, src.rule)
-<<<<<<< HEAD
-    if isdefined(src, :inbound_types)
-        duplicate.inbound_types = copy(src.inbound_types)
-    end
-    if isdefined(src, :outbound_type)
-        duplicate.outbound_type = src.outbound_type
-    end
-    if isdefined(src, :post_processing)
-        duplicate.post_processing = src.post_processing
-    end
-
-    return duplicate
-end
-=======
->>>>>>> da1d67e9
 
     isdefined(src, :inbound_types) && (duplicate.inbound_types = copy(src.inbound_types))
     isdefined(src, :intermediate_outbound_type) && (duplicate.outbound_type = src.intermediate_outbound_type)
@@ -62,13 +39,6 @@
 
 Base.deepcopy(src::Schedule) = ScheduleEntry[copy(entry) for entry in src]
 
-<<<<<<< HEAD
-function setPostProcessing!(schedule::Schedule, interface::Interface, post_processing::Function)
-    for entry in schedule
-        if is(entry.node.interfaces[entry.outbound_interface_id], interface)
-            entry.post_processing = post_processing # Edit in place
-            return schedule
-=======
 # Convert interfaces to schedule
 function convert(::Type{ScheduleEntry}, interface::Interface, rule::Function = sumProductRule!)
     node = interface.node
@@ -88,46 +58,12 @@
             if haskey(post_processing_functions, outbound_interface)
                 entry.post_processing = post_processing_functions[outbound_interface]
             end
->>>>>>> da1d67e9
         end
     end
 
     return schedule
 end
 
-<<<<<<< HEAD
-# Convert interfaces to schedule
-function convert(::Type{ScheduleEntry}, interface::Interface, rule::Function = sumProduct!)
-    node = interface.node
-    interface_id = findfirst(node.interfaces, interface)
-    return ScheduleEntry(node, interface_id, rule)
-end
-
-function convert(::Type{Schedule}, interfaces::Vector{Interface}, rule::Function)
-    return ScheduleEntry[convert(ScheduleEntry, interface, rule) for interface in interfaces]
-end
-
-function show(io::IO, schedule_entry::ScheduleEntry)
-    node = schedule_entry.node
-    interface = node.interfaces[schedule_entry.outbound_interface_id]
-    interface_handle = (handle(interface)!="") ? "($(handle(interface)))" : ""
-    println(io, replace("$(schedule_entry.rule) on $(typeof(node)) $(interface.node.id) interface $(schedule_entry.outbound_interface_id) $(interface_handle)", "ForneyLab.", ""))
-    if isdefined(schedule_entry, :inbound_types) && isdefined(schedule_entry, :outbound_type)
-        println(io, replace("$(schedule_entry.inbound_types) -> Message{$(schedule_entry.outbound_type)}", "ForneyLab.", ""))
-    end
-    if isdefined(schedule_entry, :post_processing)
-        println(io, replace("Post processing: $(schedule_entry.post_processing)", "ForneyLab.", ""))
-    end
-end
-
-function show(io::IO, schedule::Schedule)
-    println(io, "Message passing schedule")
-    println(io, "-----------------------------------------------")
-    for i=1:length(schedule)
-        println("$(i).")
-        show(schedule[i])
-        println("")
-=======
 function show(io::IO, schedule_entry::ScheduleEntry)
     node = schedule_entry.node
     interface = node.interfaces[schedule_entry.outbound_interface_id]
@@ -179,7 +115,6 @@
         return backtrace
     else # Stopping condition not satisfied
         push!(call_list, outbound_interface)
->>>>>>> da1d67e9
     end
 
     # Check all inbound messages on the other interfaces of the node
