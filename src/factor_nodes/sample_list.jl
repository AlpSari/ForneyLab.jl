export SampleList

mutable struct SampleList <: SoftFactor
    id::Symbol
    interfaces::Vector{Interface}
    i::Dict{Symbol,Interface}

    function SampleList(out, s, w; id=generateId(SampleList))
        @ensureVariables(out, s, w)
        self = new(id, Array{Interface}(undef, 3), Dict{Symbol,Interface}())
        addNode!(currentGraph(), self)
        self.i[:out] = self.interfaces[1] = associate!(Interface(self), out)
        self.i[:s] = self.interfaces[2] = associate!(Interface(self), s)
        self.i[:w] = self.interfaces[3] = associate!(Interface(self), w)

        return self
    end
end

slug(::Type{SampleList}) = "SampleList"

format(dist::ProbabilityDistribution{V, SampleList}) where V<:VariateType = "$(slug(SampleList))(s=$(format(dist.params[:s])),w=$(format(dist.params[:w])))"

ProbabilityDistribution(::Type{Univariate}, ::Type{SampleList}; s=[0.0], w=[1.0]) = ProbabilityDistribution{Univariate, SampleList}(Dict{Symbol, Any}(:s=>s, :w=>w))
ProbabilityDistribution(::Type{Multivariate}, ::Type{SampleList}; s=[[0.0]], w=[1.0]) = ProbabilityDistribution{Multivariate, SampleList}(Dict{Symbol, Any}(:s=>s, :w=>w))
ProbabilityDistribution(::Type{MatrixVariate}, ::Type{SampleList};s=[mat(0.0)], w=[1.0]) = ProbabilityDistribution{MatrixVariate, SampleList}(Dict{Symbol,Any}(:s=>s,:w=>w))

dims(dist::ProbabilityDistribution{Univariate, SampleList}) = 1
dims(dist::ProbabilityDistribution{Multivariate, SampleList}) = length(dist.params[:s][1])
dims(dist::ProbabilityDistribution{MatrixVariate, SampleList}) = size(dist.params[:s][1])

function vague(::Type{SampleList})
    n_samples = default_n_samples # Fixed number of samples

    return ProbabilityDistribution(Univariate, SampleList, s=rand(n_samples), w=ones(n_samples)/n_samples)
end

function vague(::Type{SampleList}, dims::Int64)
    n_samples = default_n_samples # Fixed number of samples

    s_list = Vector{Vector{Number}}(undef, n_samples)
    for n=1:n_samples
        s_list[n] = rand(dims)
    end

    return ProbabilityDistribution(Multivariate, SampleList, s=s_list, w=ones(n_samples)/n_samples)
end

function vague(::Type{SampleList}, dims::Tuple{Int64,Int64})
    n_samples = default_n_samples # Fixed number of samples

    s_list = Vector{Matrix{Number}}(undef, n_samples)
    for n=1:n_samples
        s_list[n] = randn(dims)
    end

    return ProbabilityDistribution(Multivariate, SampleList, s=s_list, w=ones(n_samples)/n_samples)
end

unsafeMean(dist::ProbabilityDistribution{V, SampleList}) where V<:VariateType = sum(dist.params[:s].*dist.params[:w])

unsafeLogMean(dist::ProbabilityDistribution{Univariate, SampleList}) = sum(log.(dist.params[:s]).*dist.params[:w])

function unsafeLogMean(dist::ProbabilityDistribution{Multivariate, SampleList})
    sum = zeros(length(dist.params[:s][1]))
    for i=1:length(dist.params[:s])
        sum = sum .+ log.(dist.params[:s][i]).*dist.params[:w][i]
    end
    return sum
end

unsafeMeanLogMean(dist::ProbabilityDistribution{Univariate, SampleList}) = sum(dist.params[:s].*log.(dist.params[:s]).*dist.params[:w])

# Unbiased (co)variance estimates
function unsafeVar(dist::ProbabilityDistribution{Univariate, SampleList})
    samples = dist.params[:s]
    n_samples = length(samples)

    return (n_samples/(n_samples - 1))*sum(dist.params[:w].*(samples .- unsafeMean(dist)).^2)
end

unsafeCov(dist::ProbabilityDistribution{Univariate, SampleList}) = unsafeVar(dist)

unsafeVar(dist::ProbabilityDistribution{Multivariate, SampleList}) = diag(unsafeCov(dist))
function unsafeCov(dist::ProbabilityDistribution{Multivariate, SampleList})
    samples = dist.params[:s]
    weights = dist.params[:w]

    n_samples = length(samples)
    m = unsafeMean(dist)
    tot = zeros(dims(dist), dims(dist))
    for i = 1:n_samples
        tot += (samples[i] .- m)*transpose(samples[i] .- m).*weights[i]
    end

    return (n_samples/(n_samples - 1)).*tot
end

function unsafeCov(dist::ProbabilityDistribution{MatrixVariate, SampleList})
    samples = dist.params[:s]
    weights = dist.params[:w]

    n_samples = length(samples)
    m = unsafeMean(dist)
    cov1 = zeros(dims(dist)[1],dims(dist)[1])
    cov2 = zeros(dims(dist)[2],dims(dist)[2])

    for i = 1:n_samples
        cov1 += ((samples[i] .- m))*transpose((samples[i] .- m)).*weights[i]
        cov2 += transpose((samples[i] .- m))*((samples[i] .- m)).*weights[i]
    end
    cov1 = (n_samples/(n_samples - 1)).*cov1
    cov2 = (n_samples/(n_samples - 1)).*cov2

    return kron(cov1, cov2)
end

unsafeMeanCov(dist::ProbabilityDistribution{V, SampleList}) where V<:VariateType = (unsafeMean(dist), unsafeCov(dist))

function unsafeMirroredLogMean(dist::ProbabilityDistribution{Univariate, SampleList})
    all(0 .<= dist.params[:s] .< 1) || error("unsafeMirroredLogMean does not apply to variables outside of the range [0, 1]")

    return sum(log.(1 .- dist.params[:s]) .* dist.params[:w])
end

unsafeMeanVector(dist::ProbabilityDistribution{V, SampleList}) where V<:VariateType = sum(dist.params[:s].*dist.params[:w])

isProper(dist::ProbabilityDistribution{V, SampleList}) where V<:VariateType = abs(sum(dist.params[:w]) - 1) < 0.001

@symmetrical function prod!(
    x::ProbabilityDistribution{V}, # Includes function distributions
    y::ProbabilityDistribution{V, SampleList},
    z::ProbabilityDistribution{V, SampleList}=ProbabilityDistribution(V, SampleList, s=[0.0], w=[1.0])) where V<:VariateType

    samples = y.params[:s]
    n_samples = length(samples)
    log_samples_x = logPdf.([x], samples)

    # Compute sample weights
    w_raw_x = exp.(log_samples_x)
    w_prod = w_raw_x.*y.params[:w]
    weights = w_prod./sum(w_prod) # Normalize weights

    # Resample if required
    n_eff = 1/sum(weights.^2) # Effective number of particles
    if n_eff < n_samples/10
        samples = sample(samples, Weights(weights), n_samples) # Use StatsBase for resampling
        weights = ones(n_samples)./n_samples
    end

    # TODO: no entropy is computed here; include computation?
    z.params[:w] = weights
    z.params[:s] = samples

    return z
end

# Disambiguate beteen SampleList product and nonlinear product of any distribution with a Gaussian
# Following two definitions must be parameterized on separate Univariate and Multivariate types
@symmetrical function prod!(
    x::ProbabilityDistribution{Univariate, F},
    y::ProbabilityDistribution{Univariate, SampleList}) where F<:Gaussian

    z = ProbabilityDistribution(Univariate, SampleList, s=[0.0], w=[1.0])

    return prod!(x, y, z) # Return a SampleList
end

@symmetrical function prod!(
    x::ProbabilityDistribution{Multivariate, F},
    y::ProbabilityDistribution{Multivariate, SampleList}) where F<:Gaussian

    z = ProbabilityDistribution(Multivariate, SampleList, s=[[0.0]], w=[1.0])

    return prod!(x, y, z) # Return a SampleList
end

function sampleWeightsAndEntropy(x::ProbabilityDistribution, y::ProbabilityDistribution)
    n_samples = default_n_samples # Number of samples is fixed
    samples = sample(x, n_samples)

    # Apply log-pdf functions to the samples
    log_samples_x = logPdf.([x], samples)
    log_samples_y = logPdf.([y], samples)

    # Extract the sample weights
    w_raw = exp.(log_samples_y) # Unnormalized weights
    w_sum = sum(w_raw)
    weights = w_raw./w_sum # Normalize the raw weights

    # Compute the separate contributions to the entropy
    H_y = log(w_sum) - log(n_samples)
    H_x = -sum( weights.*(log_samples_x + log_samples_y) )
    entropy = H_x + H_y

    return (samples, weights, entropy)
end

# General product definition that returns a SampleList
function prod!(
    x::ProbabilityDistribution{V},
    y::ProbabilityDistribution{V},
    z::ProbabilityDistribution{V, SampleList} = ProbabilityDistribution(V, SampleList, s=[0.0], w=[1.0])) where V<:VariateType

    (samples, weights, entropy) = sampleWeightsAndEntropy(x, y)

    z.params[:s] = samples
    z.params[:w] = weights
    z.params[:entropy] = entropy

    return z
end

# Specialized product definition that accounts for the Categorical VariateType
@symmetrical function prod!(
    x::ProbabilityDistribution{Univariate, Categorical},
    y::ProbabilityDistribution{Multivariate, Function},
    z::ProbabilityDistribution{Univariate, SampleList} = ProbabilityDistribution(Univariate, SampleList, s=[0.0], w=[1.0]))

    (samples, weights, entropy) = sampleWeightsAndEntropy(x, y)

    z.params[:s] = samples
    z.params[:w] = weights
    z.params[:entropy] = entropy

    return z
end

<<<<<<< HEAD
#Sampling from a distribution in ForneyLab returns equally weighted samples from the distribution
#To retain the unified standard procedure, we allow sampling from SampleList not through directly returning
#sample and weight parameters but drawing samples from the existing list of samples according to weights.
# Inverse-transform sampling
sample(dist::ProbabilityDistribution{V, SampleList}) where V<:VariateType = sample(dist.params[:s],Weights(dist.params[:w]))    
=======
# Bootstrap samples
function bootstrap(dist_mean::ProbabilityDistribution{Univariate, SampleList}, dist_var::ProbabilityDistribution{Univariate, PointMass})
    s_m = dist_mean.params[:s] # Samples representing the mean
    N = length(s_m)
    v = dist_var.params[:m] # Fixed variance

    return sqrt(v)*randn(N) .+ s_m # New samples
end

function bootstrap(dist_mean::ProbabilityDistribution{Multivariate, SampleList}, dist_var::ProbabilityDistribution{MatrixVariate, PointMass})
    d = dims(dist_mean)
    s_m = dist_mean.params[:s] # Samples representing the mean
    N = length(s_m)
    V = dist_var.params[:m] # Fixed variance
    U = (cholesky(V)).U # Precompute Cholesky

    return [U' *randn(d) + s_m[i] for i in 1:N] # New samples
end

function bootstrap(dist_mean::ProbabilityDistribution{Univariate, <:Gaussian}, dist_var::ProbabilityDistribution{Univariate, SampleList})
    s_v = dist_var.params[:s] # Samples representing the variance
    N = length(s_v)
    (m, v) = unsafeMeanCov(dist_mean)
    s_u = sqrt.(s_v .+ v) # Standard deviation for each variance sample

    return s_u.*randn(N) .+ m # New samples
end

function bootstrap(dist_mean::ProbabilityDistribution{Multivariate, <:Gaussian}, dist_var::ProbabilityDistribution{MatrixVariate, SampleList})
    d = dims(dist_mean)
    s_V = dist_var.params[:s] # Samples representing the covariance
    N = length(s_V)
    (m, V) = unsafeMeanCov(dist_mean)
    s_U = [(cholesky(s_V[i] + V)).U for i in 1:N] # Precompute Cholesky for each covariance sample; this can be expensive

    return [s_U[i]' *randn(d) + m for i in 1:N] # New samples
end
>>>>>>> 011d52c9

# Differential entropy for SampleList
function differentialEntropy(dist::ProbabilityDistribution{V, SampleList}) where V<:VariateType
    haskey(dist.params, :entropy) || error("Missing entropy for SampleList; quantity is requested but not computed")

    return dist.params[:entropy] # Entropy is pre-computed during computation of the marginal
end<|MERGE_RESOLUTION|>--- conflicted
+++ resolved
@@ -226,13 +226,11 @@
     return z
 end
 
-<<<<<<< HEAD
 #Sampling from a distribution in ForneyLab returns equally weighted samples from the distribution
 #To retain the unified standard procedure, we allow sampling from SampleList not through directly returning
 #sample and weight parameters but drawing samples from the existing list of samples according to weights.
 # Inverse-transform sampling
-sample(dist::ProbabilityDistribution{V, SampleList}) where V<:VariateType = sample(dist.params[:s],Weights(dist.params[:w]))    
-=======
+sample(dist::ProbabilityDistribution{V, SampleList}) where V<:VariateType = sample(dist.params[:s],Weights(dist.params[:w]))
 # Bootstrap samples
 function bootstrap(dist_mean::ProbabilityDistribution{Univariate, SampleList}, dist_var::ProbabilityDistribution{Univariate, PointMass})
     s_m = dist_mean.params[:s] # Samples representing the mean
@@ -270,7 +268,6 @@
 
     return [s_U[i]' *randn(d) + m for i in 1:N] # New samples
 end
->>>>>>> 011d52c9
 
 # Differential entropy for SampleList
 function differentialEntropy(dist::ProbabilityDistribution{V, SampleList}) where V<:VariateType
