--- conflicted
+++ resolved
@@ -24,16 +24,12 @@
 
     g::Function # Vector function that expresses the output vector as a function of the input vector; reduces to scalar for 1-d
     J_g::Function # Jacobi matrix of g, as a function of the input vector; in the 1-d case this reduces to the first derivative of g
-    g_inv::Union{Function, Void} # When g is invertible, g_inv might provide a more accurate estimate of the working point for the backward message
+    g_inv::Union{Function, Nothing} # When g is invertible, g_inv might provide a more accurate estimate of the working point for the backward message
     dims::Tuple # Dimension of breaker message on input interface
 
-    function Nonlinear(out, in1, g::Function, J_g::Function, g_inv::Union{Function, Void}=nothing; dims=(1,), id=ForneyLab.generateId(Nonlinear))
+    function Nonlinear(out, in1, g::Function, J_g::Function, g_inv::Union{Function, Nothing}=nothing; dims=(1,), id=ForneyLab.generateId(Nonlinear))
         @ensureVariables(out, in1)
-<<<<<<< HEAD
-        self = new(id, Vector{Interface}(2), Dict{Symbol,Interface}(), g, J_g, g_inv, dims)
-=======
-        self = new(id, Vector{Interface}(undef, 2), Dict{Symbol,Interface}(), g, J_g, dims)
->>>>>>> 88312788
+        self = new(id, Vector{Interface}(undef, 2), Dict{Symbol,Interface}(), g, J_g, g_inv, dims)
         ForneyLab.addNode!(currentGraph(), self)
         self.i[:out] = self.interfaces[1] = associate!(Interface(self), out)
         self.i[:in1] = self.interfaces[2] = associate!(Interface(self), in1)
