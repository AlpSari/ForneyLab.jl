@sumProductRule(:node_type     => Sigmoid,
                :outbound_type => Message{Bernoulli},
                :inbound_types => (Void, Message{Gaussian}),
                :name          => SPSigmoidBinVG)

@expectationPropagationRule(:node_type     => Sigmoid,
                            :outbound_type => Message{GaussianWeightedMeanPrecision},
                            :inbound_types => (Message{Bernoulli}, Message{Gaussian}),
                            :outbound_id   => 2,
                            :name          => EPSigmoidRealGB)

@expectationPropagationRule(:node_type     => Sigmoid,
<<<<<<< HEAD
                            :outbound_type => Message{GaussianWeightedMeanPrecision},
=======
                            :outbound_type => Message{Gaussian},
                            :inbound_types => (Message{Categorical}, Message{Gaussian}),
                            :outbound_id   => 2,
                            :name          => EPSigmoidRealGC)

@expectationPropagationRule(:node_type     => Sigmoid,
                            :outbound_type => Message{Gaussian},
>>>>>>> e58ceafe
                            :inbound_types => (Message{PointMass}, Message{Gaussian}),
                            :outbound_id   => 2,
                            :name          => EPSigmoidRealGP)<|MERGE_RESOLUTION|>--- conflicted
+++ resolved
@@ -10,17 +10,13 @@
                             :name          => EPSigmoidRealGB)
 
 @expectationPropagationRule(:node_type     => Sigmoid,
-<<<<<<< HEAD
                             :outbound_type => Message{GaussianWeightedMeanPrecision},
-=======
-                            :outbound_type => Message{Gaussian},
                             :inbound_types => (Message{Categorical}, Message{Gaussian}),
                             :outbound_id   => 2,
                             :name          => EPSigmoidRealGC)
 
 @expectationPropagationRule(:node_type     => Sigmoid,
-                            :outbound_type => Message{Gaussian},
->>>>>>> e58ceafe
+                            :outbound_type => Message{GaussianWeightedMeanPrecision},
                             :inbound_types => (Message{PointMass}, Message{Gaussian}),
                             :outbound_id   => 2,
                             :name          => EPSigmoidRealGP)