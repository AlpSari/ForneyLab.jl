--- conflicted
+++ resolved
@@ -72,11 +72,7 @@
             nothing_inputs += 1
         elseif matches(input_type, Message{Function})
             function_inputs += 1
-<<<<<<< HEAD
-        elseif input_type <: Message{F} where {F<:Gaussian}
-=======
         elseif matches(input_type, Message{Gaussian})
->>>>>>> 74d14e13
             gaussian_inputs += 1
         end
     end
