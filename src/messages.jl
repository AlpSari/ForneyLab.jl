--- conflicted
+++ resolved
@@ -41,18 +41,9 @@
     self.V = ensureMatrix(self.V)
 
     # Check parameterizations
-    if is(self.m, nothing) && is(self.xi, nothing)
-        error("Cannot create GaussianMessage: you should define m or xi or both.")
+    if !isWellDefined(self)
+        error("Cannot create GaussianMessage, parameterization is underdetermined.")
     end
-    if is(self.V, nothing) && is(self.W, nothing)
-        error("Cannot create GaussianMessage: you should define V or W or both.")
-    end
-<<<<<<< HEAD
-    if !is(self.xi, nothing) && is(self.W, nothing) && is(self.V, nothing)
-        error("Cannot create GaussianMessage: you should also define W or V if you use xi")
-    end
-=======
->>>>>>> 45278c68
 
     return self
 end
@@ -61,8 +52,9 @@
 # Methods to check and convert different parametrizations
 function isWellDefined(msg::GaussianMessage)
     # Check if msg is not underdetermined
-    return !((is(msg.m, nothing) && is(msg.xi, nothing)) ||
-             (is(msg.V, nothing) && is(msg.W, nothing)))
+    return !( (is(msg.m, nothing) && is(msg.xi, nothing)) ||
+              (is(msg.V, nothing) && is(msg.W, nothing)) ||
+              (!is(self.xi, nothing) && is(self.W, nothing) && is(self.V, nothing)) )
 end
 function isConsistent(msg::GaussianMessage)
     # Check if msg is consistent in case it is overdetermined
