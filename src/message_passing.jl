export
Message,
MessageUpdateRule,
ScheduleEntry,
Schedule

import Base: ==

# TODO: handle scaling factor
"""Encodes a message, which is a probability distribution with a scaling factor"""
immutable Message{family<:FactorNode}
    dist::ProbabilityDistribution
    scaling_factor::Any

    Message{family}(dist::ProbabilityDistribution{family}) = new{family}(dist)
end

Message{T<:SoftFactor}(family::Type{T}; kwargs...) = Message{family}(ProbabilityDistribution{family}(Dict(kwargs)))

Message(family::Type{PointMass}; kwargs...) = Message{family}(ProbabilityDistribution{family}(Dict(kwargs)))

function =={T, U}(t::Message{T}, u::Message{U})
    (T == U) || return false
    (t.dist == u.dist) || return false
    if isdefined(t, :scaling_factor) && isdefined(u, :scaling_factor)
        (t.scaling_factor == u.scaling_factor) || return false
    end
    isdefined(t, :scaling_factor) && !isdefined(u, :scaling_factor) && return false
    !isdefined(t, :scaling_factor) && isdefined(u, :scaling_factor) && return false
    
    return true
end

"""
A MessageCalculationRule specifies how a Message is calculated from the node function and the incoming messages.
Use `subtypes(MessageCalculationRule)` to list the available rules.
"""
abstract MessageUpdateRule

"""
A `ScheduleEntry` defines a message computation.
The `msg_update_rule <: MessageUpdateRule` defines the rule that is used
to calculate the message coming out of `interface`.
"""
type ScheduleEntry
    interface::Interface
    msg_update_rule::DataType
end

function show(io::IO, entry::ScheduleEntry)
    rule_str = replace(string(entry.msg_update_rule), "ForneyLab.", "") # Remove "Forneylab."
    print(io, "$(rule_str) on $(entry.interface)")
end

function ==(a::ScheduleEntry, b::ScheduleEntry)
    return (a.interface == b.interface) && (a.msg_update_rule == b.msg_update_rule)
end

typealias Schedule Vector{ScheduleEntry}

function show(io::IO, schedule::Schedule)
    condensed_schedule = condense(schedule)
    idx = 1
    for entry in schedule
<<<<<<< HEAD
        if entry in condensed_schedule
=======
        if isa(entry.interface.node, Clamp)
            print(io, "\t$(entry)")
        else
>>>>>>> 4c0024ac
            print(io, "$idx.\t$(entry)")
            idx += 1
        else
            print(io, "\t$(entry)")
        end
    end
end

"""
summaryDependencyGraph(edgeset)

Returns a DependencyGraph (directed graph) that encodes the dependencies among
summary messages (such as sum-product messages) in `edgeset`.
All Interfaces in `edgeset` are vertices in the dependency graph.
The dependency graph can be used for loop detection, scheduling, etc.
"""
function summaryDependencyGraph(edgeset::Set{Edge}; reverse_edges=false)
    # Create dependency graph object
    dg = DependencyGraph{Interface}()

    # Add all Interfaces in edgeset as vertices in dg
    for edge in sort(collect(edgeset))
        isa(edge.a, Interface) && addVertex!(dg, edge.a)
        isa(edge.b, Interface) && addVertex!(dg, edge.b)
    end

    # Add all summary dependencies
    for interface in dg.vertices
        if isa(interface.partner, Interface) # interface is connected to an Edge
            for node_interface in interface.partner.node.interfaces
                is(node_interface, interface.partner) && continue
                (node_interface.edge in edgeset) || continue
                if reverse_edges
                    addEdge!(dg, interface, node_interface)
                else
                    addEdge!(dg, node_interface, interface)
                end
            end
        end
    end

    return dg
end

"""
`summaryPropagationSchedule(variables)` builds a generic summary propagation
`Schedule` for calculating the marginal distributions of every variable in
`variables`. The message update rule in the schedule entries is set to `Void`.
"""
function summaryPropagationSchedule(variables::Vector{Variable}; limit_set=edges(current_graph))
    # We require the marginal distribution of every variable in variables.
    # If a variable relates to multiple edges, this indicates an equality constraint.
    # Therefore, we only need to consider one arbitrary edge to calculate the marginal.
    seed_interfaces = Interface[]
    for variable in variables
        edge = first(variable.edges) # For the sake of consistency, we always take the first edge.
        (edge.a != nothing) && push!(seed_interfaces, edge.a)
        (edge.b != nothing) && push!(seed_interfaces, edge.b)
    end

    # Determine a feasible ordering of message updates
    dg = summaryDependencyGraph(limit_set)
    iface_list = children(unique(seed_interfaces), dg)
    # Build a schedule; Void indicates an unspecified message update rule
    schedule = [ScheduleEntry(iface, Void) for iface in iface_list]

    return schedule
end

summaryPropagationSchedule(variable::Variable) = summaryPropagationSchedule([variable])

"""
inferUpdateRules!(schedule) infers specific message update rules for all schedule entries.
"""
function inferUpdateRules!(schedule::Schedule)
    # Dict to hold all inferred message types
    inferred_outbound_types = Dict{Interface, DataType}()
    for entry in schedule
        (entry.msg_update_rule == Void) && error("No msg update rule type specified for $(entry)")
        if !isleaftype(entry.msg_update_rule)
            # In this case entry.msg_update_rule is a update rule type, but not a specific rule.
            # Here we infer the specific rule that is applicable, which should be a subtype of entry.msg_update_rule.
            inferUpdateRule!(entry, entry.msg_update_rule, inferred_outbound_types)
        end
        # Store the rule's outbound type
        inferred_outbound_types[entry.interface] = outboundType(entry.msg_update_rule)
    end

    return schedule
end

# TODO: condensing schedules in this disallows execution of schedules 
# with just one message outcoming from a Clamp
"""
<<<<<<< HEAD
Contruct a condensed schedule.
=======
Contruct a condensed schedule without Clamp node entries.
>>>>>>> 4c0024ac
"""
function condense(schedule::Schedule)
    condensed_schedule = ScheduleEntry[]
    for entry in schedule
        if !isa(entry.interface.node, Clamp)
            push!(condensed_schedule, entry)
        end
    end

    return condensed_schedule
end<|MERGE_RESOLUTION|>--- conflicted
+++ resolved
@@ -62,13 +62,7 @@
     condensed_schedule = condense(schedule)
     idx = 1
     for entry in schedule
-<<<<<<< HEAD
         if entry in condensed_schedule
-=======
-        if isa(entry.interface.node, Clamp)
-            print(io, "\t$(entry)")
-        else
->>>>>>> 4c0024ac
             print(io, "$idx.\t$(entry)")
             idx += 1
         else
@@ -163,11 +157,7 @@
 # TODO: condensing schedules in this disallows execution of schedules 
 # with just one message outcoming from a Clamp
 """
-<<<<<<< HEAD
 Contruct a condensed schedule.
-=======
-Contruct a condensed schedule without Clamp node entries.
->>>>>>> 4c0024ac
 """
 function condense(schedule::Schedule)
     condensed_schedule = ScheduleEntry[]
