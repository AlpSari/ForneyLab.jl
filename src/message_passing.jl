export  calculateMessage!,
        calculateForwardMessage!,
        calculateBackwardMessage!,
        execute,
        clearMessages!

function execute(schedule_entry::ScheduleEntry)
    # Calculate the outbound message based on the inbound messages and the message calculation rule.
    # The resulting message is stored in the specified interface and is returned.

    outbound_interface = schedule_entry.node.interfaces[schedule_entry.outbound_interface_id]

    # Evaluate message calculation rule
<<<<<<< HEAD
    (rule, outbound_message) = schedule_entry.execute()

    # Post processing?
    if isdefined(schedule_entry, :post_processing)
        post_processed_output = schedule_entry.post_processing(outbound_message.payload)
        if (typeof(post_processed_output) <: ProbabilityDistribution) == false
            # Wrap the output in a DeltaDistribution before packing it in a Message
            post_processed_output = DeltaDistribution(post_processed_output)
        end
        outbound_message = outbound_interface.message = Message(post_processed_output)
    end
=======
    isdefined(schedule_entry, :execute) || error("Execute function not defined for schedule entry; perhaps the schedule is not prepared?")
    outbound_dist = schedule_entry.execute() # Note: this is an in-place operation, including optional post-processing
>>>>>>> da1d67e9

    # Print output for debugging
    if verbose
        node = schedule_entry.node
        interface = node.interfaces[schedule_entry.outbound_interface_id]
        interface_handle = (handle(interface)!="") ? "($(handle(interface)))" : ""
        println(replace("$(schedule_entry.rule) on $(typeof(node)) $(interface.node.id) interface $(schedule_entry.outbound_interface_id) $(interface_handle)", "ForneyLab.", ""))
        if isdefined(schedule_entry, :inbound_types) && isdefined(schedule_entry, :outbound_type)
            println(replace("$(schedule_entry.inbound_types) -> Message{$(schedule_entry.intermediate_outbound_type)}", "ForneyLab.", ""))
        end
        if isdefined(schedule_entry, :post_processing)
            println(replace("Post processing: $(schedule_entry.post_processing)", "ForneyLab.", ""))
        end
        println("Result: $(outbound_dist)")
    end

    return outbound_dist
end

# Execute schedules
function execute(schedule::Schedule)
    # Execute a message passing schedule
    !isempty(schedule) || error("Cannot execute an empty schedule")

    # Print table header for execution log
    if verbose
        println("\n\nExecution log")
        println("--------------------------------------------")
    end

    for i=1:length(schedule)
        if verbose
            println("$(i).")
        end
        execute(schedule[i])
    end

    # Return the last message in the schedule
    entry = schedule[end] 
    return entry.node.interfaces[entry.outbound_interface_id].message
end

function clearMessages!(node::Node)
    # Clear all outbound messages on the interfaces of node
    for interface in node.interfaces
        clearMessage!(interface)
    end
end

function clearMessages!(edge::Edge)
    # Clear all messages on an edge.
    clearMessage!(edge.head.message)
    clearMessage!(edge.tail.message)
end<|MERGE_RESOLUTION|>--- conflicted
+++ resolved
@@ -11,22 +11,8 @@
     outbound_interface = schedule_entry.node.interfaces[schedule_entry.outbound_interface_id]
 
     # Evaluate message calculation rule
-<<<<<<< HEAD
-    (rule, outbound_message) = schedule_entry.execute()
-
-    # Post processing?
-    if isdefined(schedule_entry, :post_processing)
-        post_processed_output = schedule_entry.post_processing(outbound_message.payload)
-        if (typeof(post_processed_output) <: ProbabilityDistribution) == false
-            # Wrap the output in a DeltaDistribution before packing it in a Message
-            post_processed_output = DeltaDistribution(post_processed_output)
-        end
-        outbound_message = outbound_interface.message = Message(post_processed_output)
-    end
-=======
     isdefined(schedule_entry, :execute) || error("Execute function not defined for schedule entry; perhaps the schedule is not prepared?")
     outbound_dist = schedule_entry.execute() # Note: this is an in-place operation, including optional post-processing
->>>>>>> da1d67e9
 
     # Print output for debugging
     if verbose
