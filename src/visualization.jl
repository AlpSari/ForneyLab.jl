# Functions for visualizing graphs
export graph2dot, graphPdf, graphViz

function graph2dot(nodes::Set{Node})
    # Return a string representing the graph that connects the nodes in DOT format for visualization.
    # http://en.wikipedia.org/wiki/DOT_(graph_description_language)
    node_type_symbols = {   AdditionNode => "+",
                            EqualityNode => "="}
    edges = getEdges(nodes, include_external=false)
    
    dot = "digraph G{splines=true;sep=\"+25,25\";overlap=scalexy;nodesep=1.6;compound=true;\n"
    dot *= "\tnode [shape=box, width=1.0, height=1.0, fontsize=9];\n"
    dot *= "\tedge [fontsize=8, arrowhead=onormal];\n"
    for node in nodes
        if typeof(node)==TerminalNode
            dot *= "\t$(object_id(node)) [label=\"$(node.name)\", style=filled, width=0.75, height=0.75]\n"
        else
            if haskey(node_type_symbols, typeof(node))
                dot *= "\t$(object_id(node)) [label=\"$(node_type_symbols[typeof(node)])\\n$(node.name)\"]\n"
            else
                dot *= "\t$(object_id(node)) [label=\"$(typeof(node))\\n$(node.name)\"]\n"
            end
        end
    end
    
    for edge in edges
        tail_id = findfirst(edge.tail.node.interfaces, edge.tail)
        tail_label = "$tail_id $(getName(edge.tail))"
        head_id = findfirst(edge.head.node.interfaces, edge.head)
        head_label = "$head_id $(getName(edge.head))"
        label =  string("FW: ", (edge.tail.message!=nothing) ? "&#9679;" : "&#9675;", " $(edge.tail.message_payload_type)\n")
        label *= string("BW: ", (edge.head.message!=nothing) ? "&#9679;" : "&#9675;", " $(edge.head.message_payload_type)\n")
        label *= haskey(factorization, edge) ? string("Subgraph: ", factorization[edge]) : string("")
        dot *= "\t$(object_id(edge.tail.node)) -> $(object_id(edge.head.node)) " 
        dot *= "[taillabel=\"$(tail_label)\", headlabel=\"$(head_label)\", label=\"$(label)\"]\n"
    end
    
    dot *= "}";
    
    return dot
end

<<<<<<< HEAD
function graph2dot(composite_node::CompositeNode, factorization::Factorization=Factorization())
    # Return graph2dot(nodes, factorization) where nodes are the internal nodes of composite_node
    nodes = Node[]
=======
function graph2dot(composite_node::CompositeNode)
    # Return graph2dot(nodes) where nodes are the internal nodes of composite_node
    nodes = Set{Node}()
>>>>>>> c6e9f180
    for field in names(composite_node)
        if typeof(getfield(composite_node, field)) <: Node
            push!(nodes, getfield(composite_node, field))
        end
    end
    (length(nodes) > 0) || error("CompositeNode does not contain any internal nodes.")

    return graph2dot(nodes, factorization)
end
graph2dot(graph::FactorGraph) = graph2dot(getNodes(graph, open_composites=false))
graph2dot() = graph2dot(getCurrentGraph())
graph2dot(subgraph::Subgraph) = graph2dot(getNodes(subgraph, open_composites=false))

function graphViz(n::Union(FactorGraph, Subgraph, CompositeNode, Set{Node}); external_viewer::Bool=false)
    # Generates a DOT graph and shows it
    validateGraphVizInstalled() # Show an error if GraphViz is not installed correctly
    dot_graph = graph2dot(n, factorization)
    if external_viewer
        viewDotExternal(dot_graph)
    else
        try
            # For iJulia notebook
            display("image/svg+xml", dot2svg(dot_graph))
        catch
            viewDotExternal(dot_graph)
        end
    end
end
graphViz(nodes::Vector{Node}; args...) = graphViz(Set(nodes); args...)
graphViz(; args...) = graphViz(getCurrentGraph(); args...)

function graphPdf(n::Union(FactorGraph, Subgraph, CompositeNode, Set{Node}), filename::String)
    # Generates a DOT graph and writes it to a pdf file
    validateGraphVizInstalled() # Show an error if GraphViz is not installed correctly
    dot_graph = graph2dot(n)
    stdin, proc = writesto(`dot -Tpdf -o$(filename)`)
    write(stdin, dot_graph)
    close(stdin)
end
graphPdf(nodes::Vector{Node}, filename::String) = graphPdf(Set(nodes), filename)
graphPdf(filename::String) = graphPdf(getCurrentGraph(), filename)

function dot2svg(dot_graph::String)
    # Generate SVG image from DOT graph
    validateGraphVizInstalled() # Show an error if GraphViz is not installed correctly
    stdout, stdin, proc = readandwrite(`dot -Tsvg`)
    write(stdin, dot_graph)
    close(stdin)
    return readall(stdout)
end

function validateGraphVizInstalled()
    # Check if GraphViz is installed
    try
        (readall(`dot -?`)[1:10] == "Usage: dot") || error()
    catch
        error("GraphViz is not installed correctly. Make sure GraphViz is installed. If you are on Windows, manually add the path to GraphViz to your path variable. You should be able to run 'dot' from the command line.")
    end
end

viewDotExternal(dot_graph::String) = (@windows? viewDotExternalImage(dot_graph::String) : viewDotExternalInteractive(dot_graph::String))

function viewDotExternalInteractive(dot_graph::String)
    # View a DOT graph in interactive viewer
    validateGraphVizInstalled() # Show an error if GraphViz is not installed correctly
    open(`dot -Tx11`, "w", STDOUT) do io
        println(io, dot_graph)
    end
end

function viewDotExternalImage(dot_graph::String)
    # Write the image to a file and open it with the default image viewer
    svg = dot2svg(dot_graph)
    filename = tempname()*".svg"
    open(filename, "w") do f
        write(f, svg)
    end
    viewFile(filename)
end<|MERGE_RESOLUTION|>--- conflicted
+++ resolved
@@ -40,15 +40,9 @@
     return dot
 end
 
-<<<<<<< HEAD
-function graph2dot(composite_node::CompositeNode, factorization::Factorization=Factorization())
-    # Return graph2dot(nodes, factorization) where nodes are the internal nodes of composite_node
-    nodes = Node[]
-=======
 function graph2dot(composite_node::CompositeNode)
     # Return graph2dot(nodes) where nodes are the internal nodes of composite_node
     nodes = Set{Node}()
->>>>>>> c6e9f180
     for field in names(composite_node)
         if typeof(getfield(composite_node, field)) <: Node
             push!(nodes, getfield(composite_node, field))
