--- conflicted
+++ resolved
@@ -59,11 +59,7 @@
 # Internal functions
 ####################################################
 
-<<<<<<< HEAD
 function genDot(nodeset::Set{FactorNode}, edgeset::Set{Edge}; schedule::Schedule=ScheduleEntry[], external_edges::Set{Edge}=Set{Edge}())
-=======
-function genDot(nodes::Set{FactorNode}, edges::Set{Edge}; schedule::Schedule=ScheduleEntry[])
->>>>>>> 7a39aca4
     # Return a string representing the graph in DOT format
     # http://en.wikipedia.org/wiki/DOT_(graph_description_language)
 
@@ -84,8 +80,7 @@
 
     # Build dictionary for message labels
     msg_labels = Dict{Interface, String}()
-<<<<<<< HEAD
-    for (i, entry) in enumerate(schedule)
+    for (i, entry) in enumerate(condense(schedule))
         if entry.msg_update_rule <: SumProductRule
             str = "($i)"
         else
@@ -110,14 +105,6 @@
         for edge in external_edges
             dot *= edgeDot(edge, is_external_edge=true)
         end
-=======
-    for (i, entry) in enumerate(condense(schedule))
-        msg_labels[entry.interface] = "($i)"
-    end
-
-    for edge in edges
-        dot *= edgeDot(edge, msg_labels=msg_labels)
->>>>>>> 7a39aca4
     end
 
     dot *= "}";
@@ -125,11 +112,7 @@
     return dot
 end
 
-<<<<<<< HEAD
 function edgeDot(edge::Edge; msg_labels=Dict{Interface, String}(), is_external_edge=false)
-=======
-function edgeDot(edge::Edge; msg_labels=Dict{Interface, String}())
->>>>>>> 7a39aca4
     # Generate DOT code for an edge
     dot = ""
     if edge.b != nothing
@@ -153,7 +136,6 @@
     end
 
     dot *= "\t$b_object_id -- $a_object_id "
-<<<<<<< HEAD
     if is_external_edge
         dot *= "[taillabel=\"$(b_label)\", headlabel=\"$(a_label)\", style=\"dashed\" color=\"black\"]\n"
     else
@@ -161,11 +143,6 @@
         msg_label_b = (haskey(msg_labels, edge.b) ? msg_labels[edge.b] : "")
         dot *= "[taillabel=\"$(b_label)\n$(msg_label_b)\", headlabel=\"$(a_label)\n$(msg_label_a)\" color=\"black\"]"
     end
-=======
-    msg_label_a = (haskey(msg_labels, edge.a) ? msg_labels[edge.a] : "")
-    msg_label_b = (haskey(msg_labels, edge.b) ? msg_labels[edge.b] : "")
-    dot *= "[taillabel=\"$(b_label)\n$(msg_label_b)\", headlabel=\"$(a_label)\n$(msg_label_a)\" color=\"black\"]"
->>>>>>> 7a39aca4
 end
 
 function dot2gif(dot_graph::AbstractString)
