--- conflicted
+++ resolved
@@ -67,14 +67,9 @@
     dot *= "\tnode [shape=box, width=1.0, height=1.0, fontsize=9];\n"
     dot *= "\tedge [fontsize=8, arrowhead=onormal];\n"
 
-<<<<<<< HEAD
     # Draw nodes
     for node in nodeset
-        if isa(node, Constant)
-=======
-    for node in nodes
         if isa(node, Clamp)
->>>>>>> 4c0024ac
             dot *= "\t$(object_id(node)) [label=\"$(node.id)\", style=filled, width=0.75, height=0.75]\n"
         elseif isa(node, Terminal)
             dot *= "\t$(object_id(node)) [shape=none, label=\"\", width=0.75, height=0.75]\n"
