{
 "metadata": {
  "language": "Julia",
<<<<<<< HEAD
  "name": "composite_nodes",
  "signature": "sha256:2d21c00dc23dd8529c5c7ed77ae69305bc714314db403a241fac718b61961ec3"
=======
  "name": "",
  "signature": "sha256:5050094df283a9f8c0156722953513c1d472b7d3b08944e9309517215b6d3e67"
>>>>>>> 173d0b1c
 },
 "nbformat": 3,
 "nbformat_minor": 0,
 "worksheets": [
  {
   "cells": [
    {
     "cell_type": "markdown",
     "metadata": {},
     "source": "Composite Nodes\n===\n\nIn this demo we will explain the basics of composite nodes. For a practical use case of composite nodes we refer to the Kalman composite demo.\n\nA composite node is a node that can be represented by an internal graph itself. The ForneyLab framework has several composite nodes already built in, these can be found in the `src/nodes/composite` directory. All composite node types inherit from an abstract `CompositeNode` type, that itself inherits from abstract `Node`. An example of a composite node is the `GainEqualityCompositeNode` depicted below.\n\n```\n        _________\n    in1 |       | in2\n   -----|->[=]<-|-----\n        |   |   |\n        |   v   |\n        |  [A]  |\n        |___|___|\n            | out\n            v\n```\n\nThe outer box represents the exterior of the composite node. In this case there are three interfaces, `in1`, `in2` and `out` that can connect to other external nodes. The composite node allows us to model the behaviour of multiple internal nodes as one. Through this aggregation we can write shortcut update rules that are mathematically or computationally more efficient than would be the case if we viewed the internal nodes separately. The composite node also allows us to work in a modular fashion. It allows us to simply replace a composite node with another node without altering the rest of the graph. The fact that composite nodes can be nested means that it becomes easy to build complex graphs."
    },
    {
     "cell_type": "markdown",
     "metadata": {},
     "source": "Composite node requirements\n---\n\nEvery composite node has the following:\n\n* The `use_composite_update_rules::Bool` field indicates whether the composite node should use shortcut update rules or pass the messages through the internal graph explicitly;\n* As with all nodes, the `name::ASCIIString` field holds the name of the composite node. Every internal node should have this name prepended to its own name;\n* As with all nodes, `interfaces::Array{Interface,1}` holds the interfaces that connect the node to the outside world;\n* In case of shortcut rules, an `updateNodeMessage!()` method that takes care of outgoing message calculations."
    },
    {
     "cell_type": "markdown",
     "metadata": {},
<<<<<<< HEAD
     "source": "Composite nodes and message passing\n---\n\nThere's an important convention that has to be remembered when working with composite nodes, namely that the external interfaces actually consist of two interfaces. A more accurate depiction of the `GainEqualityCompositeNode` composite node would be as follows\n\n```\n           ____________\n       in1 |           | in2\n... --| |--| |--[=]--| |--| |-- ...\n           |in1' | in2'|\n           |     |eq_out\n           |     v     |\n           |    [A]    |\n           |     |out' |\n           |    ---    |\n           |___________|\n                 | out\n                ---\n```\nwhere the accented interfaces are the children of the external interfaces, stored in the interface's `child` field. This is best explained by an example. \n\nLet's assume we want to calculate a message on the `out` interface by using explicit internal message passing. When we call `updateNodeMessage!(out)`, ForneyLab recognizes the `out` interface as belonging to a composite node. First, it requires that the user specified schedule (or the schedule created by `generateSchedule()`) already calculated the incoming messages on `in1` and `in2`. Next, `updateNodeMessage!(out)` calls an internal message passing scheme that is defined in `out.internal_schedule`. This internal schedule will call `updateNodeMessage(eq_out)`. This collects the incoming messages on `in1` and `in2`, and calculates the outgoing message on the `eq_out` interface. Next, the internal schedule will call `updateNodeMessage!(out')` to calculate the outbound message on `out'`. Finally, a pointer to this outbound message on `out'` is stored on the `out` interface."
=======
     "source": [
      "Composite node anatomy\n",
      "---\n",
      "\n",
      "There's an important convention that has to be remembered when working with composite nodes, namely that the external interfaces actually consist of two interfaces. A more accurate depiction of the `GainEqualityCompositeNode` composite node would be as follows:\n",
      "\n",
      "```\n",
      "           ____________\n",
      "       in1 |           | in2\n",
      "... --| |--| |--[=]--| |--| |-- ...\n",
      "           |in1' | in2'|\n",
      "           |     |eq_out\n",
      "           |     v     |\n",
      "           |    [A]    |\n",
      "           |     |out' |\n",
      "           |    ---    |\n",
      "           |___________|\n",
      "                 | out\n",
      "                ---\n",
      "```\n",
      "where the accented interfaces are the children of the corresponding external interfaces. Pointers to the child interfaces are stored in the parent's `child` field. The partner field of a child will point to the partner interface of its parent. Hava a look at the basic recipe below to see how child interfaces are set up.\n",
      "\n",
      "Message passing in composite nodes\n",
      "---\n",
      "\n",
      "A composite node may or may not contain an explicit internal factor graph. The `use_composite_update_rules` field indicates whether ForneyLab should perform internal message passing or if the composite node's `updateNodeMessage!()` method should be called. If internal message passing is to be performed, the composite node should contain an **internal message passing schedule** for calculating the outbound message on each of its external interfaces. The internal message passing is stored in the `internal_schedule` field of the corresponding external interface. The internal schedules will usually be defined in the constructor of the composite node. The last action in the internal schedule should be the calculation of the outbound message on the child interface of the external interface. ForneyLab will move the message on the child interface to the parent interface.\n",
      "\n",
      "Example\n",
      "---\n",
      "\n",
      "Let's assume we want to calculate a message on the `out` interface of the example composite node by using explicit internal message passing. When we call `updateNodeMessage!(node.out)`, ForneyLab recognizes the `out` interface as belonging to a composite node. First, it requires that the user specified schedule (or the schedule created by `generateSchedule()`) already calculated the incoming messages on `in1` and `in2`. Next, `updateNodeMessage!(out)` executes the internal message passing scheme that is defined in `node.out.internal_schedule`. This internal schedule will call `updateNodeMessage(eq_out)`. This collects the incoming messages on `in1` and `in2`, and calculates the outgoing message on the `eq_out` interface. Next, the internal schedule will call `updateNodeMessage!(out')` to calculate the outbound message on `out'`. Finally, a pointer to this outbound message on `out'` is stored on the `out` interface."
     ]
>>>>>>> 173d0b1c
    },
    {
     "cell_type": "markdown",
     "metadata": {},
     "source": "A basic recipe for creating your own composite node\n---\n\nBelow you find a standard template for creating your own composite nodes."
    },
    {
     "cell_type": "code",
     "collapsed": false,
     "input": "type MyCompositeNode <: CompositeNode\n    # Basic node fields\n    use_composite_update_rules::Bool\n    name::ASCIIString\n    interfaces::Array{Interface,1}\n    \n    # Internal nodes\n    node_internal::AdditionNode\n    # ...\n    \n    # Named interfaces\n    in1::Interface\n    # ...\n    \n    # Node constructor\n    function MyCompositeNode(my_parameter::Matrix; use_composite_update_rules=false, name=\"unnamed\", args...) # Define the parameters and standard settings you need\n        self = new(use_composite_update_rules, name, Array(Interface, 4))\n\n        # Setup internal nodes\n        self.node_internal = AdditionNode(a, name=\"$(name)_internal_add\")\n        # ...\n\n        # Setup internal structure\n        Edge(self.node_internal.out, ... )\n        # ...\n\n        # Setup the interfaces of the composite node\n        self.in1 = self.interfaces[1] = Interface(self)\n        # ...\n\n        # Link composite node interfaces to internal graph\n        self.in1.child  = self.node_internal.in1\n        # ...\n\n        # Define internal message passing schedules\n        self.in1.internal_schedule = [ ... ]\n        # ...\n\n        return self\n    end\nend",
     "language": "python",
     "metadata": {},
     "outputs": []
    },
    {
     "cell_type": "markdown",
     "metadata": {},
     "source": [
      "Non-standard interface dependencies\n",
      "---\n",
      "\n",
      "In the standard case, calculation of the outbound message on some interface of a node requires **all** inbound messages on **all other interfaces** of that node. This is for example always the case in the summary propagation algorithm. However, for some nodes and message passing algorithms this assumption is not correct. Sometimes, the outbound message on an interface might depend on the inbound message on that very interface. Similarly, the outbound message on an interface might only depend on a subset of the incoming messages on the other interfaces.\n",
      "\n",
      "To handle such non-standard message dependencies, an `Interface` contains the field `message_dependencies::Array{Interface,1}`. If this array is empty, ForneyLab assumes that the outbound message on the interface depends on the incoming messages on **all other interfaces** of the same node. If the dependencies are non-standard, `message_dependencies` should contain all interfaces on which the outbound message depends. ForneyLab uses this information to collect only the required inbound messages and create correct message passing schedules with `generateSchedule()`."
     ]
    }
   ],
   "metadata": {}
  }
 ]
}<|MERGE_RESOLUTION|>--- conflicted
+++ resolved
@@ -1,13 +1,8 @@
 {
  "metadata": {
   "language": "Julia",
-<<<<<<< HEAD
-  "name": "composite_nodes",
-  "signature": "sha256:2d21c00dc23dd8529c5c7ed77ae69305bc714314db403a241fac718b61961ec3"
-=======
   "name": "",
   "signature": "sha256:5050094df283a9f8c0156722953513c1d472b7d3b08944e9309517215b6d3e67"
->>>>>>> 173d0b1c
  },
  "nbformat": 3,
  "nbformat_minor": 0,
@@ -27,9 +22,6 @@
     {
      "cell_type": "markdown",
      "metadata": {},
-<<<<<<< HEAD
-     "source": "Composite nodes and message passing\n---\n\nThere's an important convention that has to be remembered when working with composite nodes, namely that the external interfaces actually consist of two interfaces. A more accurate depiction of the `GainEqualityCompositeNode` composite node would be as follows\n\n```\n           ____________\n       in1 |           | in2\n... --| |--| |--[=]--| |--| |-- ...\n           |in1' | in2'|\n           |     |eq_out\n           |     v     |\n           |    [A]    |\n           |     |out' |\n           |    ---    |\n           |___________|\n                 | out\n                ---\n```\nwhere the accented interfaces are the children of the external interfaces, stored in the interface's `child` field. This is best explained by an example. \n\nLet's assume we want to calculate a message on the `out` interface by using explicit internal message passing. When we call `updateNodeMessage!(out)`, ForneyLab recognizes the `out` interface as belonging to a composite node. First, it requires that the user specified schedule (or the schedule created by `generateSchedule()`) already calculated the incoming messages on `in1` and `in2`. Next, `updateNodeMessage!(out)` calls an internal message passing scheme that is defined in `out.internal_schedule`. This internal schedule will call `updateNodeMessage(eq_out)`. This collects the incoming messages on `in1` and `in2`, and calculates the outgoing message on the `eq_out` interface. Next, the internal schedule will call `updateNodeMessage!(out')` to calculate the outbound message on `out'`. Finally, a pointer to this outbound message on `out'` is stored on the `out` interface."
-=======
      "source": [
       "Composite node anatomy\n",
       "---\n",
@@ -62,7 +54,6 @@
       "\n",
       "Let's assume we want to calculate a message on the `out` interface of the example composite node by using explicit internal message passing. When we call `updateNodeMessage!(node.out)`, ForneyLab recognizes the `out` interface as belonging to a composite node. First, it requires that the user specified schedule (or the schedule created by `generateSchedule()`) already calculated the incoming messages on `in1` and `in2`. Next, `updateNodeMessage!(out)` executes the internal message passing scheme that is defined in `node.out.internal_schedule`. This internal schedule will call `updateNodeMessage(eq_out)`. This collects the incoming messages on `in1` and `in2`, and calculates the outgoing message on the `eq_out` interface. Next, the internal schedule will call `updateNodeMessage!(out')` to calculate the outbound message on `out'`. Finally, a pointer to this outbound message on `out'` is stored on the `out` interface."
      ]
->>>>>>> 173d0b1c
     },
     {
      "cell_type": "markdown",
