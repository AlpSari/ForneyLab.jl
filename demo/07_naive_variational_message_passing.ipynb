{
 "cells": [
  {
   "cell_type": "markdown",
   "metadata": {},
   "source": [
    "Naive variational message passing demo\n",
    "===\n",
    "\n",
    "ForneyLab comes with support for variational message passing (VMP). Variational methods often involve complicated and extensive derivations. VMP on a factor graph eases our derivation troubles by expressing the variational algorithm in terms of local update rules. In his 2007 article, Dauwels gives a generic introduction to VMP on a factor graph. ForneyLab implements this VMP approach.\n",
    "\n",
    "In this demo we illustrate VMP by estimating the mean and variance of samples drawn from a Gaussian distribution. The factor graph below shows our generative model. We observe the samples $y = \\{y_1, ..., y_k, ..., y_n\\}$ and wish to estimate the posterior distribution over the mean and variance given these samples. We use the factor graph notation of (Reller, 2012; State-space methods in statistical signal processing) where filled black nodes represent observed variables and dotted arcs denote the repetition of a section.\n",
    "\n",
    "<img src=\"images/gauss_est.png\">\n",
    "\n",
    "For estimation we use a variational message passing algorithm with a mean field factorized distribution over our variables $q(m,s,y) = q(m)\\,q(s)\\,q(y)$.\n",
    "\n",
    "We start by building the graph."
   ]
  },
  {
   "cell_type": "code",
   "execution_count": 1,
   "metadata": {
    "collapsed": false
   },
   "outputs": [
    {
     "ename": "LoadError",
     "evalue": "`node` has no method matching node(::Symbol, ::Int64)\nwhile loading In[1], in expression starting on line 11",
     "output_type": "error",
     "traceback": [
      "`node` has no method matching node(::Symbol, ::Int64)\nwhile loading In[1], in expression starting on line 11",
      "",
      " in anonymous at no file:16"
     ]
    }
   ],
   "source": [
    "using(ForneyLab)\n",
    "\n",
    "# Initial settings\n",
    "n_samples      = 20 # Number of observed samples\n",
    "n_its          = 50 # Number of vmp iterations\n",
    "true_mean      = 5.0\n",
    "true_variance  = 2.0\n",
    "y_observations = sqrt(true_variance)*randn(n_samples) + true_mean # y observation buffer\n",
    "\n",
    "# Build graph\n",
    "for sec=1:n_samples\n",
    "    GaussianNode(id=:g*sec) # s() for symbol concatenation\n",
    "    EqualityNode(id=:m_eq*sec) # Equality node chain for mean\n",
    "    EqualityNode(id=:s_eq*sec) # Equality node chain for variance\n",
    "    TerminalNode(DeltaDistribution(y_observations[sec]), id=:y*sec) # Observed y values are stored in terminal node values\n",
    "    Edge(n(:g*sec).i[:out], n(:y*sec), GaussianDistribution)\n",
    "    Edge(n(:m_eq*sec).i[3], n(:g*sec).i[:mean], GaussianDistribution)\n",
    "    Edge(n(:s_eq*sec).i[3], n(:g*sec).i[:variance], InverseGammaDistribution)\n",
    "    if sec > 1 # Connect sections\n",
    "        Edge(n(:m_eq*(sec-1)).i[2], n(:m_eq*sec).i[1], GaussianDistribution)\n",
    "        Edge(n(:s_eq*(sec-1)).i[2], n(:s_eq*sec).i[1], InverseGammaDistribution)\n",
    "    end\n",
    "end\n",
    "# Attach beginning and end nodes\n",
    "PriorNode(GaussianDistribution(m=0.0, V=100.0), id=:m0) # Prior\n",
    "PriorNode(InverseGammaDistribution(a=0.01, b=0.01), id=:s0) # Prior\n",
    "TerminalNode(vague(GaussianDistribution), id=:mN) # Uninformative distribution\n",
    "TerminalNode(vague(InverseGammaDistribution), id=:sN) # Uninformative distribution\n",
    "Edge(n(:m0), n(:m_eq1).i[1], GaussianDistribution)\n",
    "Edge(n(:s0), n(:s_eq1).i[1], InverseGammaDistribution)\n",
    "Edge(n(:m_eq*n_samples).i[2], n(:mN), GaussianDistribution)\n",
    "Edge(n(:s_eq*n_samples).i[2], n(:sN), InverseGammaDistribution);"
   ]
  },
  {
   "cell_type": "markdown",
   "metadata": {},
   "source": [
    "Next we need to specify the variational inference procedure. This sounds like a lot of work, but it can be accomlished automatically."
   ]
  },
  {
   "cell_type": "code",
   "execution_count": 2,
   "metadata": {
    "collapsed": false
   },
   "outputs": [
    {
     "ename": "LoadError",
     "evalue": "key not found: :mN\nwhile loading In[2], in expression starting on line 2",
     "output_type": "error",
     "traceback": [
      "key not found: :mN\nwhile loading In[2], in expression starting on line 2",
      "",
      " in node at /home/marco/.julia/v0.3/ForneyLab/src/factor_graph.jl:78 (repeats 2 times)"
     ]
    }
   ],
   "source": [
    "# Specify some write buffers\n",
    "m_out = attachWriteBuffer(n(:mN).i[:out].partner)\n",
    "s_out = attachWriteBuffer(n(:sN).i[:out].partner)\n",
    "\n",
    "# Specify the variational algorithm for n_its vmp iterations\n",
    "algo = VMP.Algorithm(n_iterations=n_its)"
   ]
  },
  {
   "cell_type": "markdown",
   "metadata": {},
   "source": [
    "Under the hood, the `VMP.Algorithm()` constructor performs a mean field factorization, generates a schedule towards wraps and write buffers, and initializes vague q-distributions.\n",
    "\n",
    "We can visualize a subgraph of one factor with the `draw(::Subgraph)` function. The external edges of the subgraph are then denoted by red dashed arrows. "
   ]
  },
  {
   "cell_type": "code",
   "execution_count": 3,
   "metadata": {
    "collapsed": false
   },
   "outputs": [
    {
<<<<<<< HEAD
     "ename": "LoadError",
     "evalue": "algo not defined\nwhile loading In[3], in expression starting on line 1",
     "output_type": "error",
     "traceback": [
      "algo not defined\nwhile loading In[3], in expression starting on line 1",
      ""
     ]
=======
     "data": {
      "text/html": [
       "<?xml version=\"1.0\" encoding=\"UTF-8\" standalone=\"no\"?>\n",
       "<!DOCTYPE svg PUBLIC \"-//W3C//DTD SVG 1.1//EN\"\n",
       " \"http://www.w3.org/Graphics/SVG/1.1/DTD/svg11.dtd\">\n",
       "<!-- Generated by graphviz version 2.36.0 (20140111.2315)\n",
       " -->\n",
       "<!-- Title: G Pages: 1 -->\n",
       "<svg width=\"188pt\" height=\"248pt\"\n",
       " viewBox=\"0.00 0.00 188.25 248.00\" xmlns=\"http://www.w3.org/2000/svg\" xmlns:xlink=\"http://www.w3.org/1999/xlink\">\n",
       "<g id=\"graph0\" class=\"graph\" transform=\"scale(1 1) rotate(0) translate(4 244)\">\n",
       "<title>G</title>\n",
       "<polygon fill=\"white\" stroke=\"none\" points=\"-4,4 -4,-244 184.248,-244 184.248,4 -4,4\"/>\n",
       "<!-- 7977813162995173726 -->\n",
       "<g id=\"node1\" class=\"node\"><title>7977813162995173726</title>\n",
       "<polygon fill=\"none\" stroke=\"black\" points=\"105.248,-190 33.2477,-190 33.2477,-118 105.248,-118 105.248,-190\"/>\n",
       "<text text-anchor=\"middle\" x=\"69.2477\" y=\"-156.8\" font-family=\"Times,serif\" font-size=\"9.00\">GaussianNode</text>\n",
       "<text text-anchor=\"middle\" x=\"69.2477\" y=\"-146.8\" font-family=\"Times,serif\" font-size=\"9.00\">g9</text>\n",
       "</g>\n",
       "<!-- 13026945687528881996 -->\n",
       "<g id=\"node2\" class=\"node\"><title>13026945687528881996</title>\n",
       "<polygon fill=\"lightgrey\" stroke=\"black\" points=\"96.2477,-54 42.2477,-54 42.2477,-0 96.2477,-0 96.2477,-54\"/>\n",
       "<text text-anchor=\"middle\" x=\"69.2477\" y=\"-24.8\" font-family=\"Times,serif\" font-size=\"9.00\">y9</text>\n",
       "</g>\n",
       "<!-- 7977813162995173726&#45;&gt;13026945687528881996 -->\n",
       "<g id=\"edge1\" class=\"edge\"><title>7977813162995173726&#45;&gt;13026945687528881996</title>\n",
       "<path fill=\"none\" stroke=\"black\" d=\"M69.2477,-117.848C69.2477,-101.104 69.2477,-81.0982 69.2477,-64.2192\"/>\n",
       "<polygon fill=\"none\" stroke=\"black\" points=\"72.7478,-64.1708 69.2477,-54.1708 65.7478,-64.1708 72.7478,-64.1708\"/>\n",
       "<text text-anchor=\"middle\" x=\"124.748\" y=\"-93.1\" font-family=\"Times,serif\" font-size=\"8.00\">FW: ○</text>\n",
       "<text text-anchor=\"middle\" x=\"124.748\" y=\"-84.1\" font-family=\"Times,serif\" font-size=\"8.00\">BW: ○</text>\n",
       "<text text-anchor=\"middle\" x=\"124.748\" y=\"-75.1\" font-family=\"Times,serif\" font-size=\"8.00\">Distribution: GaussianDistribution</text>\n",
       "<text text-anchor=\"middle\" x=\"61.2477\" y=\"-56.7708\" font-family=\"Times,serif\" font-size=\"8.00\">1 out</text>\n",
       "<text text-anchor=\"middle\" x=\"61.2477\" y=\"-111.448\" font-family=\"Times,serif\" font-size=\"8.00\">3 out</text>\n",
       "</g>\n",
       "<!-- 12831999527175405548 -->\n",
       "<g id=\"node3\" class=\"node\"><title>12831999527175405548</title>\n",
       "</g>\n",
       "<!-- 12831999527175405548&#45;&gt;7977813162995173726 -->\n",
       "<g id=\"edge2\" class=\"edge\"><title>12831999527175405548&#45;&gt;7977813162995173726</title>\n",
       "<path fill=\"none\" stroke=\"red\" stroke-dasharray=\"5,2\" d=\"M10,-228.354C14.9979,-222.167 24.3577,-210.578 34.186,-198.41\"/>\n",
       "<polygon fill=\"none\" stroke=\"red\" points=\"37.1106,-200.359 40.6712,-190.381 31.6649,-195.961 37.1106,-200.359\"/>\n",
       "<text text-anchor=\"middle\" x=\"23.6712\" y=\"-192.981\" font-family=\"Times,serif\" font-size=\"8.00\">2 variance</text>\n",
       "<text text-anchor=\"middle\" x=\"5\" y=\"-221.954\" font-family=\"Times,serif\" font-size=\"8.00\">3 3</text>\n",
       "</g>\n",
       "<!-- 11806019609487423979 -->\n",
       "<g id=\"node4\" class=\"node\"><title>11806019609487423979</title>\n",
       "</g>\n",
       "<!-- 11806019609487423979&#45;&gt;7977813162995173726 -->\n",
       "<g id=\"edge3\" class=\"edge\"><title>11806019609487423979&#45;&gt;7977813162995173726</title>\n",
       "<path fill=\"none\" stroke=\"red\" stroke-dasharray=\"5,2\" d=\"M128.495,-228.354C123.498,-222.167 114.138,-210.578 104.309,-198.41\"/>\n",
       "<polygon fill=\"none\" stroke=\"red\" points=\"106.831,-195.961 97.8243,-190.381 101.385,-200.359 106.831,-195.961\"/>\n",
       "<text text-anchor=\"middle\" x=\"85.8243\" y=\"-192.981\" font-family=\"Times,serif\" font-size=\"8.00\">1 mean</text>\n",
       "<text text-anchor=\"middle\" x=\"123.495\" y=\"-221.954\" font-family=\"Times,serif\" font-size=\"8.00\">3 3</text>\n",
       "</g>\n",
       "</g>\n",
       "</svg>\n"
      ]
     },
     "metadata": {},
     "output_type": "display_data"
>>>>>>> 33f1fd19
    }
   ],
   "source": [
    "draw(algo.fields[:factorization].factors[3])"
   ]
  },
  {
   "cell_type": "markdown",
   "metadata": {},
   "source": [
    "Now we can iteratively execute these schedules and inspect the results. "
   ]
  },
  {
   "cell_type": "code",
   "execution_count": 4,
   "metadata": {
    "collapsed": false
   },
   "outputs": [
    {
<<<<<<< HEAD
     "ename": "LoadError",
     "evalue": "algo not defined\nwhile loading In[4], in expression starting on line 1",
     "output_type": "error",
     "traceback": [
      "algo not defined\nwhile loading In[4], in expression starting on line 1",
      ""
=======
     "name": "stdout",
     "output_type": "stream",
     "text": [
      "True mean: 5.0\n",
      "True variance: 2.0\n",
      "Number of samples: 20\n",
      "Sample mean: 5.4\n",
      "Sample variance: 1.45\n",
      "\n",
      "----- Estimation after 50 VMP updates -----\n",
      "Mean estimate: 5.4, with variance 0.04\n",
      "Variance estimate: 1.58, with variance 0.31\n"
>>>>>>> 33f1fd19
     ]
    }
   ],
   "source": [
    "step(algo)\n",
    "\n",
    "# Inspect the results\n",
    "println(\"True mean: $(true_mean)\")\n",
    "println(\"True variance: $(true_variance)\")\n",
    "println(\"Number of samples: $(length(y_observations))\")\n",
    "println(\"Sample mean: $(round(mean(y_observations),2))\")\n",
    "println(\"Sample variance: $(round(var(y_observations),2))\")\n",
    "println(\"\\n----- Estimation after $(n_its) VMP updates -----\")\n",
    "println(\"Mean estimate: $(round(mean(m_out[end])[1],2)), with variance $(round(var(m_out[end])[1, 1],2))\")\n",
    "println(\"Variance estimate: $(round(mean(s_out[end]),2)), with variance $(round(var(s_out[end]),2))\")"
   ]
  },
  {
   "cell_type": "code",
   "execution_count": 5,
   "metadata": {
    "collapsed": true
   },
   "outputs": [],
   "source": []
  }
 ],
 "metadata": {
  "kernelspec": {
   "display_name": "Julia 0.3.11",
   "language": "julia",
   "name": "julia-0.3"
  },
  "language_info": {
   "file_extension": ".jl",
   "mimetype": "application/julia",
   "name": "julia",
   "version": "0.3.11"
  }
 },
 "nbformat": 4,
 "nbformat_minor": 0
}<|MERGE_RESOLUTION|>--- conflicted
+++ resolved
@@ -24,18 +24,7 @@
    "metadata": {
     "collapsed": false
    },
-   "outputs": [
-    {
-     "ename": "LoadError",
-     "evalue": "`node` has no method matching node(::Symbol, ::Int64)\nwhile loading In[1], in expression starting on line 11",
-     "output_type": "error",
-     "traceback": [
-      "`node` has no method matching node(::Symbol, ::Int64)\nwhile loading In[1], in expression starting on line 11",
-      "",
-      " in anonymous at no file:16"
-     ]
-    }
-   ],
+   "outputs": [],
    "source": [
     "using(ForneyLab)\n",
     "\n",
@@ -86,14 +75,19 @@
    },
    "outputs": [
     {
-     "ename": "LoadError",
-     "evalue": "key not found: :mN\nwhile loading In[2], in expression starting on line 2",
-     "output_type": "error",
-     "traceback": [
-      "key not found: :mN\nwhile loading In[2], in expression starting on line 2",
-      "",
-      " in node at /home/marco/.julia/v0.3/ForneyLab/src/factor_graph.jl:78 (repeats 2 times)"
-     ]
+     "data": {
+      "text/plain": [
+       "Algorithm with fields:\n",
+       " q_distributions::Dict{(Node,Subgraph),QDistribution}\n",
+       " factorization::QFactorization\n",
+       " n_iterations::Int64\n",
+       "\n",
+       "Use algorithm.fields[:field] to inspect field values.\n"
+      ]
+     },
+     "execution_count": 2,
+     "metadata": {},
+     "output_type": "execute_result"
     }
    ],
    "source": [
@@ -122,15 +116,6 @@
    },
    "outputs": [
     {
-<<<<<<< HEAD
-     "ename": "LoadError",
-     "evalue": "algo not defined\nwhile loading In[3], in expression starting on line 1",
-     "output_type": "error",
-     "traceback": [
-      "algo not defined\nwhile loading In[3], in expression starting on line 1",
-      ""
-     ]
-=======
      "data": {
       "text/html": [
        "<?xml version=\"1.0\" encoding=\"UTF-8\" standalone=\"no\"?>\n",
@@ -191,7 +176,6 @@
      },
      "metadata": {},
      "output_type": "display_data"
->>>>>>> 33f1fd19
     }
    ],
    "source": [
@@ -213,14 +197,6 @@
    },
    "outputs": [
     {
-<<<<<<< HEAD
-     "ename": "LoadError",
-     "evalue": "algo not defined\nwhile loading In[4], in expression starting on line 1",
-     "output_type": "error",
-     "traceback": [
-      "algo not defined\nwhile loading In[4], in expression starting on line 1",
-      ""
-=======
      "name": "stdout",
      "output_type": "stream",
      "text": [
@@ -233,7 +209,6 @@
       "----- Estimation after 50 VMP updates -----\n",
       "Mean estimate: 5.4, with variance 0.04\n",
       "Variance estimate: 1.58, with variance 0.31\n"
->>>>>>> 33f1fd19
      ]
     }
    ],
@@ -253,7 +228,7 @@
   },
   {
    "cell_type": "code",
-   "execution_count": 5,
+   "execution_count": null,
    "metadata": {
     "collapsed": true
    },
