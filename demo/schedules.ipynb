{
 "metadata": {
  "language": "Julia",
  "name": "",
<<<<<<< HEAD
  "signature": "sha256:3a0d6cbb8161203e38fca3e0e5d23e742f4b6093965232214d36114ee428ba7e"
=======
  "signature": "sha256:2a2b8d9313e4acde4d0f34ae83efe836d6d524779eb5ab763d905510a0703c75"
>>>>>>> 1559ca1b
 },
 "nbformat": 3,
 "nbformat_minor": 0,
 "worksheets": [
  {
   "cells": [
    {
     "cell_type": "markdown",
     "metadata": {},
     "source": [
      "Message passing schedules\n",
      "=========================\n",
      "\n",
      "In the simple demo's, we use `calculateMessage!(outbound_interface)` to calculate the outbound interface on an interface. This function automatically detects what required messages have to be (re)calculated to be able to calculate the outbound message on `outbound_interface`. \n",
      "\n",
      "Actually, `calculateMessage!()` is really simple. It just uses ForneyLab's auto-scheduler to find a correct message passing schedule and then just executes this schedule:\n",
      "\n",
      "```jl\n",
      "function calculateMessage!(outbound_interface::Interface)\n",
      "    # Calculate the outbound message on a specific interface by generating a schedule and executing it.\n",
      "    # The resulting message is stored in the specified interface and returned.\n",
      "\n",
      "    # Generate a message passing schedule\n",
      "    schedule = generateSchedule(outbound_interface)\n",
      "\n",
      "    # Execute the schedule\n",
      "    executeSchedule(schedule)\n",
      "\n",
      "    return outbound_interface.message\n",
      "end\n",
      "\n",
      "```\n",
      "\n",
      "In this demo, we'll look at `generateSchedule()` and `executeSchedule()` in detail. Instead of just auto-generating a schedule every time `calculateMessage!()` is called, one can also manually create a message passing schedule and execute it (many times). This approach comes in handy when working with a loopy graph."
     ]
    },
    {
     "cell_type": "markdown",
     "metadata": {},
     "source": [
      "Auto-scheduler: `generateSchedule()`\n",
      "====================================\n",
      "\n",
      "In ForneyLab, a message passing schedule is just a 1D `Array` with `Interface` elements. The auto-scheduler `generateSchedule(outbound_interface::Interface)` can generate such a schedule, under the assumption that one of the following requirements is met:\n",
      "\n",
      "- The graph has no cycles **OR**\n",
      "- The graph has cycles, but there are sufficient initial messages present in the graph, such that all cycles are 'cut open'.\n",
      "\n",
      "If the graph has 'uncut' cycles, the scheduler will throw an error. "
     ]
    },
    {
     "cell_type": "markdown",
     "metadata": {},
     "source": [
      "Non-loopy example\n",
      "-----------------\n",
      "\n",
      "First, let's consider the non-loopy graph from the `simple_kalman` demo and let auto-scheduler find a schedule:\n",
      "\n",
      "```\n",
      "                   (u)\n",
      "            (equ)   |\n",
      "    (xin) --> = --> + --> (xout)\n",
      "              |    (add_u_xin)\n",
      "       (n)--> +(add_n_y)\n",
      "              |\n",
      "             (y)\n",
      "\n",
      "```"
     ]
    },
    {
     "cell_type": "code",
     "collapsed": false,
     "input": [
      "using ForneyLab\n",
      "\n",
      "# Create nodes\n",
      "xin         = TerminalNode(name=\"xin\")\n",
      "n           = TerminalNode(GaussianDistribution(m=0.0, V=200.0), name=\"n\")\n",
      "y           = TerminalNode(name=\"y\")\n",
      "add_n_y     = AdditionNode(name=\"add_n_y\")\n",
      "equ         = EqualityNode(3, name=\"equ\") # equ node with 3 interfaces\n",
      "add_u_xin   = AdditionNode(name=\"add_u_xin\")\n",
      "u           = TerminalNode(GaussianDistribution(m=1.0, V=0.0), name=\"u\");\n",
      "\n",
      "# Create edges\n",
      "Edge(xin.out, equ.interfaces[1])\n",
      "Edge(n.out, add_n_y.in1)\n",
      "Edge(y.out, add_n_y.in2)\n",
      "Edge(add_n_y.out, equ.interfaces[2])\n",
      "Edge(equ.interfaces[3], add_u_xin.in2)\n",
      "Edge(u.out, add_u_xin.in1);\n",
      "\n",
      "# Invoke the auto-scheduler to calculate the message towards xout\n",
      "schedule = generateSchedule(add_u_xin.out)\n",
      "show(schedule)"
     ],
     "language": "python",
     "metadata": {},
     "outputs": [
      {
       "output_type": "stream",
       "stream": "stdout",
       "text": [
        "Message passing schedule [{node type} {node name}:{outbound iface index} ({outbound iface name})]:\n"
       ]
      },
      {
       "output_type": "stream",
       "stream": "stdout",
       "text": [
        " TerminalNode u:1 (out)\n",
        " TerminalNode xin:1 (out)\n",
        " TerminalNode n:1 (out)\n",
        " TerminalNode y:1 (out)\n",
        " AdditionNode add_n_y:3 (out)\n",
        " EqualityNode equ:3 \n",
        " AdditionNode add_u_xin:3 (out)\n"
       ]
      }
     ],
     "prompt_number": 1
    },
    {
     "cell_type": "markdown",
     "metadata": {},
     "source": [
      "As is easily verified, this schedule solves all dependencies. However, it is not unique. We could also put the message from `u` towards `add_u_xin` in the end of the schedule. \n",
      "\n",
      "Sometimes a user might be interested in providing a **partial schedule**, and let the auto-scheduler derive a complete schedule that preserves the order of the messages in the partial schedule. This is possible by just passing the partial schedule to `generateSchedule()`. So, if we want to incorporate the message from `u` in the end, we can do:"
     ]
    },
    {
     "cell_type": "code",
     "collapsed": false,
     "input": [
      "schedule = generateSchedule([equ.interfaces[3], add_u_xin.out])\n",
      "show(schedule)"
     ],
     "language": "python",
     "metadata": {},
     "outputs": [
      {
       "output_type": "stream",
       "stream": "stdout",
       "text": [
<<<<<<< HEAD
        "Message passing schedule [{node type} {node name}:{outbound iface index} ({outbound iface name})]:\n",
=======
        "Message passing schedule:\n",
>>>>>>> 1559ca1b
        " TerminalNode xin:1 (out)\n",
        " TerminalNode n:1 (out)\n",
        " TerminalNode y:1 (out)\n",
        " AdditionNode add_n_y:3 (out)\n",
        " EqualityNode equ:3 \n",
        " TerminalNode u:1 (out)\n",
        " AdditionNode add_u_xin:3 (out)\n"
       ]
      }
     ],
     "prompt_number": 2
    },
    {
     "cell_type": "markdown",
     "metadata": {},
     "source": [
      "Loopy example\n",
      "-------------\n",
      "\n",
      "Now let us concider a loopy graph. A graph with loops must have its cycles 'opened' before a schedule can be generated. Opening of a loop can be done by placing an initial message on an interface. Take the graph below as an example, where we wish to calculate the outgoing message on the driver node.\n",
      "\n",
      "```\n",
      "    (driver)\n",
      "   -->[A]---\n",
      "   |       |\n",
      "   |      [+]<-[N]\n",
      "   |       |\n",
      "   ---[B]<--\n",
      "  (inhibitor)\n",
      "```\n",
      "\n",
      "Let's setup the graph"
     ]
    },
    {
     "cell_type": "code",
     "collapsed": false,
     "input": [
      "# Define the graph\n",
      "driver      = FixedGainNode(1.1, name=\"driver\")\n",
      "inhibitor   = FixedGainNode(0.1, name=\"inhibitor\")\n",
      "noise       = TerminalNode(GaussianDistribution(m=0.0, V=0.1), name=\"noise\")\n",
      "add         = AdditionNode(name=\"adder\")\n",
      "Edge(add.out, inhibitor.in1)\n",
      "Edge(inhibitor.out, driver.in1)\n",
      "Edge(driver.out, add.in1)\n",
      "Edge(noise.out, add.in2);"
     ],
     "language": "python",
     "metadata": {},
<<<<<<< HEAD
     "outputs": [
      {
       "ename": "LoadError",
       "evalue": "Loop detected around Interface of FixedGainNode with node name driver holds message of type Nothing.\n Consider setting an initial message somewhere in this loop.\nwhile loading In[3], in expression starting on line 12",
       "output_type": "pyerr",
       "traceback": [
        "Loop detected around Interface of FixedGainNode with node name driver holds message of type Nothing.\n Consider setting an initial message somewhere in this loop.\nwhile loading In[3], in expression starting on line 12",
        "",
        " in error at error.jl:21",
        " in generateScheduleByDFS at /home/marco/.julia/v0.3/ForneyLab/src/ForneyLab.jl:529",
        " in generateScheduleByDFS at /home/marco/.julia/v0.3/ForneyLab/src/ForneyLab.jl:549 (repeats 3 times)",
        " in generateSchedule at /home/marco/.julia/v0.3/ForneyLab/src/ForneyLab.jl:497"
       ]
      }
     ],
=======
     "outputs": [],
>>>>>>> 1559ca1b
     "prompt_number": 3
    },
    {
     "cell_type": "markdown",
     "metadata": {},
     "source": [
      "Generating a schedule without predefining any breaker messages will throw an error like: \n",
      "\n",
      ">Loop detected around Interface of FixedGainNode with node name driver holds message of type Nothing.\n",
      "Consider setting an initial message somewhere in this loop."
     ]
    },
    {
     "cell_type": "markdown",
     "metadata": {},
     "source": [
      "Let's follow the advise and set some initial messages before generating a schedule:"
     ]
    },
    {
     "cell_type": "code",
     "collapsed": false,
     "input": [
      "# Set a relatively uninformative breaker message\n",
      "breaker_message = Message(GaussianDistribution(m=10.0, V=100.0))\n",
      "setMessage!(driver.out, breaker_message)\n",
      "\n",
      "# See what happens\n",
      "schedule = generateSchedule(driver.out)\n",
      "show(schedule)"
     ],
     "language": "python",
     "metadata": {},
     "outputs": [
      {
       "output_type": "stream",
       "stream": "stdout",
       "text": [
        "Message passing schedule [{node type} {node name}:{outbound iface index} ({outbound iface name})]:"
       ]
      },
      {
       "output_type": "stream",
       "stream": "stdout",
       "text": [
        "\n",
        " TerminalNode noise:1 (out)\n",
        " AdditionNode adder:3 (out)\n",
        " FixedGainNode inhibitor:2 (out)\n",
        " FixedGainNode driver:2 (out)\n"
       ]
      }
     ],
     "prompt_number": 4
    },
    {
     "cell_type": "markdown",
     "metadata": {},
     "source": [
      "And there it is, we have our schedule. Next we can use this schedule to perform our calculations."
     ]
    },
    {
     "cell_type": "markdown",
     "metadata": {},
     "source": [
      "`executeSchedule(schedule)`\n",
      "===========================\n",
      "\n",
      "The function `executeSchedule()` takes the schedule as argument and calculates each message in order by simply executing a for-loop over the schedule. It does not matter whether the schedule is defined for the full graph or just partially, as long as all incoming messages are at the involved nodes are present.\n",
      "\n",
      "In the previous section we defined our loopy graph, set an initial message and generated our schedule. Now the task remains to execute this schedule, to convergence preferrably."
     ]
    },
    {
     "cell_type": "code",
     "collapsed": false,
     "input": [
      "prev_msg = deepcopy(breaker_message)\n",
      "converged = false\n",
      "while !converged\n",
      "    msg = executeSchedule(schedule)\n",
      "    converged = isApproxEqual(mean(prev_msg.payload), mean(msg.payload))\n",
      "    prev_msg = deepcopy(msg)\n",
      "end\n",
      "show(prev_msg)"
     ],
     "language": "python",
     "metadata": {},
     "outputs": [
      {
       "output_type": "stream",
       "stream": "stdout",
       "text": [
<<<<<<< HEAD
        "Message{GaussianDistribution} with payload GaussianDistribution\n",
        "m  = [4.1772481694156604e-14]\n",
        "V  = [0.0012248203259439222]\n",
        "W  = nothing\n",
        "xi = nothing\n"
=======
        "Message"
       ]
      },
      {
       "output_type": "stream",
       "stream": "stdout",
       "text": [
        "{GaussianDistribution} with payload GaussianDistribution\n",
        "m  = "
       ]
      },
      {
       "output_type": "stream",
       "stream": "stdout",
       "text": [
        "[4.1772481694156604e-14]\n",
        "V  = ["
>>>>>>> 1559ca1b
       ]
      },
      {
       "output_type": "stream",
       "stream": "stdout",
       "text": [
<<<<<<< HEAD
        "\n"
=======
        "0.0012248203259439222]\n",
        "W  = nothing\n",
        "xi = nothing\n",
        ".\n"
>>>>>>> 1559ca1b
       ]
      }
     ],
     "prompt_number": 5
    },
    {
     "cell_type": "markdown",
     "metadata": {},
     "source": [
      "We see the message has converged to a mean of approximately zero, which is apparent from the settings of the driver, inhibitor and noise node."
     ]
    },
    {
     "cell_type": "markdown",
     "metadata": {},
     "source": [
      "Schedules of edges\n",
      "===\n",
      "\n",
      "There is a second type of schedule, `ExternalSchedule`, that is a schedule consisting of an array of edges. This schedule is used in the variational message passing setting to define the update order for the marginals. It has no generate function, but it does have an execute function. `executeSchedule(schedule::ExternalSchedule)` simply calls `calculateMarginal!(edge::Edge)` on each of the entries, writing the marginal back to `edge`."
     ]
    }
   ],
   "metadata": {}
  }
 ]
}<|MERGE_RESOLUTION|>--- conflicted
+++ resolved
@@ -2,11 +2,7 @@
  "metadata": {
   "language": "Julia",
   "name": "",
-<<<<<<< HEAD
   "signature": "sha256:3a0d6cbb8161203e38fca3e0e5d23e742f4b6093965232214d36114ee428ba7e"
-=======
-  "signature": "sha256:2a2b8d9313e4acde4d0f34ae83efe836d6d524779eb5ab763d905510a0703c75"
->>>>>>> 1559ca1b
  },
  "nbformat": 3,
  "nbformat_minor": 0,
@@ -155,11 +151,7 @@
        "output_type": "stream",
        "stream": "stdout",
        "text": [
-<<<<<<< HEAD
         "Message passing schedule [{node type} {node name}:{outbound iface index} ({outbound iface name})]:\n",
-=======
-        "Message passing schedule:\n",
->>>>>>> 1559ca1b
         " TerminalNode xin:1 (out)\n",
         " TerminalNode n:1 (out)\n",
         " TerminalNode y:1 (out)\n",
@@ -210,7 +202,6 @@
      ],
      "language": "python",
      "metadata": {},
-<<<<<<< HEAD
      "outputs": [
       {
        "ename": "LoadError",
@@ -226,9 +217,6 @@
        ]
       }
      ],
-=======
-     "outputs": [],
->>>>>>> 1559ca1b
      "prompt_number": 3
     },
     {
@@ -323,45 +311,18 @@
        "output_type": "stream",
        "stream": "stdout",
        "text": [
-<<<<<<< HEAD
         "Message{GaussianDistribution} with payload GaussianDistribution\n",
         "m  = [4.1772481694156604e-14]\n",
         "V  = [0.0012248203259439222]\n",
         "W  = nothing\n",
         "xi = nothing\n"
-=======
-        "Message"
        ]
       },
       {
        "output_type": "stream",
        "stream": "stdout",
        "text": [
-        "{GaussianDistribution} with payload GaussianDistribution\n",
-        "m  = "
-       ]
-      },
-      {
-       "output_type": "stream",
-       "stream": "stdout",
-       "text": [
-        "[4.1772481694156604e-14]\n",
-        "V  = ["
->>>>>>> 1559ca1b
-       ]
-      },
-      {
-       "output_type": "stream",
-       "stream": "stdout",
-       "text": [
-<<<<<<< HEAD
         "\n"
-=======
-        "0.0012248203259439222]\n",
-        "W  = nothing\n",
-        "xi = nothing\n",
-        ".\n"
->>>>>>> 1559ca1b
        ]
       }
      ],
