module GaussianMeanVarianceTest

using Test
using ForneyLab
using ForneyLab: outboundType, isApplicable, isProper, unsafeMean, unsafeMode, unsafeVar, unsafeCov, unsafeMeanCov, unsafePrecision, unsafeWeightedMean, unsafeWeightedMeanPrecision
using ForneyLab: SPGaussianMeanVarianceOutNGS, SPGaussianMeanVarianceOutNPP,SPGaussianMeanVarianceMSNP, SPGaussianMeanVarianceMPNP, SPGaussianMeanVarianceOutNGP, SPGaussianMeanVarianceMGNP, SPGaussianMeanVarianceVGGN, SPGaussianMeanVarianceVPGN, SPGaussianMeanVarianceOutNSP, VBGaussianMeanVarianceM, VBGaussianMeanVarianceOut, bootstrap

@testset "dims" begin
    @test dims(ProbabilityDistribution(Univariate, GaussianMeanVariance, m=0.0, v=1.0)) == 1
    @test dims(ProbabilityDistribution(Multivariate, GaussianMeanVariance, m=ones(2), v=diageye(2))) == 2
end

@testset "vague" begin
    @test vague(GaussianMeanVariance) == ProbabilityDistribution(Univariate, GaussianMeanVariance, m=0.0, v=huge)
    @test vague(GaussianMeanVariance, 2) == ProbabilityDistribution(Multivariate, GaussianMeanVariance, m=zeros(2), v=huge*eye(2))
    @test vague(GaussianMeanVariance, (2,)) == ProbabilityDistribution(Multivariate, GaussianMeanVariance, m=zeros(2), v=huge*eye(2))
end

@testset "isProper" begin
    # Univariate
    @test isProper(ProbabilityDistribution(Univariate, GaussianMeanVariance, m=0.0, v=1.0))
    @test !isProper(ProbabilityDistribution(Univariate, GaussianMeanVariance, m=0.0, v=-1.0))

    # Multivariate
    @test isProper(ProbabilityDistribution(Multivariate, GaussianMeanVariance, m=[0.0], v=mat(1.0)))
    @test isProper(ProbabilityDistribution(Multivariate, GaussianMeanVariance, m=ones(2), v=diageye(2)))
    @test !isProper(ProbabilityDistribution(Multivariate, GaussianMeanVariance, m=[0.0], v=mat(-1.0)))
end

@testset "==" begin
    # Univariate
    @test ProbabilityDistribution(Univariate, GaussianMeanVariance, m=0.0, v=1.0) == ProbabilityDistribution(Univariate, GaussianMeanVariance, m=0.0, v=1.0)
    @test ProbabilityDistribution(Univariate, GaussianMeanVariance, m=0.0, v=1.0) == ProbabilityDistribution(Univariate, GaussianWeightedMeanPrecision, xi=0.0, w=1.0)

    # Multivariate
    @test ProbabilityDistribution(Multivariate, GaussianMeanVariance, m=[0.0], v=mat(1.0)) == ProbabilityDistribution(Multivariate, GaussianMeanVariance, m=[0.0], v=mat(1.0))
    @test ProbabilityDistribution(Multivariate, GaussianMeanVariance, m=[0.0], v=mat(1.0)) == ProbabilityDistribution(Multivariate, GaussianWeightedMeanPrecision, xi=[0.0], w=mat(1.0))
end

@testset "unsafe statistics" begin
    # Univariate
    @test unsafeMean(ProbabilityDistribution(Univariate, GaussianMeanVariance, m=2.0, v=4.0)) == 2.0
    @test unsafeMode(ProbabilityDistribution(Univariate, GaussianMeanVariance, m=2.0, v=4.0)) == 2.0
    @test unsafeVar(ProbabilityDistribution(Univariate, GaussianMeanVariance, m=2.0, v=4.0)) == 4.0
    @test unsafeCov(ProbabilityDistribution(Univariate, GaussianMeanVariance, m=2.0, v=4.0)) == 4.0
    @test unsafeMeanCov(ProbabilityDistribution(Univariate, GaussianMeanVariance, m=2.0, v=4.0)) == (2.0, 4.0)
    @test unsafePrecision(ProbabilityDistribution(Univariate, GaussianMeanVariance, m=2.0, v=4.0)) == 0.25
    @test unsafeWeightedMean(ProbabilityDistribution(Univariate, GaussianMeanVariance, m=2.0, v=4.0)) == 0.5
    @test unsafeWeightedMeanPrecision(ProbabilityDistribution(Univariate, GaussianMeanVariance, m=2.0, v=4.0)) == (0.5, 0.25)

    # Multivariate
    @test unsafeMean(ProbabilityDistribution(Multivariate, GaussianMeanVariance, m=[2.0], v=mat(4.0))) == [2.0]
    @test unsafeMode(ProbabilityDistribution(Multivariate, GaussianMeanVariance, m=[2.0], v=mat(4.0))) == [2.0]
    @test unsafeVar(ProbabilityDistribution(Multivariate, GaussianMeanVariance, m=[2.0], v=mat(4.0))) == [4.0]
    @test unsafeCov(ProbabilityDistribution(Multivariate, GaussianMeanVariance, m=[2.0], v=mat(4.0))) == mat(4.0)
    @test unsafeMeanCov(ProbabilityDistribution(Multivariate, GaussianMeanVariance, m=[2.0], v=mat(4.0))) == ([2.0], mat(4.0))
    @test unsafePrecision(ProbabilityDistribution(Multivariate, GaussianMeanVariance, m=[2.0], v=mat(4.0))) == mat(0.25)
    @test unsafeWeightedMean(ProbabilityDistribution(Multivariate, GaussianMeanVariance, m=[2.0], v=mat(4.0))) == [0.5]
    @test unsafeWeightedMeanPrecision(ProbabilityDistribution(Multivariate, GaussianMeanVariance, m=[2.0], v=mat(4.0))) == ([0.5], mat(0.25))
end

@testset "convert" begin
    @test convert(ProbabilityDistribution{Univariate, GaussianMeanVariance}, ProbabilityDistribution(Univariate, GaussianWeightedMeanPrecision, xi=8.0, w=4.0)) == ProbabilityDistribution(Univariate, GaussianMeanVariance, m=2.0, v=0.25)
    @test convert(ProbabilityDistribution{Univariate, GaussianMeanVariance}, ProbabilityDistribution(Univariate, GaussianMeanPrecision, m=2.0, w=4.0)) == ProbabilityDistribution(Univariate, GaussianMeanVariance, m=2.0, v=0.25)
    @test convert(ProbabilityDistribution{Multivariate, GaussianMeanVariance}, ProbabilityDistribution(Multivariate, GaussianWeightedMeanPrecision, xi=[8.0], w=mat(4.0))) == ProbabilityDistribution(Multivariate, GaussianMeanVariance, m=[2.0], v=mat(0.25))
    @test convert(ProbabilityDistribution{Multivariate, GaussianMeanVariance}, ProbabilityDistribution(Multivariate, GaussianMeanPrecision, m=[2.0], w=mat(4.0))) == ProbabilityDistribution(Multivariate, GaussianMeanVariance, m=[2.0], v=mat(0.25))
end

@testset "log pdf" begin
    @test isapprox(logPdf(ProbabilityDistribution(Univariate, GaussianMeanVariance, m=1.2, v=0.5),2), -1.2123649429247)
    @test isapprox(logPdf(ProbabilityDistribution(Multivariate, GaussianMeanVariance, m=[0,0], v=[1.0 0.0;0.0 1.0]),[1,0]), -2.3378770664093453)
end


#-------------
# Update rules
#-------------

@testset "SPGaussianMeanVarianceOutNPP" begin
    @test SPGaussianMeanVarianceOutNPP <: SumProductRule{GaussianMeanVariance}
    @test outboundType(SPGaussianMeanVarianceOutNPP) == Message{GaussianMeanVariance}
    @test isApplicable(SPGaussianMeanVarianceOutNPP, [Nothing, Message{PointMass}, Message{PointMass}])
    @test !isApplicable(SPGaussianMeanVarianceOutNPP, [Message{PointMass}, Nothing, Message{PointMass}])

    @test ruleSPGaussianMeanVarianceOutNPP(nothing, Message(Univariate, PointMass, m=1.0), Message(Univariate, PointMass, m=2.0)) == Message(Univariate, GaussianMeanVariance, m=1.0, v=2.0)
    @test ruleSPGaussianMeanVarianceOutNPP(nothing, Message(Multivariate, PointMass, m=[1.0]), Message(MatrixVariate, PointMass, m=mat(2.0))) == Message(Multivariate, GaussianMeanVariance, m=[1.0], v=mat(2.0))
end

@testset "SPGaussianMeanVarianceMPNP" begin
    @test SPGaussianMeanVarianceMPNP <: SumProductRule{GaussianMeanVariance}
    @test outboundType(SPGaussianMeanVarianceMPNP) == Message{GaussianMeanVariance}
    @test !isApplicable(SPGaussianMeanVarianceMPNP, [Nothing, Message{PointMass}, Message{PointMass}])
    @test isApplicable(SPGaussianMeanVarianceMPNP, [Message{PointMass}, Nothing, Message{PointMass}])

    @test ruleSPGaussianMeanVarianceMPNP(Message(Univariate, PointMass, m=1.0), nothing, Message(Univariate, PointMass, m=2.0)) == Message(Univariate, GaussianMeanVariance, m=1.0, v=2.0)
    @test ruleSPGaussianMeanVarianceMPNP(Message(Multivariate, PointMass, m=[1.0]), nothing, Message(MatrixVariate, PointMass, m=mat(2.0))) == Message(Multivariate, GaussianMeanVariance, m=[1.0], v=mat(2.0))
end

@testset "SPGaussianMeanVarianceOutNGP" begin
    @test SPGaussianMeanVarianceOutNGP <: SumProductRule{GaussianMeanVariance}
    @test outboundType(SPGaussianMeanVarianceOutNGP) == Message{GaussianMeanVariance}
    @test isApplicable(SPGaussianMeanVarianceOutNGP, [Nothing, Message{Gaussian}, Message{PointMass}])
    @test !isApplicable(SPGaussianMeanVarianceOutNGP, [Message{Gaussian}, Nothing, Message{PointMass}])

    @test ruleSPGaussianMeanVarianceOutNGP(nothing, Message(Univariate, GaussianMeanVariance, m=1.0, v=1.0), Message(Univariate, PointMass, m=2.0)) == Message(Univariate, GaussianMeanVariance, m=1.0, v=3.0)
    @test ruleSPGaussianMeanVarianceOutNGP(nothing, Message(Multivariate, GaussianMeanVariance, m=[1.0], v=mat(1.0)), Message(MatrixVariate, PointMass, m=mat(2.0))) == Message(Multivariate, GaussianMeanVariance, m=[1.0], v=mat(3.0))
end

@testset "SPGaussianMeanVarianceMGNP" begin
    @test SPGaussianMeanVarianceMGNP <: SumProductRule{GaussianMeanVariance}
    @test outboundType(SPGaussianMeanVarianceMGNP) == Message{GaussianMeanVariance}
    @test !isApplicable(SPGaussianMeanVarianceMGNP, [Nothing, Message{Gaussian}, Message{PointMass}])
    @test isApplicable(SPGaussianMeanVarianceMGNP, [Message{Gaussian}, Nothing, Message{PointMass}])

    @test ruleSPGaussianMeanVarianceMGNP(Message(Univariate, GaussianMeanVariance, m=1.0, v=1.0), nothing, Message(Univariate, PointMass, m=2.0)) == Message(Univariate, GaussianMeanVariance, m=1.0, v=3.0)
    @test ruleSPGaussianMeanVarianceMGNP(Message(Multivariate, GaussianMeanVariance, m=[1.0], v=mat(1.0)), nothing, Message(MatrixVariate, PointMass, m=mat(2.0))) == Message(Multivariate, GaussianMeanVariance, m=[1.0], v=mat(3.0))
end

@testset "SPGaussianMeanVarianceVGGN" begin
    @test SPGaussianMeanVarianceVGGN <: SumProductRule{GaussianMeanVariance}
    @test outboundType(SPGaussianMeanVarianceVGGN) == Message{Function}
    @test !isApplicable(SPGaussianMeanVarianceVGGN, [Nothing, Message{Gaussian}, Message{Gaussian}])
    @test isApplicable(SPGaussianMeanVarianceVGGN, [Message{Gaussian}, Message{Gaussian}, Nothing])

    msg = ruleSPGaussianMeanVarianceVGGN(Message(Univariate, GaussianMeanVariance, m=1.0, v=2.0), Message(Univariate, GaussianMeanVariance, m=3.0, v=4.0), nothing)
    @test isa(msg, Message{Function, Univariate})
    @test msg.dist.params[:log_pdf](1.0) == -0.5*log(2.0 + 4.0 + 1.0) - 1/(2*1.0)*(1.0 - 3.0)^2
end

@testset "SPGaussianMeanVarianceVPGN" begin
    @test SPGaussianMeanVarianceVPGN <: SumProductRule{GaussianMeanVariance}
    @test outboundType(SPGaussianMeanVarianceVPGN) == Message{Function}
    @test isApplicable(SPGaussianMeanVarianceVPGN, [Message{PointMass}, Message{Gaussian}, Nothing])

    msg = ruleSPGaussianMeanVarianceVPGN(Message(Univariate, PointMass, m=1.0), Message(Univariate, GaussianMeanVariance, m=3.0, v=4.0), nothing)
    @test isa(msg, Message{Function, Univariate})
    @test msg.dist.params[:log_pdf](1.0) == -0.5*log(4.0 + 1.0) - 1/(2*1.0)*(1.0 - 3.0)^2
end

@testset "SPGaussianMeanVarianceOutNSP" begin
    @test SPGaussianMeanVarianceOutNSP <: SumProductRule{GaussianMeanVariance}
    @test outboundType(SPGaussianMeanVarianceOutNSP) == Message{SampleList}
    @test isApplicable(SPGaussianMeanVarianceOutNSP, [Nothing, Message{SampleList}, Message{PointMass}])
    @test !isApplicable(SPGaussianMeanVarianceOutNSP, [Message{SampleList}, Nothing, Message{PointMass}])

    @test ruleSPGaussianMeanVarianceOutNSP(nothing, Message(Univariate, SampleList, s=[2.0], w=1.0), Message(Univariate, PointMass, m=0.0)) == Message(Univariate, SampleList, s=[2.0], w=1.0)
    msg = ruleSPGaussianMeanVarianceOutNSP(nothing, Message(Multivariate, SampleList, s=[[2.0]], w=[1.0]), Message(MatrixVariate, PointMass, m=mat(tiny)))
    @test isapprox(msg.dist.params[:s][1][1], 2.0, atol=1e-4)
    @test msg.dist.params[:w] == [1.0]
end

@testset "SPGaussianMeanVarianceMSNP" begin
    @test SPGaussianMeanVarianceMSNP <: SumProductRule{GaussianMeanVariance}
    @test outboundType(SPGaussianMeanVarianceMSNP) == Message{SampleList}
    @test isApplicable(SPGaussianMeanVarianceMSNP, [Message{SampleList}, Nothing, Message{PointMass}])
    @test !isApplicable(SPGaussianMeanVarianceMSNP, [Message{Gaussian}, Nothing, Message{PointMass}])
end

@testset "SPGaussianMeanVarianceOutNGS" begin
    @test SPGaussianMeanVarianceOutNGS <: SumProductRule{GaussianMeanVariance}
    @test outboundType(SPGaussianMeanVarianceOutNGS) == Message{SampleList}
    @test isApplicable(SPGaussianMeanVarianceOutNGS, [Nothing, Message{Gaussian}, Message{SampleList}])
    @test !isApplicable(SPGaussianMeanVarianceOutNGS, [Message{Gaussian}, Nothing, Message{SampleList}])

    @test ruleSPGaussianMeanVarianceOutNGS(nothing, Message(Univariate, GaussianMeanVariance, m=2.0, v=0.0), Message(Univariate, SampleList, s=[0.0], w=[1.0])) == Message(Univariate, SampleList, s=[2.0], w=[1.0])
    msg = ruleSPGaussianMeanVarianceOutNGS(nothing, Message(Multivariate, GaussianMeanVariance, m=[2.0], v=mat(0.0)), Message(MatrixVariate, SampleList, s=[mat(tiny)], w=[1.0]))
    @test isapprox(msg.dist.params[:s][1][1], 2.0, atol=1e-4)
    @test msg.dist.params[:w] == [1.0]
end

@testset "VBGaussianMeanVarianceM" begin
    @test VBGaussianMeanVarianceM <: NaiveVariationalRule{GaussianMeanVariance}
    @test outboundType(VBGaussianMeanVarianceM) == Message{GaussianMeanVariance}
    @test isApplicable(VBGaussianMeanVarianceM, [ProbabilityDistribution, Nothing, ProbabilityDistribution])
    @test !isApplicable(VBGaussianMeanVarianceM, [ProbabilityDistribution, ProbabilityDistribution, Nothing])

    @test ruleVBGaussianMeanVarianceM(ProbabilityDistribution(Univariate, GaussianMeanVariance, m=1.0, v=2.0), nothing, ProbabilityDistribution(Univariate, PointMass, m=3.0)) == Message(Univariate, GaussianMeanVariance, m=1.0, v=3.0)
    @test ruleVBGaussianMeanVarianceM(ProbabilityDistribution(Multivariate, GaussianMeanVariance, m=[1.0], v=mat(2.0)), nothing, ProbabilityDistribution(MatrixVariate, PointMass, m=mat(3.0))) == Message(Multivariate, GaussianMeanVariance, m=[1.0], v=mat(3.0))
end

@testset "VBGaussianMeanVarianceOut" begin
    @test VBGaussianMeanVarianceOut <: NaiveVariationalRule{GaussianMeanVariance}
    @test outboundType(VBGaussianMeanVarianceOut) == Message{GaussianMeanVariance}
    @test isApplicable(VBGaussianMeanVarianceOut, [Nothing, ProbabilityDistribution, ProbabilityDistribution])
    @test !isApplicable(VBGaussianMeanVarianceOut, [ProbabilityDistribution, ProbabilityDistribution, Nothing])

    @test ruleVBGaussianMeanVarianceOut(nothing, ProbabilityDistribution(Univariate, GaussianMeanVariance, m=1.0, v=2.0), ProbabilityDistribution(Univariate, PointMass, m=3.0)) == Message(Univariate, GaussianMeanVariance, m=1.0, v=3.0)
    @test ruleVBGaussianMeanVarianceOut(nothing, ProbabilityDistribution(Multivariate, GaussianMeanVariance, m=[1.0], v=mat(2.0)), ProbabilityDistribution(MatrixVariate, PointMass, m=mat(3.0))) == Message(Multivariate, GaussianMeanVariance, m=[1.0], v=mat(3.0))
end

@testset "averageEnergy and differentialEntropy" begin
    @test differentialEntropy(ProbabilityDistribution(Univariate, GaussianMeanVariance, m=0.0, v=2.0)) == averageEnergy(GaussianMeanVariance, ProbabilityDistribution(Univariate, GaussianMeanVariance, m=0.0, v=2.0), ProbabilityDistribution(Univariate, PointMass, m=0.0), ProbabilityDistribution(Univariate, PointMass, m=2.0))
    @test differentialEntropy(ProbabilityDistribution(Univariate, GaussianMeanVariance, m=0.0, v=2.0)) == differentialEntropy(ProbabilityDistribution(Multivariate, GaussianMeanVariance, m=[0.0], v=mat(2.0)))
    @test averageEnergy(GaussianMeanVariance, ProbabilityDistribution(Univariate, GaussianMeanVariance, m=0.0, v=2.0), ProbabilityDistribution(Univariate, PointMass, m=0.0), ProbabilityDistribution(Univariate, PointMass, m=2.0)) == averageEnergy(GaussianMeanVariance, ProbabilityDistribution(Multivariate, GaussianMeanVariance, m=[0.0], v=mat(2.0)), ProbabilityDistribution(Multivariate, PointMass, m=[0.0]), ProbabilityDistribution(MatrixVariate, PointMass, m=mat(2.0)))
    @test averageEnergy(GaussianMeanVariance, ProbabilityDistribution(Multivariate, GaussianMeanVariance, m=[0.0, 1.0], v=[3.0 1.0; 1.0 2.0]), ProbabilityDistribution(Univariate, PointMass, m=0.5)) == averageEnergy(GaussianMeanPrecision, ProbabilityDistribution(Multivariate, GaussianMeanVariance, m=[0.0, 1.0], v=[3.0 1.0; 1.0 2.0]), ProbabilityDistribution(Univariate, PointMass, m=2.0))
end

<<<<<<< HEAD
=======

#--------
# Helpers
#--------

@testset "bootstrap" begin
    p1 = ProbabilityDistribution(Univariate, SampleList, s=[2.0], w=[1.0])
    p2 = ProbabilityDistribution(Univariate, PointMass, m=0.0)
    @test bootstrap(p1, p2) == [2.0]

    p1 = ProbabilityDistribution(Multivariate, SampleList, s=[[2.0]], w=[1.0])
    p2 = ProbabilityDistribution(MatrixVariate, PointMass, m=mat(tiny))
    @test isapprox(bootstrap(p1, p2)[1][1], 2.0, atol=1e-4)

    p1 = ProbabilityDistribution(Univariate, GaussianMeanVariance, m=2.0, v=0.0)
    p2 = ProbabilityDistribution(Univariate, SampleList, s=[0.0], w=[1.0])
    @test bootstrap(p1, p2) == [2.0]

    p1 = ProbabilityDistribution(Multivariate, GaussianMeanVariance, m=[2.0], v=mat(0.0))
    p2 = ProbabilityDistribution(MatrixVariate, SampleList, s=[mat(tiny)], w=[1.0])
    @test isapprox(bootstrap(p1, p2)[1][1], 2.0, atol=1e-4)
end

#------------
# Integration
#------------

@testset "bootstrap integration" begin
    p1 = ProbabilityDistribution(Univariate, SampleList, s=randn(10000), w=ones(10000)./10000)
    p2 = ProbabilityDistribution(Univariate, PointMass, m=2.0)
    s = bootstrap(p1,p2)
    @test abs(mean(s))<0.1
    @test abs(var(s)-3)<0.1

    samples = [randn(2) for i=1:10000]
    p1 = ProbabilityDistribution(Multivariate, SampleList, s=samples, w=ones(10000)./10000)
    p2 = ProbabilityDistribution(MatrixVariate, PointMass, m=[2.0 0.0; 0.0 1.0])
    s = bootstrap(p1,p2)
    m = mean(s)
    v = var(s)
    @test abs(m[1])<0.1
    @test abs(m[2])<0.1
    @test abs(v[1]-3)<0.1
    @test abs(v[2]-2)<0.1
end

@testset "SPGaussianMeanVarianceOutNPP integration" begin
    msg = ruleSPGaussianMeanVarianceOutNSP(nothing, Message(Univariate, SampleList, s=5. .+randn(10000), w=ones(10000)./10000), Message(Univariate, PointMass, m=2.0))
    @test abs(mean(msg.dist) - 5)<0.1
    @test abs(var(msg.dist) - 3)<0.1
    msg = ruleSPGaussianMeanVarianceOutNSP(nothing, Message(Multivariate, SampleList, s=[randn(2) for i=1:100000], w=ones(100000)./100000), Message(MatrixVariate, PointMass, m=[2.0 0.0;0.0 1.0]))
    @test abs(sum(mean(msg.dist).-zeros(2)))<0.2
    @test abs(sum(var(msg.dist).-[3.0,2.0]))<0.2
end

@testset "SPGaussianMeanVarianceMSNP integration" begin
    samples = exp.(randn(100000))
    msg = ruleSPGaussianMeanVarianceOutNGS(nothing, Message(Univariate, GaussianMeanVariance, m=0.0, v=1.0), Message(Univariate, SampleList, s=samples, w=ones(100000)./100000))
    @test abs(mean(msg.dist) - 0.0)<0.3
    @test abs(var(msg.dist) - 3)<0.4
    sample_matrix = [randn(2,2) for i=1:100000]
    sym_matrix = [x*transpose(x) for x in sample_matrix]
    msg_vector = ruleSPGaussianMeanVarianceOutNGS(nothing, Message(Multivariate, GaussianMeanVariance, m=zeros(2), v=diageye(2)), Message(MatrixVariate, SampleList, s=sym_matrix, w=ones(100000)./100000))
    @test sqrt(sum((unsafeMean(msg_vector.dist)-zeros(2)).^2))<0.3
    @test sqrt(sum((unsafeCov(msg_vector.dist)-diageye(2)).^2))<3.0
end

>>>>>>> 9db951f5
end #module<|MERGE_RESOLUTION|>--- conflicted
+++ resolved
@@ -195,74 +195,4 @@
     @test averageEnergy(GaussianMeanVariance, ProbabilityDistribution(Multivariate, GaussianMeanVariance, m=[0.0, 1.0], v=[3.0 1.0; 1.0 2.0]), ProbabilityDistribution(Univariate, PointMass, m=0.5)) == averageEnergy(GaussianMeanPrecision, ProbabilityDistribution(Multivariate, GaussianMeanVariance, m=[0.0, 1.0], v=[3.0 1.0; 1.0 2.0]), ProbabilityDistribution(Univariate, PointMass, m=2.0))
 end
 
-<<<<<<< HEAD
-=======
-
-#--------
-# Helpers
-#--------
-
-@testset "bootstrap" begin
-    p1 = ProbabilityDistribution(Univariate, SampleList, s=[2.0], w=[1.0])
-    p2 = ProbabilityDistribution(Univariate, PointMass, m=0.0)
-    @test bootstrap(p1, p2) == [2.0]
-
-    p1 = ProbabilityDistribution(Multivariate, SampleList, s=[[2.0]], w=[1.0])
-    p2 = ProbabilityDistribution(MatrixVariate, PointMass, m=mat(tiny))
-    @test isapprox(bootstrap(p1, p2)[1][1], 2.0, atol=1e-4)
-
-    p1 = ProbabilityDistribution(Univariate, GaussianMeanVariance, m=2.0, v=0.0)
-    p2 = ProbabilityDistribution(Univariate, SampleList, s=[0.0], w=[1.0])
-    @test bootstrap(p1, p2) == [2.0]
-
-    p1 = ProbabilityDistribution(Multivariate, GaussianMeanVariance, m=[2.0], v=mat(0.0))
-    p2 = ProbabilityDistribution(MatrixVariate, SampleList, s=[mat(tiny)], w=[1.0])
-    @test isapprox(bootstrap(p1, p2)[1][1], 2.0, atol=1e-4)
-end
-
-#------------
-# Integration
-#------------
-
-@testset "bootstrap integration" begin
-    p1 = ProbabilityDistribution(Univariate, SampleList, s=randn(10000), w=ones(10000)./10000)
-    p2 = ProbabilityDistribution(Univariate, PointMass, m=2.0)
-    s = bootstrap(p1,p2)
-    @test abs(mean(s))<0.1
-    @test abs(var(s)-3)<0.1
-
-    samples = [randn(2) for i=1:10000]
-    p1 = ProbabilityDistribution(Multivariate, SampleList, s=samples, w=ones(10000)./10000)
-    p2 = ProbabilityDistribution(MatrixVariate, PointMass, m=[2.0 0.0; 0.0 1.0])
-    s = bootstrap(p1,p2)
-    m = mean(s)
-    v = var(s)
-    @test abs(m[1])<0.1
-    @test abs(m[2])<0.1
-    @test abs(v[1]-3)<0.1
-    @test abs(v[2]-2)<0.1
-end
-
-@testset "SPGaussianMeanVarianceOutNPP integration" begin
-    msg = ruleSPGaussianMeanVarianceOutNSP(nothing, Message(Univariate, SampleList, s=5. .+randn(10000), w=ones(10000)./10000), Message(Univariate, PointMass, m=2.0))
-    @test abs(mean(msg.dist) - 5)<0.1
-    @test abs(var(msg.dist) - 3)<0.1
-    msg = ruleSPGaussianMeanVarianceOutNSP(nothing, Message(Multivariate, SampleList, s=[randn(2) for i=1:100000], w=ones(100000)./100000), Message(MatrixVariate, PointMass, m=[2.0 0.0;0.0 1.0]))
-    @test abs(sum(mean(msg.dist).-zeros(2)))<0.2
-    @test abs(sum(var(msg.dist).-[3.0,2.0]))<0.2
-end
-
-@testset "SPGaussianMeanVarianceMSNP integration" begin
-    samples = exp.(randn(100000))
-    msg = ruleSPGaussianMeanVarianceOutNGS(nothing, Message(Univariate, GaussianMeanVariance, m=0.0, v=1.0), Message(Univariate, SampleList, s=samples, w=ones(100000)./100000))
-    @test abs(mean(msg.dist) - 0.0)<0.3
-    @test abs(var(msg.dist) - 3)<0.4
-    sample_matrix = [randn(2,2) for i=1:100000]
-    sym_matrix = [x*transpose(x) for x in sample_matrix]
-    msg_vector = ruleSPGaussianMeanVarianceOutNGS(nothing, Message(Multivariate, GaussianMeanVariance, m=zeros(2), v=diageye(2)), Message(MatrixVariate, SampleList, s=sym_matrix, w=ones(100000)./100000))
-    @test sqrt(sum((unsafeMean(msg_vector.dist)-zeros(2)).^2))<0.3
-    @test sqrt(sum((unsafeCov(msg_vector.dist)-diageye(2)).^2))<3.0
-end
-
->>>>>>> 9db951f5
-end #module+end # module