--- conflicted
+++ resolved
@@ -3,14 +3,10 @@
 using Test
 using Random
 using ForneyLab
-<<<<<<< HEAD
-using ForneyLab: outboundType, isApplicable, sigmaPointsAndWeights
-using ForneyLab: SPNonlinearOutNG, SPNonlinearIn1GG
-=======
-using ForneyLab: outboundType, isApplicable, sigmaPointsAndWeights, prod!, logPdf, unsafeMean, unsafeVar, ProbabilityDistribution, SPNonlinearUTOutNG, SPNonlinearUTIn1GG, SPNonlinearISInMN, SPNonlinearISOutNG, Unscented, ImportanceSampling
+using ForneyLab: outboundType, isApplicable, sigmaPointsAndWeights, prod!, logPdf, unsafeMean, unsafeVar, ProbabilityDistribution, Unscented, ImportanceSampling
+using ForneyLab: SPNonlinearUTOutNG, SPNonlinearUTIn1GG, SPNonlinearISInMN, SPNonlinearISOutNG
 
 Random.seed!(1234)
->>>>>>> 0d6f6c92
 
 @testset "sigmaPointsAndWeights" begin
     (sigma_points, weights_m, weights_c) = sigmaPointsAndWeights(0.0, 1.0, alpha=1e-3)
@@ -45,6 +41,18 @@
     @test ruleSPNonlinearUTOutNG(nothing, Message(Multivariate, GaussianMeanVariance, m=[2.0], v=mat(3.0)), g, alpha=1.0) == Message(Multivariate, GaussianMeanVariance, m=[2.0], v=mat(66.0))
 end
 
+@testset "SPNonlinearISOutNG" begin
+    f_dummy(x) = x
+    samples = 2.0 .+ randn(100000)
+    p_dist = ProbabilityDistribution(Univariate, SampleList, s=samples)
+
+    @test SPNonlinearISOutNG <: SumProductRule{Nonlinear{ImportanceSampling}}
+    @test outboundType(SPNonlinearISOutNG) == Message{SampleList}
+    @test isApplicable(SPNonlinearISOutNG, [Nothing, Message{Gaussian}])
+    @test abs(unsafeMean(ruleSPNonlinearISOutNG(nothing,Message(Univariate, GaussianMeanVariance, m=2.0, v=1.0),f_dummy).dist) - unsafeMean(p_dist)) < 0.2
+    @test abs(unsafeVar(ruleSPNonlinearISOutNG(nothing,Message(Univariate, GaussianMeanVariance, m=2.0, v=1.0),f_dummy).dist) - unsafeVar(p_dist)) < 0.2
+end
+
 @testset "SPNonlinearUTIn1GG" begin
     @test SPNonlinearUTIn1GG <: SumProductRule{Nonlinear{Unscented}}
     @test outboundType(SPNonlinearUTIn1GG) == Message{GaussianMeanVariance}
@@ -61,6 +69,15 @@
     @test ruleSPNonlinearUTIn1GG(Message(Univariate, GaussianMeanVariance, m=2.0, v=3.0), nothing, g, g_inv, alpha=1.0) == Message(Univariate, GaussianMeanVariance, m=2.6251028535207217, v=0.10968772603524787)
     @test ruleSPNonlinearUTIn1GG(Message(Multivariate, GaussianMeanVariance, m=[2.0], v=mat(3.0)), nothing, g, g_inv) == Message(Multivariate, GaussianMeanVariance, m=[2.6255032138433307], v=mat(0.10796282966583703))
     @test ruleSPNonlinearUTIn1GG(Message(Multivariate, GaussianMeanVariance, m=[2.0], v=mat(3.0)), nothing, g, g_inv, alpha=1.0) == Message(Multivariate, GaussianMeanVariance, m=[2.6251028535207217], v=mat(0.10968772603524787))
+end
+
+@testset "SPNonlinearISInMN" begin
+    f_dummy(x) = x
+    @test SPNonlinearISInMN <: SumProductRule{Nonlinear{ImportanceSampling}}
+    @test outboundType(SPNonlinearISInMN) == Message{Function}
+    @test isApplicable(SPNonlinearISInMN, [Message{Union{Bernoulli, Beta, Categorical, Dirichlet, Gaussian, Gamma, LogNormal, Poisson, Wishart}}, Nothing])
+    f(x) = ruleSPNonlinearISInMN(Message(Univariate, GaussianMeanVariance, m=2.0, v=1.0),nothing,f_dummy).dist.params[:log_pdf](x)
+    @test f(1.5) == logPdf(ProbabilityDistribution(Univariate, GaussianMeanVariance, m=2.0, v=1.0), 1.5)
 end
 
 
@@ -139,29 +156,4 @@
     @test !occursin("$(string(g_inv))", algo_code)
 end
 
-#-------------
-# Update rules
-#-------------
-
-@testset "SPNonlinearISInMN" begin
-    f_dummy(x) = x
-    @test SPNonlinearISInMN <: SumProductRule{Nonlinear{ImportanceSampling}}
-    @test outboundType(SPNonlinearISInMN) == Message{Function}
-    @test isApplicable(SPNonlinearISInMN, [Message{Union{Bernoulli, Beta, Categorical, Dirichlet, Gaussian, Gamma, LogNormal, Poisson, Wishart}}, Nothing])
-    f(x) = ruleSPNonlinearISInMN(Message(Univariate, GaussianMeanVariance, m=2.0, v=1.0),nothing,f_dummy).dist.params[:log_pdf](x)
-    @test f(1.5) == logPdf(ProbabilityDistribution(Univariate, GaussianMeanVariance, m=2.0, v=1.0), 1.5)
-end
-
- @testset "SPNonlinearISOutNG" begin
-     f_dummy(x) = x
-     samples = 2.0 .+ randn(100000)
-     p_dist = ProbabilityDistribution(Univariate, SampleList, s=samples)
-     
-     @test SPNonlinearISOutNG <: SumProductRule{Nonlinear{ImportanceSampling}}
-     @test outboundType(SPNonlinearISOutNG) == Message{SampleList}
-     @test isApplicable(SPNonlinearISOutNG, [Nothing, Message{Gaussian}])
-     @test abs(unsafeMean(ruleSPNonlinearISOutNG(nothing,Message(Univariate, GaussianMeanVariance, m=2.0, v=1.0),f_dummy).dist) - unsafeMean(p_dist)) < 0.2
-     @test abs(unsafeVar(ruleSPNonlinearISOutNG(nothing,Message(Univariate, GaussianMeanVariance, m=2.0, v=1.0),f_dummy).dist) - unsafeVar(p_dist)) < 0.2
- end
-
 end #module