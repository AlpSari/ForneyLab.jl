--- conflicted
+++ resolved
@@ -47,7 +47,6 @@
         @fact node.out.message => Message(DeltaDistribution())
     end
 
-<<<<<<< HEAD
     context("KLpq should calculate a numeric approximation to the KL divergence") do
         x = [0:0.1:2]
         p = vec([ones(11,1)-tiny(); zeros(10,1)+tiny()])
@@ -55,7 +54,8 @@
         q2 = vec([zeros(10,1)+tiny(); ones(11,1)-tiny()])
         @fact KLpq(x, p, q1) => 0.0
         @fact KLpq(x, p, q2) => 27.631021115875058
-=======
+    end
+
     context("truncate() should truncate a string to a specified length") do
         @fact ForneyLab.truncate("spsbrats", 9) => "spsbrats"
         @fact ForneyLab.truncate("spsbrats", 7) => "spsb..."
@@ -77,6 +77,6 @@
         @fact format(InverseGammaDistribution()) => "Ig(a=3.00, b=2.00)"
         @fact format(NormalGammaDistribution()) => "Ng(m=0.00, β=1.00, a=1.00, b=1.00)"
         @fact format(StudentsTDistribution()) => "St(m=[0.00], W=[[1.00]], ν=1.00)"
->>>>>>> f9c0ec17
+        @fact format(BetaDistribution()) => "Bet(a=1.00, b=1.00)"
     end
 end