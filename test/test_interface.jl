#####################
# Unit tests
#####################

facts("Interface unit tests") do
    # Test setMessage!, clearMessage!, message, ensureMessage!, handle
    n = MockNode()
    @fact_throws deepcopy(n.i[:out])
    @fact setMessage!(n.i[:out], Message(GaussianDistribution(m=3.0, V=2.0))) --> Message(GaussianDistribution(m=3.0, V=2.0))
    @fact typeof(n.i[:out].message) --> Message{GaussianDistribution}
    @fact ForneyLab.ensureMessage!(n.i[:out], GaussianDistribution) --> Message(GaussianDistribution(m=3.0, V=2.0))
<<<<<<< HEAD
    @fact clearMessage!(n.i[:out]) --> EmptyMessage()
    @fact n.i[:out].message --> EmptyMessage()
=======
    @fact clearMessage!(n.i[:out]) --> nothing
    @fact n.i[:out].message --> nothing
>>>>>>> da1d67e9
    @fact ForneyLab.ensureMessage!(n.i[:out], GaussianDistribution) --> Message(vague(GaussianDistribution))
    @fact handle(n.interfaces[1]) --> "out"
    @fact handle(EqualityNode().interfaces[1]) --> "1"
end<|MERGE_RESOLUTION|>--- conflicted
+++ resolved
@@ -9,13 +9,8 @@
     @fact setMessage!(n.i[:out], Message(GaussianDistribution(m=3.0, V=2.0))) --> Message(GaussianDistribution(m=3.0, V=2.0))
     @fact typeof(n.i[:out].message) --> Message{GaussianDistribution}
     @fact ForneyLab.ensureMessage!(n.i[:out], GaussianDistribution) --> Message(GaussianDistribution(m=3.0, V=2.0))
-<<<<<<< HEAD
-    @fact clearMessage!(n.i[:out]) --> EmptyMessage()
-    @fact n.i[:out].message --> EmptyMessage()
-=======
     @fact clearMessage!(n.i[:out]) --> nothing
     @fact n.i[:out].message --> nothing
->>>>>>> da1d67e9
     @fact ForneyLab.ensureMessage!(n.i[:out], GaussianDistribution) --> Message(vague(GaussianDistribution))
     @fact handle(n.interfaces[1]) --> "out"
     @fact handle(EqualityNode().interfaces[1]) --> "1"
