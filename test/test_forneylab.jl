# This file contains the general ForneyLab tests.
# Tests for specific node and message types are
# found in test_nodes.jl and test_messages.jl

module TestForneyLab

using FactCheck
using ForneyLab

facts("Helper functions") do
    context("ensureMatrix should convert an array with one element to a matrix type") do
        @fact typeof(ensureMatrix([1.0])) => Array{Float64, 2} # Cast 1D to 2D array
        @fact ensureMatrix([1.0]) => reshape([1.0], 1, 1)
        @fact ensureMatrix(eye(2)) => eye(2)
    end
end

facts("General node properties") do
    context("Node properties should include interfaces and name") do
        for NodeType in subtypes(Node)
            @fact typeof(NodeType().interfaces) => Array{Interface, 1} # Check for interface array
            @fact length(NodeType().interfaces) >= 1 => true # Check length of interface array
            @fact typeof(NodeType().name) => ASCIIString
        end
    end

    context("Node constructor should assign a name") do
        for NodeType in subtypes(Node)
            my_node = NodeType(;name="my_name")
            @fact my_node.name => "my_name"
        end
    end

    context("Nodes should couple interfaces to themselves") do
        for NodeType in subtypes(Node)
            my_node = NodeType()
            for interface_id in 1:length(my_node.interfaces)
                # Check if the node interfaces couple back to the same node
                @fact my_node.interfaces[interface_id].node => my_node
            end
        end
    end

    context("Nodes should be able to calculate a message") do
        for NodeType in subtypes(Node)
            # Check if method description contains node type
            @fact contains(string(methods(calculateMessage!)), string("::", NodeType)) => true
        end
    end
end

# Node and message specific tests are in separate files
include("test_messages.jl")
include("nodes/test_constant.jl")
include("nodes/test_fixed_gain.jl")
include("nodes/test_addition.jl")

# Helper function for initializing a pair of nodes
function initializePairOfNodes()
    # Initialize some nodes
    node1 = FixedGainNode()
<<<<<<< HEAD
    node1.interfaces[1].message = GeneralMessage(1.0)
=======
    node1.interfaces[1].message = GaussianMessage()
>>>>>>> 96d7fb23
    node1.interfaces[2].message = GeneralMessage(1.0)
    node2 = ConstantNode()
    node2.interfaces[1].message = GeneralMessage(2.0)
    return node1, node2
end

# Helper function for node comparison
function testInterfaceConnections(node1::FixedGainNode, node2::ConstantNode)
    # Check that nodes are properly connected
    @fact node1.interfaces[1].message.value => 1.0
    @fact node2.interfaces[1].message.value => 2.0
    @fact node1.interfaces[1].partner.message.value => 2.0
    @fact node2.interfaces[1].partner.message.value => 1.0
    # Check that pointers are initiatized correctly
<<<<<<< HEAD
    @fact node1.in1.message.value => 1.0
    @fact node2.interface.message.value => 2.0
    @fact node1.in1.partner.message.value => 2.0
=======
    @fact node1.out.message.value => 1.0
    @fact node2.interface.message.value => 2.0
    @fact node1.out.partner.message.value => 2.0
>>>>>>> 96d7fb23
    @fact node2.interface.partner.message.value => 1.0
end

facts("Connections between nodes") do
    context("Nodes can directly be coupled through interfaces by using the interfaces array") do
        (node1, node2) = initializePairOfNodes()
        # Couple the interfaces that carry GeneralMessage
        node1.interfaces[1].partner = node2.interfaces[1]
        node2.interfaces[1].partner = node1.interfaces[1]
        testInterfaceConnections(node1, node2)
    end

    context("Nodes can directly be coupled through interfaces by using the explicit interface names") do
        (node1, node2) = initializePairOfNodes()
        # Couple the interfaces that carry GeneralMessage
<<<<<<< HEAD
        node1.in1.partner = node2.interface
        node2.interface.partner = node1.in1
=======
        node1.out.partner = node2.interface
        node2.interface.partner = node1.out
>>>>>>> 96d7fb23
        testInterfaceConnections(node1, node2)
    end

    context("Nodes can be coupled by edges by using the interfaces array") do
        (node1, node2) = initializePairOfNodes()
        # Couple the interfaces that carry GeneralMessage
        edge = Edge(node2.interfaces[1], node1.interfaces[1]) # Edge from node 2 to node 1
        testInterfaceConnections(node1, node2)
    end

    context("Nodes can be coupled by edges using the explicit interface names") do
        (node1, node2) = initializePairOfNodes()
        # Couple the interfaces that carry GeneralMessage
<<<<<<< HEAD
        edge = Edge(node2.interface, node1.in1) # Edge from node 2 to node 1
=======
        edge = Edge(node2.interface, node1.out) # Edge from node 2 to node 1
>>>>>>> 96d7fb23
        testInterfaceConnections(node1, node2)
    end

    context("Edge should throw an error when messages are of different types") do
        (node1, node2) = initializePairOfNodes()
        # Couple the gaussian interface gaussian to the constant interface
        @fact_throws Edge(node2.interfaces[1], node1.interfaces[1])
    end

    context("Edge should throw an error when two interfaces on the same node are connected") do
        node = FixedGainNode()
        node.interfaces[1].message = GaussianMessage()
        node.interfaces[2].message = GaussianMessage()
        # Connect output directly to input
<<<<<<< HEAD
        @fact_throws Edge(node.interfaces[1], node.interfaces[2])
=======
        @fact_throws Edge(node.interfaces[2], node.interfaces[1])
>>>>>>> 96d7fb23
    end

end

facts("Message passing over interfaces") do
    context("calculateMessage! should return and write back an output message") do
        node1 = ConstantNode(GeneralMessage(3.0))
        node2 = FixedGainNode([2.0])
        Edge(node1.interface, node2.in1)
        @fact node2.out.message => nothing
        # Request message on node for which the input is unknown
        msg = calculateMessage!(node2.out)
        @fact msg => node2.out.message # Returned message should be identical to message stored on interface.
        @fact typeof(node2.out.message) => GeneralMessage
        @fact node2.out.message.value => reshape([6.0], 1, 1)
    end

    context("calculateMessage! should recursively calculate required inbound message") do
        # Define three nodes in series
        node1 = ConstantNode(GeneralMessage(3.0))
        node2 = FixedGainNode([2.0])
        node3 = FixedGainNode([2.0])
        Edge(node1.interface, node2.in1)
        Edge(node2.out, node3.in1)
        @fact node3.out.message => nothing
        # Request message on node for which the input is unknown
        calculateMessage!(node3.out)
        @fact typeof(node3.out.message) => GeneralMessage
        @fact node3.out.message.value => reshape([12.0], 1, 1)
    end

    context("calculateMessage! should throw an error if the specified interface does not belong to the specified node") do
        (node1, node2) = initializePairOfNodes()
        @fact_throws calculateMessage!(node1.out, node2)
    end

    context("calculateMessage! should throw an error if one or more interfaces have no partner") do
        node = FixedGainNode()
        @fact_throws calculateMessage!(node.out)
    end
end

end # module TestForneyLab<|MERGE_RESOLUTION|>--- conflicted
+++ resolved
@@ -59,11 +59,7 @@
 function initializePairOfNodes()
     # Initialize some nodes
     node1 = FixedGainNode()
-<<<<<<< HEAD
-    node1.interfaces[1].message = GeneralMessage(1.0)
-=======
     node1.interfaces[1].message = GaussianMessage()
->>>>>>> 96d7fb23
     node1.interfaces[2].message = GeneralMessage(1.0)
     node2 = ConstantNode()
     node2.interfaces[1].message = GeneralMessage(2.0)
@@ -78,15 +74,9 @@
     @fact node1.interfaces[1].partner.message.value => 2.0
     @fact node2.interfaces[1].partner.message.value => 1.0
     # Check that pointers are initiatized correctly
-<<<<<<< HEAD
-    @fact node1.in1.message.value => 1.0
-    @fact node2.interface.message.value => 2.0
-    @fact node1.in1.partner.message.value => 2.0
-=======
     @fact node1.out.message.value => 1.0
     @fact node2.interface.message.value => 2.0
     @fact node1.out.partner.message.value => 2.0
->>>>>>> 96d7fb23
     @fact node2.interface.partner.message.value => 1.0
 end
 
@@ -102,13 +92,8 @@
     context("Nodes can directly be coupled through interfaces by using the explicit interface names") do
         (node1, node2) = initializePairOfNodes()
         # Couple the interfaces that carry GeneralMessage
-<<<<<<< HEAD
-        node1.in1.partner = node2.interface
-        node2.interface.partner = node1.in1
-=======
         node1.out.partner = node2.interface
         node2.interface.partner = node1.out
->>>>>>> 96d7fb23
         testInterfaceConnections(node1, node2)
     end
 
@@ -122,11 +107,7 @@
     context("Nodes can be coupled by edges using the explicit interface names") do
         (node1, node2) = initializePairOfNodes()
         # Couple the interfaces that carry GeneralMessage
-<<<<<<< HEAD
-        edge = Edge(node2.interface, node1.in1) # Edge from node 2 to node 1
-=======
         edge = Edge(node2.interface, node1.out) # Edge from node 2 to node 1
->>>>>>> 96d7fb23
         testInterfaceConnections(node1, node2)
     end
 
@@ -141,11 +122,7 @@
         node.interfaces[1].message = GaussianMessage()
         node.interfaces[2].message = GaussianMessage()
         # Connect output directly to input
-<<<<<<< HEAD
-        @fact_throws Edge(node.interfaces[1], node.interfaces[2])
-=======
         @fact_throws Edge(node.interfaces[2], node.interfaces[1])
->>>>>>> 96d7fb23
     end
 
 end
