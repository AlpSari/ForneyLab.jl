--- conflicted
+++ resolved
@@ -158,9 +158,7 @@
         # Connect output directly to input
         @fact_throws Edge(node.interfaces[2], node.interfaces[1])
     end
-end
-
-<<<<<<< HEAD
+    
     context("Edge construction should couple interfaces to edge") do
         (node1, node2) = initializePairOfMockNodes()
         @fact node1.out.edge => nothing
@@ -168,7 +166,9 @@
         edge = Edge(node1.out, node2.out)
         @fact node1.out.edge => edge
         @fact node2.out.edge => edge
-=======
+    end
+end
+
 facts("getAllNodesInGraph integration tests") do
     context("getAllNodesInGraph() should return an array of all nodes in the graph") do
         nodes = initializeLoopyGraph()
@@ -177,7 +177,6 @@
         for node in nodes
             @fact node in found_nodes => true
         end
->>>>>>> 59e3a9f9
     end
 end
 
