# This file contains the general ForneyLab tests.
# Tests for specific node and message types are
# found in test_nodes.jl and test_messages.jl

module TestForneyLab

using FactCheck
using ForneyLab

context("Basic functions") do
<<<<<<< HEAD
	facts("ensurematrix! should convert an array with one element to a matrix type") do
		@fact typeof(ensurematrix!([1.0])) => Array{Float64,2} # Cast 1D to 2D array
		@fact ensurematrix!([1.0]) => reshape([1.0], 1, 1)
		@fact ensurematrix!(eye(2)) => eye(2)
	end
=======
    facts("ensureMatrix") do
        @fact typeof(ensureMatrix([1.0])) => Array{Float64, 2} # Cast 1D to 2D array
        @fact ensureMatrix([1.0]) => reshape([1.0], 1, 1)
        @fact ensureMatrix(eye(2)) => eye(2)
    end
>>>>>>> d3e4fc53
end

context("General node properties") do
    facts("Node properties should include interfaces and name") do
        for NodeType in subtypes(Node)
            @fact typeof(NodeType().interfaces) => Array{Interface, 1} # Check for interface array
            @fact length(NodeType().interfaces) >= 1 => true # Check length of interface array
            @fact typeof(NodeType().name) => ASCIIString
        end
    end

    facts("Node constructor should assign a name") do
        for NodeType in subtypes(Node)
            my_node = NodeType(;name="my_name")
            @fact my_node.name => "my_name"
        end
    end

    facts("Nodes should couple interfaces to themselves") do
        for NodeType in subtypes(Node)
            my_node = NodeType()
            for interface_id in 1:length(my_node.interfaces)
                # Check if the node interfaces couple back to the same node
                @fact typeof(my_node.interfaces[interface_id].node) => typeof(my_node)
            end
        end
    end

    facts("Nodes should be able to calculate a message") do
        for NodeType in subtypes(Node)
            # Check if method description contains node type
            @fact contains(string(methods(calculateMessage!)),string("::", NodeType)) => true
        end
    end
end

# Node and message specific tests are in separate files
include("test_messages.jl")
include("nodes/test_constant.jl")
include("nodes/test_multiplication.jl")
include("nodes/test_matrix_multiplication.jl")

# Helper function for initializing a pair of nodes
function initializePairOfNodes()
    # Initialize some nodes
    node1 = MultiplicationNode()
    node1.interfaces[1].message = GaussianMessage()
    node1.interfaces[2].message = GeneralMessage(1.0)
    node2 = ConstantNode()
    node2.interfaces[1].message = GeneralMessage(2.0)
    return node1, node2
end

# Helper function for node comparison
function testInterfaceConnections(node1::MultiplicationNode, node2::ConstantNode)
    # Check that nodes are properly connected
    @fact node1.interfaces[2].message.value => 1.0
    @fact node2.interfaces[1].message.value => 2.0
    @fact node1.interfaces[2].partner.message.value => 2.0
    @fact node2.interfaces[1].partner.message.value => 1.0
    # Check that pointers are initiatized correctly
    @fact node1.in2.message.value => 1.0
    @fact node2.interface.message.value => 2.0
    @fact node1.in2.partner.message.value => 2.0
    @fact node2.interface.partner.message.value => 1.0
end

context("Connecting multiple nodes") do
    facts("Nodes can directly be coupled through interfaces by using the interfaces array") do
        (node1, node2) = initializePairOfNodes()
        # Couple the interfaces that carry GeneralMessage
        node1.interfaces[2].partner = node2.interfaces[1]
        node2.interfaces[1].partner = node1.interfaces[2]
        testInterfaceConnections(node1, node2)
    end

    facts("Nodes can directly be coupled through interfaces by using the explicit interface names") do
        (node1, node2) = initializePairOfNodes()
        # Couple the interfaces that carry GeneralMessage
        node1.in2.partner = node2.interface
        node2.interface.partner = node1.in2
        testInterfaceConnections(node1, node2)
    end

    facts("Nodes can be coupled by edges by using the interfaces array") do
        (node1, node2) = initializePairOfNodes()
        # Couple the interfaces that carry GeneralMessage
        edge = Edge(node2.interfaces[1], node1.interfaces[2]) # Edge from node 2 to node 1
        testInterfaceConnections(node1, node2)
    end

    facts("Nodes can be coupled by edges using the explicit interface names") do
        (node1, node2) = initializePairOfNodes()
        # Couple the interfaces that carry GeneralMessage
        edge = Edge(node2.interface, node1.in2) # Edge from node 2 to node 1
        testInterfaceConnections(node1, node2)
    end

    facts("Edge should throw an error when messages are of different types") do
        (node1, node2) = initializePairOfNodes()
        # Couple the gaussian interface gaussian to the constant interface
        @fact_throws Edge(node2.interfaces[1], node1.interfaces[1])
    end

    facts("Edge should throw an error when two interfaces on the same node are connected") do
        node = MultiplicationNode()
        node.interfaces[2].message = GaussianMessage()
        node.interfaces[3].message = GaussianMessage()
        # Connect output directly to input
        @fact_throws Edge(node.interfaces[3], node.interfaces[2])
    end

end

context("Message passing over interfaces") do
    facts("calculateMessage! should calculate an output message") do
        node1 = ConstantNode(GeneralMessage(3.0))
        node2 = MatrixMultiplicationNode([2.0])
        Edge(node1.interface, node2.in1)
        @fact node2.out.message => nothing
        # Request message on node for which the input is unknown
        calculateMessage!(node2.out)
        @fact typeof(node2.out.message) => GeneralMessage
        @fact node2.out.message.value => reshape([6.0], 1, 1)
    end

    facts("calculateMessage! should recursively calculate a required message") do
        # Define three nodes in series
        node1 = ConstantNode(GeneralMessage(3.0))
        node2 = MatrixMultiplicationNode([2.0])
        node3 = MatrixMultiplicationNode([2.0])
        Edge(node1.interface, node2.in1)
        Edge(node2.out, node3.in1)
        @fact node3.out.message => nothing
        # Request message on node for which the input is unknown
        calculateMessage!(node3.out)
        @fact typeof(node3.out.message) => GeneralMessage
        @fact node3.out.message.value => reshape([12.0], 1, 1)
    end

    facts("calculateMessage! should throw an error if input node and interface do not match") do
        (node1, node2) = initializePairOfNodes()
        @fact_throws calculateMessage!(node1.out, node2)
    end

    facts("calculateMessage! should throw an error if the message-less interface has no partner") do
        node = MultiplicationNode()
        @fact_throws calculateMessage!(node.out)
    end
end

end # module TestForneyLab<|MERGE_RESOLUTION|>--- conflicted
+++ resolved
@@ -8,19 +8,11 @@
 using ForneyLab
 
 context("Basic functions") do
-<<<<<<< HEAD
-	facts("ensurematrix! should convert an array with one element to a matrix type") do
-		@fact typeof(ensurematrix!([1.0])) => Array{Float64,2} # Cast 1D to 2D array
-		@fact ensurematrix!([1.0]) => reshape([1.0], 1, 1)
-		@fact ensurematrix!(eye(2)) => eye(2)
-	end
-=======
-    facts("ensureMatrix") do
+    facts("ensureMatrix should convert an array with one element to a matrix type") do
         @fact typeof(ensureMatrix([1.0])) => Array{Float64, 2} # Cast 1D to 2D array
         @fact ensureMatrix([1.0]) => reshape([1.0], 1, 1)
         @fact ensureMatrix(eye(2)) => eye(2)
     end
->>>>>>> d3e4fc53
 end
 
 context("General node properties") do
