--- conflicted
+++ resolved
@@ -2,76 +2,7 @@
 # # Unit tests
 # #####################
 
-<<<<<<< HEAD
-# facts("GainEqualityNode unit tests") do
-#     context("GainEqualityNode() should initialize a GainEqualityNode with 3 interfaces") do
-#         FactorGraph()
-#         GainEqualityNode(id=:node)
-#         @fact length(n(:node).interfaces) --> 3
-#         @fact n(:node).i[:in1] --> n(:node).interfaces[1]
-#         @fact n(:node).i[:in2] --> n(:node).interfaces[2]
-#         @fact n(:node).i[:out] --> n(:node).interfaces[3]
-#         @fact typeof(n(:node).A) --> Array{Float64, 2}
-#     end
-
-#     context("GainEqualityNode provide sumProduct! for GaussianDistribution") do
-#         # Forward
-#         initializeGainEqualityNode(2.0*eye(1), [Message(GaussianDistribution(V=1.0, m=1.0)), Message(GaussianDistribution(V=1.0, m=1.0)), nothing])
-#         ForneyLab.execute(ScheduleEntry(n(:gec_node).i[:out]))
-#         @fact n(:gec_node).i[:out].message.payload --> GaussianDistribution(V=2.0, m=2.0)
-#         # Backward
-#         initializeGainEqualityNode(2.0*eye(1), [Message(GaussianDistribution(V=1.0, m=1.0)), nothing, Message(GaussianDistribution(V=1.0, m=1.0))])
-#         ForneyLab.execute(ScheduleEntry(n(:gec_node).i[:in2]))
-#         @fact n(:gec_node).i[:in2].message.payload --> GaussianDistribution(V=0.2, m=0.6)
-#         initializeGainEqualityNode(2.0*eye(1), [nothing, Message(GaussianDistribution(V=1.0, m=1.0)), Message(GaussianDistribution(V=1.0, m=1.0))])
-#         ForneyLab.execute(ScheduleEntry(n(:gec_node).i[:in1]))
-#         @fact n(:gec_node).i[:in1].message.payload --> GaussianDistribution(V=0.2, m=0.6)
-#     end
-
-#     context("GainEqualityNode provide sumProduct! for MvGaussianDistribution with (xi,W) parametrization") do
-#         # Forward
-#         initializeGainEqualityNode(2.0*eye(2), [Message(MvGaussianDistribution(W=reshape([1.0, 0.5, 0.5, 1.0], 2, 2), xi=[1.0, 2.0])), Message(MvGaussianDistribution(W=reshape([1.0, 0.5, 0.5, 1.0], 2, 2), xi=[1.0, 2.0])), nothing])
-#         ForneyLab.execute(ScheduleEntry(n(:gec_node).i[:out]))
-#         @fact n(:gec_node).i[:out].message.payload --> MvGaussianDistribution(W=reshape([0.5, 0.25, 0.25, 0.5], 2, 2), xi=[1.0, 2.0])
-#         # Backward
-#         initializeGainEqualityNode(2.0*eye(2), [Message(MvGaussianDistribution(W=reshape([1.0, 0.5, 0.5, 1.0], 2, 2), xi=[1.0, 2.0])), nothing, Message(MvGaussianDistribution(W=reshape([1.0, 0.5, 0.5, 1.0], 2, 2), xi=[1.0, 2.0]))])
-#         ForneyLab.execute(ScheduleEntry(n(:gec_node).i[:in2]))
-#         @fact n(:gec_node).i[:in2].message.payload --> MvGaussianDistribution(W=reshape([5.0, 2.5, 2.5, 5.0], 2, 2), xi=[3.0, 6.0])
-#         initializeGainEqualityNode(2.0*eye(2), [nothing, Message(MvGaussianDistribution(W=reshape([1.0, 0.5, 0.5, 1.0], 2, 2), xi=[1.0, 2.0])), Message(MvGaussianDistribution(W=reshape([1.0, 0.5, 0.5, 1.0], 2, 2), xi=[1.0, 2.0]))])
-#         ForneyLab.execute(ScheduleEntry(n(:gec_node).i[:in1]))
-#         @fact n(:gec_node).i[:in1].message.payload --> MvGaussianDistribution(W=reshape([5.0, 2.5, 2.5, 5.0], 2, 2), xi=[3.0, 6.0])
-#     end
-
-#     context("GainEqualityNode provide sumProduct! for MvMvGaussianDistribution with (m,W) parametrization") do
-#         # Forward
-#         initializeGainEqualityNode(2.0*eye(2), [Message(MvGaussianDistribution(W=reshape([1.0, 0.5, 0.5, 1.0], 2, 2), m=[1.0, 2.0])), Message(MvGaussianDistribution(W=reshape([1.0, 0.5, 0.5, 1.0], 2, 2), m=[1.0, 2.0])), nothing])
-#         ForneyLab.execute(ScheduleEntry(n(:gec_node).i[:out]))
-#         @fact n(:gec_node).i[:out].message.payload --> MvGaussianDistribution(W=reshape([0.5, 0.25, 0.25, 0.5], 2, 2), m=[2.0, 4.0])
-#         # Backward
-#         initializeGainEqualityNode(2.0*eye(2), [Message(MvGaussianDistribution(W=reshape([1.0, 0.5, 0.5, 1.0], 2, 2), m=[1.0, 2.0])), nothing, Message(MvGaussianDistribution(W=reshape([1.0, 0.5, 0.5, 1.0], 2, 2), m=[1.0, 2.0]))])
-#         ForneyLab.execute(ScheduleEntry(n(:gec_node).i[:in2]))
-#         @fact n(:gec_node).i[:in2].message.payload --> MvGaussianDistribution(W=reshape([5.0, 2.5, 2.5, 5.0], 2, 2), m=[0.6, 1.2])
-#         initializeGainEqualityNode(2.0*eye(2), [nothing, Message(MvGaussianDistribution(W=reshape([1.0, 0.5, 0.5, 1.0], 2, 2), m=[1.0, 2.0])), Message(MvGaussianDistribution(W=reshape([1.0, 0.5, 0.5, 1.0], 2, 2), m=[1.0, 2.0]))])
-#         ForneyLab.execute(ScheduleEntry(n(:gec_node).i[:in1]))
-#         @fact n(:gec_node).i[:in1].message.payload --> MvGaussianDistribution(W=reshape([5.0, 2.5, 2.5, 5.0], 2, 2), m=[0.6, 1.2])
-#     end
-
-#     context("GainEqualityNode provide sumProduct! for MvMvGaussianDistribution with (m,V) parametrization") do
-#         # Forward
-#         initializeGainEqualityNode(2.0*eye(2), [Message(MvGaussianDistribution(V=reshape([1.0, 0.5, 0.5, 1.0], 2, 2), m=[1.0, 2.0])), Message(MvGaussianDistribution(V=reshape([1.0, 0.5, 0.5, 1.0], 2, 2), m=[1.0, 2.0])), nothing])
-#         ForneyLab.execute(ScheduleEntry(n(:gec_node).i[:out]))
-#         @fact n(:gec_node).i[:out].message.payload --> MvGaussianDistribution(V=reshape([2.0, 1.0, 1.0, 2.0], 2, 2), m=[2.0, 4.0])
-#         # Backward
-#         initializeGainEqualityNode(2.0*eye(2), [Message(MvGaussianDistribution(V=reshape([1.0, 0.5, 0.5, 1.0], 2, 2), m=[1.0, 2.0])), nothing, Message(MvGaussianDistribution(V=reshape([1.0, 0.5, 0.5, 1.0], 2, 2), m=[1.0, 2.0]))])
-#         ForneyLab.execute(ScheduleEntry(n(:gec_node).i[:in2]))
-#         @fact n(:gec_node).i[:in2].message.payload --> MvGaussianDistribution(V=reshape([0.2, 0.1, 0.1, 0.2], 2, 2), m=[0.6, 1.2])
-#         initializeGainEqualityNode(2.0*eye(2), [nothing, Message(MvGaussianDistribution(V=reshape([1.0, 0.5, 0.5, 1.0], 2, 2), m=[1.0, 2.0])), Message(MvGaussianDistribution(V=reshape([1.0, 0.5, 0.5, 1.0], 2, 2), m=[1.0, 2.0]))])
-#         ForneyLab.execute(ScheduleEntry(n(:gec_node).i[:in1]))
-#         @fact n(:gec_node).i[:in1].message.payload --> MvGaussianDistribution(V=reshape([0.2, 0.1, 0.1, 0.2], 2, 2), m=[0.6, 1.2])
-#     end
-# end
-=======
-# TODO: non-square A and verify results agains formulas
+# TODO: non-square A and verify results against formulas
 
 facts("GainEqualityNode unit tests") do
     context("GainEqualityNode() should initialize a GainEqualityNode with 3 interfaces") do
@@ -173,5 +104,4 @@
     #                             [nothing, Message(MvGaussianDistribution(V=[1.0 0.5; 0.5 1.0], m=[1.0, 2.0])), Message(MvGaussianDistribution(V=[1.0 0.5; 0.5 1.0; 2.0 3.0], m=[1.0, 2.0, 3.0]))],
     #                             MvGaussianDistribution(...) # 2D
     # end
-end
->>>>>>> 0ab474ac
+end