#####################
# Unit tests
#####################

# TODO: non-square A

facts("GainAdditionNode unit tests") do
    context("GainAdditionNode() should initialize a GainAdditionNode with 3 interfaces") do
        FactorGraph()
        GainAdditionNode(id=:node)
        @fact length(n(:node).interfaces) --> 3
        @fact n(:node).i[:in1] --> n(:node).interfaces[1]
        @fact n(:node).i[:in2] --> n(:node).interfaces[2]
        @fact n(:node).i[:out] --> n(:node).interfaces[3]
        @fact typeof(n(:node).A) --> Array{Float64, 2}
    end

<<<<<<< HEAD
    msg_internal = Message(GaussianDistribution())
    context("GainAdditionNode should be able to pass GaussianDistributions: using shortcut rules or internal graph should yield same result") do
        A = [2.0]

        # TODO: validateOutboundMessage only, remove first three lines, since there is no internal graph anymore

        # Forward
        initializeGainAdditionNode(A, [Message(GaussianDistribution(m=0.0, V=1.0)), Message(GaussianDistribution(m=1.0, V=2.0)), nothing])
        msg_internal = execute(ForneyLab.generateSumProductSchedule(n(:gac_node).interfaces[3]))
        FactorGraph()
=======
    context("GainAdditionNode should be able to pass GaussianDistributions") do
        # Forward message
        A = 2.0
>>>>>>> da1d67e9
        validateOutboundMessage(GainAdditionNode(A),
                                3,
                                [Message(GaussianDistribution(m=0.0, V=1.0)), Message(GaussianDistribution(m=1.0, V=2.0)), nothing],
                                GaussianDistribution(m=1.0, V=6.0))
        # Backward
<<<<<<< HEAD
        initializeGainAdditionNode(A,[nothing, Message(GaussianDistribution(m=0.0, V=2.0)), Message(GaussianDistribution(m=1.0, V=2.0))])
        msg_internal = execute(ForneyLab.generateSumProductSchedule(n(:gac_node).interfaces[1]))
        @fact msg_internal.payload --> GaussianDistribution(m=0.5, V=1.0)

        initializeGainAdditionNode(A, [Message(GaussianDistribution(m=0.0, V=2.0)), nothing, Message(GaussianDistribution(m=1.0, V=2.0))])
        msg_internal = execute(ForneyLab.generateSumProductSchedule(n(:gac_node).interfaces[2]))
        FactorGraph()
=======
        validateOutboundMessage(GainAdditionNode(A),
                                1,
                                [nothing, Message(GaussianDistribution(m=0.0, V=2.0)), Message(GaussianDistribution(m=1.0, V=2.0))],
                                GaussianDistribution(m=0.5, V=1.0))
>>>>>>> da1d67e9
        validateOutboundMessage(GainAdditionNode(A),
                                2,
                                [Message(GaussianDistribution(m=0.0, V=2.0)), nothing, Message(GaussianDistribution(m=1.0, V=2.0))],
                                GaussianDistribution(m=1.0, V=10.0))
    end

    context("GainAdditionNode should be able to pass MvGaussianDistributions: (m,V) parametrization") do
        A = [2.0 3.0; 3.0 2.0]

        # Forward
<<<<<<< HEAD
        initializeGainAdditionNode(A, [Message(MvGaussianDistribution(m=[0.0, 0.0], V=eye(2,2))), Message(MvGaussianDistribution(m=[1.0, 2.0], V=2.0*eye(2,2))), nothing])
        msg_internal = execute(ForneyLab.generateSumProductSchedule(n(:gac_node).interfaces[3]))
        FactorGraph()
=======
>>>>>>> da1d67e9
        validateOutboundMessage(GainAdditionNode(A),
                                3,
                                [Message(MvGaussianDistribution(m=[0.0, 0.0], V=eye(2,2))), Message(MvGaussianDistribution(m=[1.0, 2.0], V=2.0*eye(2,2))), nothing],
                                MvGaussianDistribution(m=[1.0, 2.0], V=[15.0 12.0; 12.0 15.0]))

        # Backward
<<<<<<< HEAD
        initializeGainAdditionNode(A,[nothing, Message(MvGaussianDistribution(m=[0.0, 0.0], V=eye(2,2))), Message(MvGaussianDistribution(m=[1.0, 2.0], V=2.0*eye(2,2)))])
        msg_internal = execute(ForneyLab.generateSumProductSchedule(n(:gac_node).interfaces[1]))
        @fact msg_internal.payload --> MvGaussianDistribution(m=[0.8, -0.2], V=[1.56 -1.44; -1.44 1.56])

        initializeGainAdditionNode(A, [Message(MvGaussianDistribution(m=[0.0, 0.0], V=eye(2,2))), nothing, Message(MvGaussianDistribution(m=[1.0, 2.0], V=2.0*eye(2,2)))])
        msg_internal = execute(ForneyLab.generateSumProductSchedule(n(:gac_node).interfaces[2]))
        FactorGraph()
=======
        validateOutboundMessage(GainAdditionNode(A),
                                1,
                                [nothing, Message(MvGaussianDistribution(m=[0.0, 0.0], V=eye(2,2))), Message(MvGaussianDistribution(m=[1.0, 2.0], V=2.0*eye(2,2)))],
                                MvGaussianDistribution(m=[0.8, -0.2], V=[1.56 -1.44; -1.44 1.56]))

>>>>>>> da1d67e9
        validateOutboundMessage(GainAdditionNode(A),
                                2,
                                [Message(MvGaussianDistribution(m=[0.0, 0.0], V=eye(2,2))), nothing, Message(MvGaussianDistribution(m=[1.0, 2.0], V=2.0*eye(2,2)))],
                                MvGaussianDistribution(m=[1.0, 2.0], V=[15.0 12.0; 12.0 15.0]))
    end

    context("GainAdditionNode should be able to pass MvGaussianDistributions: (m,W) parametrization") do
        A = [2.0 3.0; 3.0 2.0]

        # Forward
<<<<<<< HEAD
        initializeGainAdditionNode(A, [Message(MvGaussianDistribution(m=[0.0, 0.0], W=eye(2,2))), Message(MvGaussianDistribution(m=[1.0, 2.0], W=2.0*eye(2,2))), nothing])
        msg_internal = execute(ForneyLab.generateSumProductSchedule(n(:gac_node).interfaces[3]))
        FactorGraph()
=======
>>>>>>> da1d67e9
        validateOutboundMessage(GainAdditionNode(A),
                                3,
                                [Message(MvGaussianDistribution(m=[0.0, 0.0], W=eye(2,2))), Message(MvGaussianDistribution(m=[1.0, 2.0], W=2.0*eye(2,2))), nothing],
                                MvGaussianDistribution(m=[1.0, 2.0], V=[13.5 12.0; 12.0 13.5]))

        # Backward
<<<<<<< HEAD
        initializeGainAdditionNode(A,[nothing, Message(MvGaussianDistribution(m=[0.0, 0.0], W=eye(2,2))), Message(MvGaussianDistribution(m=[1.0, 2.0], W=2.0*eye(2,2)))])
        msg_internal = execute(ForneyLab.generateSumProductSchedule(n(:gac_node).interfaces[1]))
        @fact msg_internal.payload --> MvGaussianDistribution(m=[0.8, -0.2], W=[8.0+(2/3) 8.0; 8.0 8.0+(2/3)])

        initializeGainAdditionNode(A, [Message(MvGaussianDistribution(m=[0.0, 0.0], W=eye(2,2))), nothing, Message(MvGaussianDistribution(m=[1.0, 2.0], W=2.0*eye(2,2)))])
        msg_internal = execute(ForneyLab.generateSumProductSchedule(n(:gac_node).interfaces[2]))
        FactorGraph()
=======
        validateOutboundMessage(GainAdditionNode(A),
                                1,
                                [nothing, Message(MvGaussianDistribution(m=[0.0, 0.0], W=eye(2,2))), Message(MvGaussianDistribution(m=[1.0, 2.0], W=2.0*eye(2,2)))],
                                MvGaussianDistribution(m=[0.8, -0.2], V=[0.78 -0.72; -0.72 0.78]))

>>>>>>> da1d67e9
        validateOutboundMessage(GainAdditionNode(A),
                                2,
                                [Message(MvGaussianDistribution(m=[0.0, 0.0], W=eye(2,2))), nothing, Message(MvGaussianDistribution(m=[1.0, 2.0], W=2.0*eye(2,2)))],
                                MvGaussianDistribution(m=[1.0, 2.0], V=[13.5 12.0; 12.0 13.5]))
    end

    context("GainAdditionNode should be able to pass MvGaussianDistributions: (xi,W) parametrization") do
        A = [2.0 3.0; 3.0 2.0]

        # Forward
<<<<<<< HEAD
        initializeGainAdditionNode(A, [Message(MvGaussianDistribution(xi=[0.0, 0.0], W=eye(2,2))), Message(MvGaussianDistribution(xi=[1.0, 2.0], W=2.0*eye(2,2))), nothing])
        msg_internal = execute(ForneyLab.generateSumProductSchedule(n(:gac_node).interfaces[3]))
        FactorGraph()
=======
>>>>>>> da1d67e9
        validateOutboundMessage(GainAdditionNode(A),
                                3,
                                [Message(MvGaussianDistribution(xi=[0.0, 0.0], W=eye(2,2))), Message(MvGaussianDistribution(xi=[1.0, 2.0], W=2.0*eye(2,2))), nothing],
                                MvGaussianDistribution(m=[0.5, 1.0], V=[13.5 12.0; 12.0 13.5]))

        # Backward
<<<<<<< HEAD
        initializeGainAdditionNode(A,[nothing, Message(MvGaussianDistribution(xi=[0.0, 0.0], W=eye(2,2))), Message(MvGaussianDistribution(xi=[1.0, 2.0], W=2.0*eye(2,2)))])
        msg_internal = execute(ForneyLab.generateSumProductSchedule(n(:gac_node).interfaces[1]))
        @fact msg_internal.payload --> MvGaussianDistribution(m=[0.4, -0.1], V=[0.78 -0.72; -0.72 0.78])

        initializeGainAdditionNode(A, [Message(MvGaussianDistribution(xi=[0.0, 0.0], W=eye(2,2))), nothing, Message(MvGaussianDistribution(xi=[1.0, 2.0], W=2.0*eye(2,2)))])
        msg_internal = execute(ForneyLab.generateSumProductSchedule(n(:gac_node).interfaces[2]))
        FactorGraph()
=======
        validateOutboundMessage(GainAdditionNode(A),
                                1,
                                [nothing, Message(MvGaussianDistribution(xi=[0.0, 0.0], W=eye(2,2))), Message(MvGaussianDistribution(xi=[1.0, 2.0], W=2.0*eye(2,2)))],
                                MvGaussianDistribution(m=[0.4, -0.1], V=[0.78 -0.72; -0.72 0.78]))

>>>>>>> da1d67e9
        validateOutboundMessage(GainAdditionNode(A),
                                2,
                                [Message(MvGaussianDistribution(xi=[0.0, 0.0], W=eye(2,2))), nothing, Message(MvGaussianDistribution(xi=[1.0, 2.0], W=2.0*eye(2,2)))],
                                MvGaussianDistribution(m=[0.5, 1.0], V=[13.5 12.0; 12.0 13.5]))
    end

    context("GainAdditionNode should be able to pass MvGaussianDistributions: (different parametrizations)") do
        A = [2.0 3.0; 3.0 2.0]

        # Forward
<<<<<<< HEAD
        initializeGainAdditionNode(A, [Message(MvGaussianDistribution(m=[0.0, 0.0], V=eye(2,2))), Message(MvGaussianDistribution(xi=[1.0, 2.0], W=2.0*eye(2,2))), nothing])
        msg_internal = execute(ForneyLab.generateSumProductSchedule(n(:gac_node).interfaces[3]))
        FactorGraph()
=======
>>>>>>> da1d67e9
        validateOutboundMessage(GainAdditionNode(A),
                                3,
                                [Message(MvGaussianDistribution(m=[0.0, 0.0], V=eye(2,2))), Message(MvGaussianDistribution(xi=[1.0, 2.0], W=2.0*eye(2,2))), nothing],
                                MvGaussianDistribution(m=[0.5, 1.0], V=[13.5 12.0; 12.0 13.5]))

        # Backward
<<<<<<< HEAD
        initializeGainAdditionNode(A,[nothing, Message(MvGaussianDistribution(m=[0.0, 0.0], V=eye(2,2))), Message(MvGaussianDistribution(xi=[1.0, 2.0], W=2.0*eye(2,2)))])
        msg_internal = execute(ForneyLab.generateSumProductSchedule(n(:gac_node).interfaces[1]))
        @fact msg_internal.payload --> MvGaussianDistribution(m=[0.4, -0.1], V=[0.78 -0.72; -0.72 0.78])

        initializeGainAdditionNode(A, [Message(MvGaussianDistribution(m=[0.0, 0.0], V=eye(2,2))), nothing, Message(MvGaussianDistribution(xi=[1.0, 2.0], W=2.0*eye(2,2)))])
        msg_internal = execute(ForneyLab.generateSumProductSchedule(n(:gac_node).interfaces[2]))
        FactorGraph()
=======
        validateOutboundMessage(GainAdditionNode(A),
                                1,
                                [nothing, Message(MvGaussianDistribution(m=[0.0, 0.0], V=eye(2,2))), Message(MvGaussianDistribution(xi=[1.0, 2.0], W=2.0*eye(2,2)))],
                                MvGaussianDistribution(m=[0.4, -0.1], V=[0.78 -0.72; -0.72 0.78]))

>>>>>>> da1d67e9
        validateOutboundMessage(GainAdditionNode(A),
                                2,
                                [Message(MvGaussianDistribution(m=[0.0, 0.0], V=eye(2,2))), nothing, Message(MvGaussianDistribution(xi=[1.0, 2.0], W=2.0*eye(2,2)))],
                                MvGaussianDistribution(m=[0.5, 1.0], V=[13.5 12.0; 12.0 13.5]))
    end

    # context("GainAdditionNode should provide sumProductRule! for non-square A") do
    #     # Forward message
    #     A = [2.0 3.0; 3.0 2.0; 1.0 2.0]
    #     validateOutboundMessage(GainAdditionNode(A),
    #                             3,
    #                             [Message(MvGaussianDistribution(m=[0.0, 0.0], V=eye(2))), Message(MvGaussianDistribution(m=[1.0, 2.0, 3.0], V=2.0*eye(3))), nothing],
    #                             MvGaussianDistribution()) # 3D
    #     # Backward messages
    #     validateOutboundMessage(GainAdditionNode(A),
    #                             1,
    #                             [nothing, Message(MvGaussianDistribution(m=[0.0, 0.0, 1.0], V=eye(3))), Message(MvGaussianDistribution(m=[1.0, 2.0], V=2.0*eye(2)))],
    #                             MvGaussianDistribution()) # 2D
    #     validateOutboundMessage(GainAdditionNode(A),
    #                             2,
    #                             [Message(MvGaussianDistribution(m=[0.0, 0.0], V=eye(2))), nothing, Message(MvGaussianDistribution(m=[1.0, 2.0, 3.0], V=2.0*eye(3)))],
    #                             MvGaussianDistribution()) # 3D
    # end
end<|MERGE_RESOLUTION|>--- conflicted
+++ resolved
@@ -15,41 +15,18 @@
         @fact typeof(n(:node).A) --> Array{Float64, 2}
     end
 
-<<<<<<< HEAD
-    msg_internal = Message(GaussianDistribution())
-    context("GainAdditionNode should be able to pass GaussianDistributions: using shortcut rules or internal graph should yield same result") do
-        A = [2.0]
-
-        # TODO: validateOutboundMessage only, remove first three lines, since there is no internal graph anymore
-
-        # Forward
-        initializeGainAdditionNode(A, [Message(GaussianDistribution(m=0.0, V=1.0)), Message(GaussianDistribution(m=1.0, V=2.0)), nothing])
-        msg_internal = execute(ForneyLab.generateSumProductSchedule(n(:gac_node).interfaces[3]))
-        FactorGraph()
-=======
     context("GainAdditionNode should be able to pass GaussianDistributions") do
         # Forward message
         A = 2.0
->>>>>>> da1d67e9
         validateOutboundMessage(GainAdditionNode(A),
                                 3,
                                 [Message(GaussianDistribution(m=0.0, V=1.0)), Message(GaussianDistribution(m=1.0, V=2.0)), nothing],
                                 GaussianDistribution(m=1.0, V=6.0))
         # Backward
-<<<<<<< HEAD
-        initializeGainAdditionNode(A,[nothing, Message(GaussianDistribution(m=0.0, V=2.0)), Message(GaussianDistribution(m=1.0, V=2.0))])
-        msg_internal = execute(ForneyLab.generateSumProductSchedule(n(:gac_node).interfaces[1]))
-        @fact msg_internal.payload --> GaussianDistribution(m=0.5, V=1.0)
-
-        initializeGainAdditionNode(A, [Message(GaussianDistribution(m=0.0, V=2.0)), nothing, Message(GaussianDistribution(m=1.0, V=2.0))])
-        msg_internal = execute(ForneyLab.generateSumProductSchedule(n(:gac_node).interfaces[2]))
-        FactorGraph()
-=======
         validateOutboundMessage(GainAdditionNode(A),
                                 1,
                                 [nothing, Message(GaussianDistribution(m=0.0, V=2.0)), Message(GaussianDistribution(m=1.0, V=2.0))],
                                 GaussianDistribution(m=0.5, V=1.0))
->>>>>>> da1d67e9
         validateOutboundMessage(GainAdditionNode(A),
                                 2,
                                 [Message(GaussianDistribution(m=0.0, V=2.0)), nothing, Message(GaussianDistribution(m=1.0, V=2.0))],
@@ -60,33 +37,17 @@
         A = [2.0 3.0; 3.0 2.0]
 
         # Forward
-<<<<<<< HEAD
-        initializeGainAdditionNode(A, [Message(MvGaussianDistribution(m=[0.0, 0.0], V=eye(2,2))), Message(MvGaussianDistribution(m=[1.0, 2.0], V=2.0*eye(2,2))), nothing])
-        msg_internal = execute(ForneyLab.generateSumProductSchedule(n(:gac_node).interfaces[3]))
-        FactorGraph()
-=======
->>>>>>> da1d67e9
         validateOutboundMessage(GainAdditionNode(A),
                                 3,
                                 [Message(MvGaussianDistribution(m=[0.0, 0.0], V=eye(2,2))), Message(MvGaussianDistribution(m=[1.0, 2.0], V=2.0*eye(2,2))), nothing],
                                 MvGaussianDistribution(m=[1.0, 2.0], V=[15.0 12.0; 12.0 15.0]))
 
         # Backward
-<<<<<<< HEAD
-        initializeGainAdditionNode(A,[nothing, Message(MvGaussianDistribution(m=[0.0, 0.0], V=eye(2,2))), Message(MvGaussianDistribution(m=[1.0, 2.0], V=2.0*eye(2,2)))])
-        msg_internal = execute(ForneyLab.generateSumProductSchedule(n(:gac_node).interfaces[1]))
-        @fact msg_internal.payload --> MvGaussianDistribution(m=[0.8, -0.2], V=[1.56 -1.44; -1.44 1.56])
-
-        initializeGainAdditionNode(A, [Message(MvGaussianDistribution(m=[0.0, 0.0], V=eye(2,2))), nothing, Message(MvGaussianDistribution(m=[1.0, 2.0], V=2.0*eye(2,2)))])
-        msg_internal = execute(ForneyLab.generateSumProductSchedule(n(:gac_node).interfaces[2]))
-        FactorGraph()
-=======
         validateOutboundMessage(GainAdditionNode(A),
                                 1,
                                 [nothing, Message(MvGaussianDistribution(m=[0.0, 0.0], V=eye(2,2))), Message(MvGaussianDistribution(m=[1.0, 2.0], V=2.0*eye(2,2)))],
                                 MvGaussianDistribution(m=[0.8, -0.2], V=[1.56 -1.44; -1.44 1.56]))
 
->>>>>>> da1d67e9
         validateOutboundMessage(GainAdditionNode(A),
                                 2,
                                 [Message(MvGaussianDistribution(m=[0.0, 0.0], V=eye(2,2))), nothing, Message(MvGaussianDistribution(m=[1.0, 2.0], V=2.0*eye(2,2)))],
@@ -97,33 +58,17 @@
         A = [2.0 3.0; 3.0 2.0]
 
         # Forward
-<<<<<<< HEAD
-        initializeGainAdditionNode(A, [Message(MvGaussianDistribution(m=[0.0, 0.0], W=eye(2,2))), Message(MvGaussianDistribution(m=[1.0, 2.0], W=2.0*eye(2,2))), nothing])
-        msg_internal = execute(ForneyLab.generateSumProductSchedule(n(:gac_node).interfaces[3]))
-        FactorGraph()
-=======
->>>>>>> da1d67e9
         validateOutboundMessage(GainAdditionNode(A),
                                 3,
                                 [Message(MvGaussianDistribution(m=[0.0, 0.0], W=eye(2,2))), Message(MvGaussianDistribution(m=[1.0, 2.0], W=2.0*eye(2,2))), nothing],
                                 MvGaussianDistribution(m=[1.0, 2.0], V=[13.5 12.0; 12.0 13.5]))
 
         # Backward
-<<<<<<< HEAD
-        initializeGainAdditionNode(A,[nothing, Message(MvGaussianDistribution(m=[0.0, 0.0], W=eye(2,2))), Message(MvGaussianDistribution(m=[1.0, 2.0], W=2.0*eye(2,2)))])
-        msg_internal = execute(ForneyLab.generateSumProductSchedule(n(:gac_node).interfaces[1]))
-        @fact msg_internal.payload --> MvGaussianDistribution(m=[0.8, -0.2], W=[8.0+(2/3) 8.0; 8.0 8.0+(2/3)])
-
-        initializeGainAdditionNode(A, [Message(MvGaussianDistribution(m=[0.0, 0.0], W=eye(2,2))), nothing, Message(MvGaussianDistribution(m=[1.0, 2.0], W=2.0*eye(2,2)))])
-        msg_internal = execute(ForneyLab.generateSumProductSchedule(n(:gac_node).interfaces[2]))
-        FactorGraph()
-=======
         validateOutboundMessage(GainAdditionNode(A),
                                 1,
                                 [nothing, Message(MvGaussianDistribution(m=[0.0, 0.0], W=eye(2,2))), Message(MvGaussianDistribution(m=[1.0, 2.0], W=2.0*eye(2,2)))],
                                 MvGaussianDistribution(m=[0.8, -0.2], V=[0.78 -0.72; -0.72 0.78]))
 
->>>>>>> da1d67e9
         validateOutboundMessage(GainAdditionNode(A),
                                 2,
                                 [Message(MvGaussianDistribution(m=[0.0, 0.0], W=eye(2,2))), nothing, Message(MvGaussianDistribution(m=[1.0, 2.0], W=2.0*eye(2,2)))],
@@ -134,33 +79,17 @@
         A = [2.0 3.0; 3.0 2.0]
 
         # Forward
-<<<<<<< HEAD
-        initializeGainAdditionNode(A, [Message(MvGaussianDistribution(xi=[0.0, 0.0], W=eye(2,2))), Message(MvGaussianDistribution(xi=[1.0, 2.0], W=2.0*eye(2,2))), nothing])
-        msg_internal = execute(ForneyLab.generateSumProductSchedule(n(:gac_node).interfaces[3]))
-        FactorGraph()
-=======
->>>>>>> da1d67e9
         validateOutboundMessage(GainAdditionNode(A),
                                 3,
                                 [Message(MvGaussianDistribution(xi=[0.0, 0.0], W=eye(2,2))), Message(MvGaussianDistribution(xi=[1.0, 2.0], W=2.0*eye(2,2))), nothing],
                                 MvGaussianDistribution(m=[0.5, 1.0], V=[13.5 12.0; 12.0 13.5]))
 
         # Backward
-<<<<<<< HEAD
-        initializeGainAdditionNode(A,[nothing, Message(MvGaussianDistribution(xi=[0.0, 0.0], W=eye(2,2))), Message(MvGaussianDistribution(xi=[1.0, 2.0], W=2.0*eye(2,2)))])
-        msg_internal = execute(ForneyLab.generateSumProductSchedule(n(:gac_node).interfaces[1]))
-        @fact msg_internal.payload --> MvGaussianDistribution(m=[0.4, -0.1], V=[0.78 -0.72; -0.72 0.78])
-
-        initializeGainAdditionNode(A, [Message(MvGaussianDistribution(xi=[0.0, 0.0], W=eye(2,2))), nothing, Message(MvGaussianDistribution(xi=[1.0, 2.0], W=2.0*eye(2,2)))])
-        msg_internal = execute(ForneyLab.generateSumProductSchedule(n(:gac_node).interfaces[2]))
-        FactorGraph()
-=======
         validateOutboundMessage(GainAdditionNode(A),
                                 1,
                                 [nothing, Message(MvGaussianDistribution(xi=[0.0, 0.0], W=eye(2,2))), Message(MvGaussianDistribution(xi=[1.0, 2.0], W=2.0*eye(2,2)))],
                                 MvGaussianDistribution(m=[0.4, -0.1], V=[0.78 -0.72; -0.72 0.78]))
 
->>>>>>> da1d67e9
         validateOutboundMessage(GainAdditionNode(A),
                                 2,
                                 [Message(MvGaussianDistribution(xi=[0.0, 0.0], W=eye(2,2))), nothing, Message(MvGaussianDistribution(xi=[1.0, 2.0], W=2.0*eye(2,2)))],
@@ -171,33 +100,17 @@
         A = [2.0 3.0; 3.0 2.0]
 
         # Forward
-<<<<<<< HEAD
-        initializeGainAdditionNode(A, [Message(MvGaussianDistribution(m=[0.0, 0.0], V=eye(2,2))), Message(MvGaussianDistribution(xi=[1.0, 2.0], W=2.0*eye(2,2))), nothing])
-        msg_internal = execute(ForneyLab.generateSumProductSchedule(n(:gac_node).interfaces[3]))
-        FactorGraph()
-=======
->>>>>>> da1d67e9
         validateOutboundMessage(GainAdditionNode(A),
                                 3,
                                 [Message(MvGaussianDistribution(m=[0.0, 0.0], V=eye(2,2))), Message(MvGaussianDistribution(xi=[1.0, 2.0], W=2.0*eye(2,2))), nothing],
                                 MvGaussianDistribution(m=[0.5, 1.0], V=[13.5 12.0; 12.0 13.5]))
 
         # Backward
-<<<<<<< HEAD
-        initializeGainAdditionNode(A,[nothing, Message(MvGaussianDistribution(m=[0.0, 0.0], V=eye(2,2))), Message(MvGaussianDistribution(xi=[1.0, 2.0], W=2.0*eye(2,2)))])
-        msg_internal = execute(ForneyLab.generateSumProductSchedule(n(:gac_node).interfaces[1]))
-        @fact msg_internal.payload --> MvGaussianDistribution(m=[0.4, -0.1], V=[0.78 -0.72; -0.72 0.78])
-
-        initializeGainAdditionNode(A, [Message(MvGaussianDistribution(m=[0.0, 0.0], V=eye(2,2))), nothing, Message(MvGaussianDistribution(xi=[1.0, 2.0], W=2.0*eye(2,2)))])
-        msg_internal = execute(ForneyLab.generateSumProductSchedule(n(:gac_node).interfaces[2]))
-        FactorGraph()
-=======
         validateOutboundMessage(GainAdditionNode(A),
                                 1,
                                 [nothing, Message(MvGaussianDistribution(m=[0.0, 0.0], V=eye(2,2))), Message(MvGaussianDistribution(xi=[1.0, 2.0], W=2.0*eye(2,2)))],
                                 MvGaussianDistribution(m=[0.4, -0.1], V=[0.78 -0.72; -0.72 0.78]))
 
->>>>>>> da1d67e9
         validateOutboundMessage(GainAdditionNode(A),
                                 2,
                                 [Message(MvGaussianDistribution(m=[0.0, 0.0], V=eye(2,2))), nothing, Message(MvGaussianDistribution(xi=[1.0, 2.0], W=2.0*eye(2,2)))],
