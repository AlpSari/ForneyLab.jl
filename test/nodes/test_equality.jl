#####################
# Unit tests
#####################

facts("EqualityNode unit tests") do
   context("EqualityNode() should initialize an EqualityNode with 3 interfaces") do
        FactorGraph()
        EqualityNode(id=:node)
        @fact length(n(:node).interfaces) --> 3
        @fact ForneyLab.firstFreeInterface(n(:node)) --> n(:node).interfaces[1]
        for i=1:3
            Edge(n(:node), TerminalNode())
        end
        @fact_throws ForneyLab.firstFreeInterface(n(:node))
    end

    context("EqualityNode should provide sumProduct! for arbitrary message types") do
        # Equality constraint node should work for arbitraty messages, although not really useful.
        # Outbound message is equal to the inbound messages if not all inbound messages are equal.
        # Otherwise, the outbound message is Message(DeltaDistribution(0.0))

        # Equal scalars
        validateOutboundMessage(EqualityNode(),
                                3,
                                [Message(DeltaDistribution(1.0)), Message(DeltaDistribution(1.0)), nothing],
                                DeltaDistribution(1.0))
        # Unequal scalars
        validateOutboundMessage(EqualityNode(),
                                3,
                                [Message(DeltaDistribution(1.0)), Message(DeltaDistribution(1.1)), nothing],
                                DeltaDistribution(0.0))
    end

    context("EqualityNode should provide sumProduct! for GaussianDistribution") do
        context("Proper input distributions") do
            inbound_dist = GaussianDistribution(xi=0.6, W=0.2)
            validateOutboundMessage(EqualityNode(),
                                    3,
                                    [Message(inbound_dist), Message(inbound_dist), nothing],
                                    GaussianDistribution(xi=(0.6 + 0.6), W=(0.2 + 0.2)))
        end
        context("Improper input distributions") do
            inbound_dist = GaussianDistribution(xi=0.6, W=0.2)
            validateOutboundMessage(EqualityNode(),
                                    3,
                                    [Message(GaussianDistribution(xi=0.6, W=1.0)), Message(GaussianDistribution(xi=0.6, W=-0.2)), nothing],
                                    GaussianDistribution(xi=1.2, W=0.8))
        end
    end

    context("EqualityNode should provide sumProduct! for MvGaussianDistribution") do
        # The following tests on the update rules correspond to node 1 from Table 4.1 in:
        # Korl, Sascha. “A Factor Graph Approach to Signal Modelling, System Identification and Filtering.” Hartung-Gorre, 2005.
        # In the tests, we use the exact rules from Korl. The actual implementation of sumProduct!() will calculate
        # the (xi,W) parametrizations of the inbound messages, such that only the W and xi update rules are used in practice.
        context("MvGaussianDistribution with (m,V) parametrization") do
            mean = collect(1.0:3.0)
            variance = reshape([4.0, 3.0, 2.0,
                                3.0, 4.0, 3.0,
                                2.0, 3.0, 4.0], 3, 3)
            inbound_dist = MvGaussianDistribution(m=mean, V=variance)
            W = inv(inbound_dist.V)
            validateOutboundMessage(EqualityNode(),
                                3,
                                [Message(inbound_dist), Message(inbound_dist), nothing],
                                MvGaussianDistribution(m=(pinv(W + W) * (W*inbound_dist.m + W*inbound_dist.m)), V=(inbound_dist.V * pinv(inbound_dist.V + inbound_dist.V) * inbound_dist.V)))
        end
        context("MvGaussianDistribution with (m,W) parametrization") do
            mean = collect(1.0:3.0)
            precision = inv(reshape([   4.0, 3.0, 2.0,
                                        3.0, 4.0, 3.0,
                                        2.0, 3.0, 4.0], 3, 3))
            inbound_dist = MvGaussianDistribution(m=mean, W=precision)
            W = inbound_dist.W
            validateOutboundMessage(EqualityNode(),
                                3,
                                [Message(inbound_dist), Message(inbound_dist), nothing],
                                MvGaussianDistribution(m=(pinv(W + W) * (W*inbound_dist.m + W*inbound_dist.m)), W=(W+W)))
        end
        context("MvGaussianDistribution with (xi,V) parametrization") do
            variance = reshape([4.0, 3.0, 2.0,
                                3.0, 4.0, 3.0,
                                2.0, 3.0, 4.0], 3, 3)
            inbound_dist = MvGaussianDistribution(xi=inv(variance)*collect(1.0:3.0), V=variance)
            xi = inbound_dist.xi
            V = inbound_dist.V
            validateOutboundMessage(EqualityNode(),
                                3,
                                [Message(inbound_dist), Message(inbound_dist), nothing],
                                MvGaussianDistribution(xi=(xi + xi), V=(inbound_dist.V * pinv(inbound_dist.V + inbound_dist.V) * inbound_dist.V)))
        end
        context("MvGaussianDistribution with (xi,W) parametrization") do
            precision = inv(reshape([   4.0, 3.0, 2.0,
                                        3.0, 4.0, 3.0,
                                        2.0, 3.0, 4.0], 3, 3))
            inbound_dist = MvGaussianDistribution(xi=precision*collect(1.0:3.0), W=precision)
            xi = inbound_dist.xi
            W = inbound_dist.W
            validateOutboundMessage(EqualityNode(),
                                3,
                                [Message(inbound_dist), Message(inbound_dist), nothing],
                                MvGaussianDistribution(xi=(xi + xi), W=(W+W)))
        end
    end

    context("EqualityNode should provide sumProduct! for GammaDistribution") do
        validateOutboundMessage(EqualityNode(),
                                3,
                                [Message(GammaDistribution()), Message(GammaDistribution()), nothing],
                                GammaDistribution(a=1.0, b=2.0))
    end

    context("EqualityNode should provide sumProduct! for InverseGammaDistribution") do
        validateOutboundMessage(EqualityNode(),
                                3,
                                [Message(InverseGammaDistribution()), Message(InverseGammaDistribution()), nothing],
                                InverseGammaDistribution(a=7.0, b=4.0))
    end

    context("EqualityNode should provide sumProduct! for BetaDistribution") do
        validateOutboundMessage(EqualityNode(),
                                3,
                                [Message(BetaDistribution(a=1.0, b=2.0)), Message(BetaDistribution(a=3.0, b=4.0)), nothing],
                                BetaDistribution(a=3.0, b=5.0))
    end

    context("EqualityNode should provide sumProduct! for BernoulliDistribution") do
        validateOutboundMessage(EqualityNode(),
                                3,
                                [Message(BernoulliDistribution(0.2)), Message(BernoulliDistribution(0.4)), nothing],
                                BernoulliDistribution(1/7))
        validateOutboundMessage(EqualityNode(),
                                1,
                                [nothing, Message(BernoulliDistribution(0.2)), Message(BernoulliDistribution(0.4))],
                                BernoulliDistribution(1/7))
        validateOutboundMessage(EqualityNode(),
                                2,
                                [Message(BernoulliDistribution(0.2)), nothing, Message(BernoulliDistribution(0.4))],
                                BernoulliDistribution(1/7))
    end

    context("EqualityNode should provide sumProduct! for combination of student's t and Gaussian distribution") do
        validateOutboundMessage(EqualityNode(),
                                3,
                                [Message(StudentsTDistribution(m=1.0, lambda=2.0, nu=4.0)), Message(GaussianDistribution(m=0.0, V=1.0)), nothing],
                                GaussianDistribution(m=0.5, W=2.0))
        validateOutboundMessage(EqualityNode(),
                                3,
                                [Message(GaussianDistribution(m=0.0, V=1.0)), Message(StudentsTDistribution(m=1.0, lambda=2.0, nu=4.0)), nothing],
                                GaussianDistribution(m=0.5, W=2.0))
        validateOutboundMessage(EqualityNode(),
                                2,
                                [Message(StudentsTDistribution(m=1.0, lambda=2.0, nu=4.0)), nothing, Message(GaussianDistribution(m=0.0, V=1.0))],
                                GaussianDistribution(m=0.5, W=2.0))
    end

    context("EqualityNode should provide sumProduct! for combination of DeltaDistribution and a GaussianDistribution") do
        # Just test the original and a permutation of the arguments
        validateOutboundMessage(EqualityNode(),
                                3,
                                [Message(DeltaDistribution(5.0)), Message(GaussianDistribution()), nothing],
                                DeltaDistribution(5.0))
        validateOutboundMessage(EqualityNode(),
                                3,
                                [Message(GaussianDistribution()), Message(DeltaDistribution(5.0)), nothing],
                                DeltaDistribution(5.0))
        validateOutboundMessage(EqualityNode(),
                                2,
                                [Message(DeltaDistribution(5.0)), nothing, Message(GaussianDistribution())],
                                DeltaDistribution(5.0))
    end

    context("EqualityNode should provide sumProduct! for combination of MvDeltaDistribution and a MvGaussianDistribution") do
        # Just test the original and a permutation of the arguments
        validateOutboundMessage(EqualityNode(),
                                3,
<<<<<<< HEAD
                                [Message(MvDeltaDistribution([4.0, 5.0])), Message(MvGaussianDistribution(m=[1.0, 2.0], V=eye(2))), nothing],
                                MvDeltaDistribution([4.0, 5.0]))
        validateOutboundMessage(EqualityNode(),
                                3,
                                [Message(MvGaussianDistribution(m=[1.0, 2.0], V=eye(2))), Message(MvDeltaDistribution([4.0, 5.0])), nothing],
                                MvDeltaDistribution([4.0, 5.0]))
        validateOutboundMessage(EqualityNode(),
                                2,
                                [Message(MvDeltaDistribution([4.0, 5.0])), nothing, Message(MvGaussianDistribution(m=[1.0, 2.0], V=eye(2)))],
=======
                                [Message(MvDeltaDistribution([4.0, 5.0])), Message(MvGaussianDistribution(m=[1.0, 2.0], V=[1.0 0.5; 0.5 1.0])), nothing],
                                MvDeltaDistribution([4.0, 5.0]))
        validateOutboundMessage(EqualityNode(),
                                3,
                                [Message(MvGaussianDistribution(m=[1.0, 2.0], V=[1.0 0.5; 0.5 1.0])), Message(MvDeltaDistribution([4.0, 5.0])), nothing],
                                MvDeltaDistribution([4.0, 5.0]))
        validateOutboundMessage(EqualityNode(),
                                2,
                                [Message(MvGaussianDistribution(m=[1.0, 2.0], V=[1.0 0.5; 0.5 1.0])), nothing, Message(MvDeltaDistribution([4.0, 5.0]))],
                                MvDeltaDistribution([4.0, 5.0]))
    end

    context("EqualityNode should provide sumProduct! for combination of MvDeltaDistribution and a WishartDistribution") do
        # Just test the original and a permutation of the arguments
        validateOutboundMessage(EqualityNode(),
                                3,
                                [Message(MvDeltaDistribution([4.0, 5.0])), Message(WishartDistribution(V=[1.0 0.5; 0.5 1.0], nu=2.0)), nothing],
                                MvDeltaDistribution([4.0, 5.0]))
        validateOutboundMessage(EqualityNode(),
                                3,
                                [Message(WishartDistribution(V=[1.0 0.5; 0.5 1.0], nu=2.0)), Message(MvDeltaDistribution([4.0, 5.0])), nothing],
                                MvDeltaDistribution([4.0, 5.0]))
        validateOutboundMessage(EqualityNode(),
                                2,
                                [Message(WishartDistribution(V=[1.0 0.5; 0.5 1.0], nu=2.0)), nothing, Message(MvDeltaDistribution([4.0, 5.0]))],
>>>>>>> 0ab474ac
                                MvDeltaDistribution([4.0, 5.0]))
    end

    context("EqualityNode should provide sumProduct! for combination of DeltaDistribution and a GammaDistribution") do
        # Just test the original and a permutation of the arguments
        validateOutboundMessage(EqualityNode(),
                                3,
                                [Message(DeltaDistribution(5.0)), Message(GammaDistribution()), nothing],
                                DeltaDistribution(5.0))
        validateOutboundMessage(EqualityNode(),
                                3,
                                [Message(GammaDistribution()), Message(DeltaDistribution(5.0)), nothing],
                                DeltaDistribution(5.0))
        validateOutboundMessage(EqualityNode(),
                                2,
                                [Message(DeltaDistribution(5.0)), nothing, Message(GammaDistribution())],
                                DeltaDistribution(5.0))
    end

    context("EqualityNode should provide sumProduct! for combination of DeltaDistribution and a LogNormalDistribution") do
        # Just test the original and a permutation of the arguments
        validateOutboundMessage(EqualityNode(),
                                3,
                                [Message(DeltaDistribution(5.0)), Message(LogNormalDistribution()), nothing],
                                DeltaDistribution(5.0))
        validateOutboundMessage(EqualityNode(),
                                3,
                                [Message(LogNormalDistribution()), Message(DeltaDistribution(5.0)), nothing],
                                DeltaDistribution(5.0))
        validateOutboundMessage(EqualityNode(),
                                2,
                                [Message(DeltaDistribution(5.0)), nothing, Message(LogNormalDistribution())],
                                DeltaDistribution(5.0))
    end
end<|MERGE_RESOLUTION|>--- conflicted
+++ resolved
@@ -174,17 +174,6 @@
         # Just test the original and a permutation of the arguments
         validateOutboundMessage(EqualityNode(),
                                 3,
-<<<<<<< HEAD
-                                [Message(MvDeltaDistribution([4.0, 5.0])), Message(MvGaussianDistribution(m=[1.0, 2.0], V=eye(2))), nothing],
-                                MvDeltaDistribution([4.0, 5.0]))
-        validateOutboundMessage(EqualityNode(),
-                                3,
-                                [Message(MvGaussianDistribution(m=[1.0, 2.0], V=eye(2))), Message(MvDeltaDistribution([4.0, 5.0])), nothing],
-                                MvDeltaDistribution([4.0, 5.0]))
-        validateOutboundMessage(EqualityNode(),
-                                2,
-                                [Message(MvDeltaDistribution([4.0, 5.0])), nothing, Message(MvGaussianDistribution(m=[1.0, 2.0], V=eye(2)))],
-=======
                                 [Message(MvDeltaDistribution([4.0, 5.0])), Message(MvGaussianDistribution(m=[1.0, 2.0], V=[1.0 0.5; 0.5 1.0])), nothing],
                                 MvDeltaDistribution([4.0, 5.0]))
         validateOutboundMessage(EqualityNode(),
@@ -210,7 +199,6 @@
         validateOutboundMessage(EqualityNode(),
                                 2,
                                 [Message(WishartDistribution(V=[1.0 0.5; 0.5 1.0], nu=2.0)), nothing, Message(MvDeltaDistribution([4.0, 5.0]))],
->>>>>>> 0ab474ac
                                 MvDeltaDistribution([4.0, 5.0]))
     end
 
