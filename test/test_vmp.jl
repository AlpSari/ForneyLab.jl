#####################
# Integration tests
#####################

facts("VMP implementation integration tests") do
    context("Gaussian node joint mean variance estimation") do
        # Integration test for the VMP implementation by trying to estimate the mean and variance of a Gaussian
        # and comparing the outcome against the outcome of the Infer.NET framework

        # Initialize chain
        (g_nodes, obs_nodes, m_eq_nodes, gam_eq_nodes, q_m_edges, q_gam_edges) = initializeGaussianNodeChain()

        # Initialize schedules
        # Sumproduct updates
        # Update for mean equality chain
        left_update_run_m = generateSchedule(m_eq_nodes[1].interfaces[1])
        right_update_run_m = generateSchedule(m_eq_nodes[end].interfaces[2])
        downward_m = map(x -> x.interfaces[3], m_eq_nodes)
        # Update for variance equality chain
        left_update_run_gam = generateSchedule(gam_eq_nodes[1].interfaces[1])
        right_update_run_gam = generateSchedule(gam_eq_nodes[end].interfaces[2])
        downward_gam = map(x -> x.interfaces[3], gam_eq_nodes)
        # Update for samples
        upward_y = Array(Interface, 0)
        for node = g_nodes
            push!(upward_y, node.out.partner)
            push!(upward_y, node.in1)
            push!(upward_y, node.in2)
        end
        # Put it all together
        sumproduct_schedule = [left_update_run_m, right_update_run_m, downward_m, left_update_run_gam, right_update_run_gam, downward_gam, upward_y]

        # Marginal updates
        marginal_schedule = [q_m_edges, q_gam_edges]

        # Perform vmp updates
        n_its = 50
        for iter = 1:n_its
            executeSchedule(sumproduct_schedule)
            executeSchedule(marginal_schedule)
        end
        executeSchedule(sumproduct_schedule) # One last time to ensure all calculations have propagated through the equality chains

        # Save outcome
        ensureMWParametrization!(m_eq_nodes[end].interfaces[2].message)

        # Check the results against the outcome of Infer.NET
        accuracy = 4 # number of decimals accuracy
        m_out = m_eq_nodes[end].interfaces[2].message
        gam_out = gam_eq_nodes[end].interfaces[2].message
        @fact round(m_out.m[1], accuracy) => round(4.37638750753, accuracy)
        @fact round(m_out.V[1, 1], accuracy) => round(0.101492691239, accuracy)
        @fact round(mean(gam_out), accuracy) => round(0.984292623332, accuracy)
        @fact round(var(gam_out), accuracy) => round(0.1933796344, accuracy)
    end

    context("LinearCompositeNode linear regression parameter estimation") do
        (lin_nodes, a_eq_nodes, b_eq_nodes, s_eq_nodes, a_eq_edges, b_eq_edges, s_eq_edges, x_edges, y_edges) = initializeLinearCompositeNodeChain()

        # Equality chain schedules
        left_update_run_a = generateSchedule(a_eq_nodes[1].interfaces[1]) # a
        right_update_run_a = generateSchedule(a_eq_nodes[end].interfaces[2])
        downward_a = map(x -> x.interfaces[3], a_eq_nodes)
        left_update_run_b = generateSchedule(b_eq_nodes[1].interfaces[1]) # b
        right_update_run_b = generateSchedule(b_eq_nodes[end].interfaces[2])
        downward_b = map(x -> x.interfaces[3], b_eq_nodes)
        left_update_run_s = generateSchedule(s_eq_nodes[1].interfaces[1]) # s
        right_update_run_s = generateSchedule(s_eq_nodes[end].interfaces[2])
        downward_s = map(x -> x.interfaces[3], s_eq_nodes)
        # Update for samples
        node_update = Array(Interface, 0)
        for node = lin_nodes
            push!(node_update, node.out.partner)
            push!(node_update, node.in1.partner)
            push!(node_update, node.a_in)
            push!(node_update, node.b_in)
            push!(node_update, node.s_in)
        end
        # Put it all together
        sumproduct_schedule = [left_update_run_a, right_update_run_a, downward_a, left_update_run_b, right_update_run_b, downward_b, left_update_run_s, right_update_run_s, downward_s, node_update]

        # Marginal updates
        marginal_schedule = [a_eq_edges, b_eq_edges, s_eq_edges, x_edges, y_edges]

        # Perform vmp updates
        n_its = 50
        # a_m_arr = Array(Float64, n_its+1)
        # a_V_arr = Array(Float64, n_its+1)
        # b_m_arr = Array(Float64, n_its+1)
        # b_V_arr = Array(Float64, n_its+1)
        # s_m_arr = Array(Float64, n_its+1)
        # s_V_arr = Array(Float64, n_its+1)
        for iter = 1:n_its
            executeSchedule(sumproduct_schedule)
            # a_m_arr[iter] = ensureMVParametrization!(a_eq_nodes[end].interfaces[2].message).m[1]
            # a_V_arr[iter] = a_eq_nodes[end].interfaces[2].message.V[1,1]
            # b_m_arr[iter] = ensureMVParametrization!(b_eq_nodes[end].interfaces[2].message).m[1]
            # b_V_arr[iter] = b_eq_nodes[end].interfaces[2].message.V[1,1]
            # s_m_arr[iter] = mean(s_eq_nodes[end].interfaces[2].message)
            # s_V_arr[iter] = var(s_eq_nodes[end].interfaces[2].message)

            executeSchedule(marginal_schedule)
        end
        executeSchedule(sumproduct_schedule) # One last time to ensure all calculations have propagated through the equality chains
        # a_m_arr[end] = ensureMVParametrization!(a_eq_nodes[end].interfaces[2].message).m[1]
        # a_V_arr[end] = a_eq_nodes[end].interfaces[2].message.V[1,1]
        # b_m_arr[end] = ensureMVParametrization!(b_eq_nodes[end].interfaces[2].message).m[1]
        # b_V_arr[end] = b_eq_nodes[end].interfaces[2].message.V[1,1]
        # s_m_arr[end] = mean(s_eq_nodes[end].interfaces[2].message)
        # s_V_arr[end] = var(s_eq_nodes[end].interfaces[2].message)
        # Save outcome
        ensureMVParametrization!(a_eq_nodes[end].interfaces[2].message)
        ensureMVParametrization!(b_eq_nodes[end].interfaces[2].message)
        a_out = a_eq_nodes[end].interfaces[2].message
        b_out = b_eq_nodes[end].interfaces[2].message
        s_out = s_eq_nodes[end].interfaces[2].message

        # Print
        # println("a estimate mean $(a_out.m[1]) and variance $(a_out.V[1, 1])")
        # println("b estimate mean $(b_out.m[1]) and variance $(b_out.V[1, 1])")
        # println("s estimate mean $(mean(s_out)) and variance $(var(s_out))")

        # figure()
        # fill_between(0:n_its, a_m_arr - a_V_arr, a_m_arr + a_V_arr, alpha=0.2)
        # plot(0:n_its, a_m_arr)
        # figure()
        # fill_between(0:n_its, b_m_arr - b_V_arr, b_m_arr + b_V_arr, alpha=0.2)
        # plot(0:n_its, b_m_arr)
    end
<<<<<<< HEAD
=======
    executeSchedule(sumproduct_schedule) # One last time to ensure all calculations have propagated through the equality chains

    # Save outcome
    ensureMVParametrization!(m_eq_nodes[end].interfaces[2].message.value)

    # Check the results against the outcome of Infer.NET
    accuracy = 4 # number of decimals accuracy
    m_out = m_eq_nodes[end].interfaces[2].message.value
    gam_out = gam_eq_nodes[end].interfaces[2].message.value
    @fact round(m_out.m[1], accuracy) => round(4.37638750753, accuracy)
    @fact round(m_out.V[1, 1], accuracy) => round(0.101492691239, accuracy)
    @fact round(mean(gam_out), accuracy) => round(0.984292623332, accuracy)
    @fact round(var(gam_out), accuracy) => round(0.1933796344, accuracy)
>>>>>>> 5b1d0ab0
end<|MERGE_RESOLUTION|>--- conflicted
+++ resolved
@@ -127,20 +127,4 @@
         # fill_between(0:n_its, b_m_arr - b_V_arr, b_m_arr + b_V_arr, alpha=0.2)
         # plot(0:n_its, b_m_arr)
     end
-<<<<<<< HEAD
-=======
-    executeSchedule(sumproduct_schedule) # One last time to ensure all calculations have propagated through the equality chains
-
-    # Save outcome
-    ensureMVParametrization!(m_eq_nodes[end].interfaces[2].message.value)
-
-    # Check the results against the outcome of Infer.NET
-    accuracy = 4 # number of decimals accuracy
-    m_out = m_eq_nodes[end].interfaces[2].message.value
-    gam_out = gam_eq_nodes[end].interfaces[2].message.value
-    @fact round(m_out.m[1], accuracy) => round(4.37638750753, accuracy)
-    @fact round(m_out.V[1, 1], accuracy) => round(0.101492691239, accuracy)
-    @fact round(mean(gam_out), accuracy) => round(0.984292623332, accuracy)
-    @fact round(var(gam_out), accuracy) => round(0.1933796344, accuracy)
->>>>>>> 5b1d0ab0
 end