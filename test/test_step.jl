#####################
# Integration tests
#####################

facts("Read/write buffer integration tests") do
    context("ensureValue!() should ensure TerminalNode has a value") do
        # Used for readbuffer attachment
        FactorGraph()
        node = TerminalNode()

        @fact ForneyLab.ensureValue!(node, Float64) --> DeltaDistribution()
        @fact ForneyLab.ensureValue!(node, BernoulliDistribution) --> BernoulliDistribution()
        @fact ForneyLab.ensureValue!(node, DeltaDistribution{Float64}) --> DeltaDistribution()
        @fact ForneyLab.ensureValue!(node, Bool) --> DeltaDistribution(false)
        @fact ForneyLab.ensureValue!(node, GaussianDistribution) --> vague(GaussianDistribution)
        @fact ForneyLab.ensureValue!(node, MvDeltaDistribution{Float64, 3}) --> MvDeltaDistribution([0.0, 0.0, 0.0])
    end

    # attachReadBuffer
    context("attachReadBuffer should register a read buffer for a TerminalNode") do
        g = initializeBufferGraph()
        read_buffer = zeros(10)
        attachReadBuffer(n(:node_t1), read_buffer)
        @fact g.read_buffers[n(:node_t1)] --> read_buffer
    end

    context("attachReadBuffer should register a mini-batch read buffer for a TerminalNode array") do
        data = [1.0, 1.0, 1.0]
        initializeGaussianNodeChain(data)
        graph = currentGraph()
        more_data = [1.0, 1.0, 1.0, 2.0, 2.0, 2.0, 3.0, 3.0, 3.0]
        attachReadBuffer([n(:y1), n(:y2), n(:y3)], more_data, graph)
        @fact graph.read_buffers[n(:y1)] --> [1.0, 2.0, 3.0]
        @fact graph.read_buffers[n(:y2)] --> [1.0, 2.0, 3.0]
        @fact graph.read_buffers[n(:y3)] --> [1.0, 2.0, 3.0]
    end

    context("detachReadBuffer should detach a read buffer from a terminal node") do
        g = initializeBufferGraph()
        read_buffer = zeros(10)
        attachReadBuffer(n(:node_t1), read_buffer)
        detachReadBuffer(n(:node_t1))
        @fact length(g.read_buffers) --> 0
    end

    # attachWriteBuffer
    context("attachWriteBuffer should register a write buffer for an Interface") do
        g = initializeBufferGraph()
        write_buffer = Array(Any, 0)
        attachWriteBuffer(n(:node_t1).i[:out], write_buffer)
        @fact g.write_buffers[n(:node_t1).i[:out]] --> write_buffer
    end
    context("attachWriteBuffer should register a write buffer for an Edge (marginal)") do
        g = initializeBufferGraph()
        write_buffer = Array(Any, 0)
        attachWriteBuffer(eg(:e), write_buffer)
        @fact g.write_buffers[eg(:e)] --> write_buffer
    end

    # detachWriteBuffer
    context("detachWriteBuffer should deregister a write buffer on an edge") do
        g = initializeBufferGraph()
        write_buffer = Array(Any, 0)
        attachWriteBuffer(eg(:e), write_buffer)
        detachWriteBuffer(eg(:e))
        @fact length(g.write_buffers) --> 0
    end
    context("detachWriteBuffer should deregister a write buffer on an interface") do
        g = initializeBufferGraph()
        write_buffer = Array(Any, 0)
        attachWriteBuffer(n(:node_t1).i[:out], write_buffer)
        detachWriteBuffer(n(:node_t1).i[:out])
        @fact length(g.write_buffers) --> 0
    end

    context("detachBuffers should deregister all read/write buffers") do
        g = initializeBufferGraph()
        write_buffer = Array(Any, 0)
        attachWriteBuffer(eg(:e), write_buffer)
        detachBuffers(g)
        @fact length(g.read_buffers) --> 0
        @fact length(g.write_buffers) --> 0
    end
end

facts("step integration tests") do
    context("step should perform a time step and handle read/write buffers") do
        # out = in + delta
        g = FactorGraph()
        TerminalNode(DeltaDistribution(0.0), id=:in)
        AdditionNode(id=:add)
        TerminalNode(DeltaDistribution(), id=:delta)
        TerminalNode(DeltaDistribution(), id=:out)
        Edge(n(:in), n(:add).i[:in1])
        Edge(n(:delta), n(:add).i[:in2])
        Edge(n(:add).i[:out], n(:out))
        Wrap(n(:out), n(:in))
        deltas = [DeltaDistribution(n) for n in collect(1.:10.)]
        attachReadBuffer(n(:delta), deltas)
        results = attachWriteBuffer(n(:add).i[:out])
        algo = SumProduct(g) # The timewraps and buffers tell the autoscheduler what should be computed
<<<<<<< HEAD
=======
        prepare!(algo)
>>>>>>> da1d67e9
        while !isempty(deltas)
            step(algo)
        end
        @fact results --> [DeltaDistribution(r) for r in cumsum(collect(1.:10.))]
    end
end

facts("run() integration tests") do
    context("run() should step() until a read buffer is exhausted") do
        # out = in + delta
        g = FactorGraph()
        TerminalNode(DeltaDistribution(0.0), id=:in)
        AdditionNode(id=:add)
        TerminalNode(DeltaDistribution(), id=:delta)
        TerminalNode(DeltaDistribution(), id=:out)
        Edge(n(:in), n(:add).i[:in1])
        Edge(n(:delta), n(:add).i[:in2])
        Edge(n(:add).i[:out], n(:out))
        Wrap(n(:out), n(:in))
        deltas = [DeltaDistribution(n) for n in collect(1.:10.)]
        attachReadBuffer(n(:delta), deltas)
        results = attachWriteBuffer(n(:add).i[:out])
<<<<<<< HEAD
        schedule = ForneyLab.generateSumProductSchedule(n(:add).i[:out])
        algo = SumProduct((algorithm) -> execute(algorithm.schedule), schedule)
=======
        algo = SumProduct()
>>>>>>> da1d67e9
        run(algo)
        @fact results --> [DeltaDistribution(r) for r in cumsum(collect(1.:10.))]
    end
end<|MERGE_RESOLUTION|>--- conflicted
+++ resolved
@@ -99,10 +99,7 @@
         attachReadBuffer(n(:delta), deltas)
         results = attachWriteBuffer(n(:add).i[:out])
         algo = SumProduct(g) # The timewraps and buffers tell the autoscheduler what should be computed
-<<<<<<< HEAD
-=======
         prepare!(algo)
->>>>>>> da1d67e9
         while !isempty(deltas)
             step(algo)
         end
@@ -125,12 +122,7 @@
         deltas = [DeltaDistribution(n) for n in collect(1.:10.)]
         attachReadBuffer(n(:delta), deltas)
         results = attachWriteBuffer(n(:add).i[:out])
-<<<<<<< HEAD
-        schedule = ForneyLab.generateSumProductSchedule(n(:add).i[:out])
-        algo = SumProduct((algorithm) -> execute(algorithm.schedule), schedule)
-=======
         algo = SumProduct()
->>>>>>> da1d67e9
         run(algo)
         @fact results --> [DeltaDistribution(r) for r in cumsum(collect(1.:10.))]
     end
