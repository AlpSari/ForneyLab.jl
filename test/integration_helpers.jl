--- conflicted
+++ resolved
@@ -9,18 +9,12 @@
 	# initiates a valid message on its only interface 'out'
 	interfaces::Array{Interface, 1}
 	out::Interface
-<<<<<<< HEAD
     name::ASCIIString
-	function MockNode()
-        self = new(Array(Interface, 1))
-        self.interfaces[1] = Interface(self)
-=======
 	function MockNode(num_interfaces::Int=1)
         self = new(Array(Interface, num_interfaces))
         for interface_id = 1:num_interfaces
             self.interfaces[interface_id] = Interface(self)
         end
->>>>>>> 46447786
         self.out = self.interfaces[1]
         self.name = "#undefined"
         return(self)
