--- conflicted
+++ resolved
@@ -57,17 +57,11 @@
     n3 = MockNode([v3])
     nd = MockNode([v1, v2, v3])
 
-<<<<<<< HEAD
-    algo = Algorithm()
-    rf12 = RecognitionFactor([v1, v2])
-    rf3 = RecognitionFactor(v3)
-    setTargets!(rf12, algo)
-    setTargets!(rf3, algo)
-=======
-    InferenceAlgorithm()
-    PosteriorFactor([v1, v2])
-    PosteriorFactor(v3)
->>>>>>> 0d4f0b25
+    pfz = PosteriorFactorization()
+    pf12 = PosteriorFactor([v1, v2])
+    pf3 = PosteriorFactor(v3)
+    setTargets!(pf12, pfz)
+    setTargets!(pf3, pfz)
 
     entry1 = ScheduleEntry(nd.i[1], StructuredVariationalRule{MockNode})
     inferUpdateRule!(entry1, entry1.message_update_rule, Dict{Interface, Type}(nd.i[2].partner => Message{PointMass}))
@@ -104,17 +98,11 @@
     nd_s_i = GaussianMeanVariance(s_min, constant(0.0), constant(huge))
     push!(nd_s, nd_s_i)
 
-<<<<<<< HEAD
-    algo = Algorithm()
-    q_w = RecognitionFactor(w)
-    q_s = RecognitionFactor([s_0; s])
-=======
-    rf = InferenceAlgorithm()
+    pfz = PosteriorFactorization()
     q_w = PosteriorFactor(w)
     q_s = PosteriorFactor([s_0; s])
->>>>>>> 0d4f0b25
 
-    setTargets!(q_s, algo, external_targets=true)
+    setTargets!(q_s, pfz, external_targets=true)
     schedule_q_s = variationalSchedule(q_s)
     @test length(schedule_q_s) == 8
     @test ScheduleEntry(nd_s_0.i[:out], VBGaussianMeanVarianceOut) in schedule_q_s
@@ -126,7 +114,7 @@
     @test ScheduleEntry(nd_s[2].i[:out], SVBGaussianMeanPrecisionOutVGD) in schedule_q_s
     @test ScheduleEntry(nd_s[3].i[:out], SVBGaussianMeanPrecisionOutVGD) in schedule_q_s
 
-    setTargets!(q_w, algo, external_targets=true)
+    setTargets!(q_w, pfz, external_targets=true)
     schedule_q_w = variationalSchedule(q_w)
     @test length(schedule_q_w) == 6
     @test ScheduleEntry(nd_w.i[:out], VBGammaOut) in schedule_q_w
@@ -157,13 +145,8 @@
     nd_s_i = GaussianMeanVariance(s_min, constant(0.0), constant(huge))
     push!(nd_s, nd_s_i)
 
-<<<<<<< HEAD
-    algo = Algorithm([s_0; s], w)
-    variationalAlgorithm(algo)
-=======
-    rf = PosteriorFactorization([s_0; s], w)
-    algo = variationalAlgorithm(rf)
->>>>>>> 0d4f0b25
+    pfz = PosteriorFactorization([s_0; s], w)
+    algo = variationalAlgorithm(pfz)
 
     @test isa(algo, InferenceAlgorithm)    
 end
