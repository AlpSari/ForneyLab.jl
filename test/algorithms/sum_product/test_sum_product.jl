--- conflicted
+++ resolved
@@ -4,14 +4,13 @@
         initializeGaussianNode()
         @fact SumProduct.collectInbounds(n(:node).i[:out]) => (3, [n(:node).i[:mean].partner.message, n(:node).i[:precision].partner.message, nothing])
 
-<<<<<<< HEAD
+
         # Include inbound message on outbound interface
-        @fact SumProduct.collectInbounds(node.i[:out], true) => (3, [node.i[:mean].partner.message, node.i[:precision].partner.message, node.i[:out].partner.message])
-=======
+        @fact SumProduct.collectInbounds(n(:node).i[:out], true) => (3, [n(:node).i[:mean].partner.message, n(:node).i[:precision].partner.message, n(:node).i[:out].partner.message])
+
         # Composite node
         initializeGainEqualityNode(eye(1), Any[Message(DeltaDistribution(1.0)), Message(DeltaDistribution(2.0)), Message(DeltaDistribution(3.0))])
         @fact SumProduct.collectInbounds(n(:gec_node).i[:out]) => (3, [n(:gec_node).i[:in1].partner.message, n(:gec_node).i[:in2].partner.message, nothing])
->>>>>>> 05895c6d
     end
 end
 
