<<<<<<< HEAD
facts("collectInbounds() tests") do
    context("collectInbounds() should collect the required inbound messages in an array") do
        # Standard
        initializeGaussianNode()
        @fact ForneyLab.collectInbounds(n(:node).i[:out], Val{symbol(sumProduct!)}) --> (3, [n(:node).i[:mean].partner.message, n(:node).i[:precision].partner.message, nothing])

        # Composite node
        initializeGainEqualityNode(eye(1), Any[Message(DeltaDistribution(1.0)), Message(DeltaDistribution(2.0)), Message(DeltaDistribution(3.0))])
        @fact ForneyLab.collectInbounds(n(:gec_node).i[:out], Val{symbol(sumProduct!)}) --> (3, [n(:gec_node).i[:in1].partner.message, n(:gec_node).i[:in2].partner.message, nothing])
    end
=======
facts("SumProduct collect inbound type tests") do
    context("SumProduct should collect the proper inbound types") do
        # Standard
        initializeAdditionNode()
        algo = SumProduct(n(:add_node).i[:out])
        @fact algo.schedule[3].inbound_types --> [Message{GaussianDistribution}, Message{GaussianDistribution}, Void]
    end
end

facts("SumProduct message passing tests") do
    context("SumProduct execute()") do
        context("Should correctly execute a schedule and return the result of the last step") do
            initializeAdditionNode()

            algo = SumProduct(n(:add_node).i[:out])
            prepare!(algo)
            msg = execute(algo)

            @fact msg.payload --> GaussianDistribution(m=0.0, V=2.0)
        end

        context("Should handle post-processing of messages (sample)") do
            initializeAdditionNode()

            algo = SumProduct(n(:add_node).i[:out], post_processing_functions=Dict(n(:add_node).i[:out] => sample))
            prepare!(algo)
            msg = execute(algo)

            @fact typeof(msg.payload) --> DeltaDistribution{Float64}
        end
    end
>>>>>>> da1d67e9
end<|MERGE_RESOLUTION|>--- conflicted
+++ resolved
@@ -1,15 +1,3 @@
-<<<<<<< HEAD
-facts("collectInbounds() tests") do
-    context("collectInbounds() should collect the required inbound messages in an array") do
-        # Standard
-        initializeGaussianNode()
-        @fact ForneyLab.collectInbounds(n(:node).i[:out], Val{symbol(sumProduct!)}) --> (3, [n(:node).i[:mean].partner.message, n(:node).i[:precision].partner.message, nothing])
-
-        # Composite node
-        initializeGainEqualityNode(eye(1), Any[Message(DeltaDistribution(1.0)), Message(DeltaDistribution(2.0)), Message(DeltaDistribution(3.0))])
-        @fact ForneyLab.collectInbounds(n(:gec_node).i[:out], Val{symbol(sumProduct!)}) --> (3, [n(:gec_node).i[:in1].partner.message, n(:gec_node).i[:in2].partner.message, nothing])
-    end
-=======
 facts("SumProduct collect inbound type tests") do
     context("SumProduct should collect the proper inbound types") do
         # Standard
@@ -41,5 +29,4 @@
             @fact typeof(msg.payload) --> DeltaDistribution{Float64}
         end
     end
->>>>>>> da1d67e9
 end