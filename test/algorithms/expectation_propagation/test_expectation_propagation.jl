--- conflicted
+++ resolved
@@ -86,27 +86,15 @@
     nd_z = Probit(z, y)
     placeholder(z, :z)
 
-<<<<<<< HEAD
-    algo = Algorithm()
-    q_y_z = RecognitionFactor([y, z])
-    setTargets!(q_y_z, algo, external_targets=true)
-=======
-    rf = InferenceAlgorithm()
+    pfz = PosteriorFactorization()
     q_y_z = PosteriorFactor([y, z])
-
->>>>>>> 0d4f0b25
+    setTargets!(q_y_z, pfz, external_targets=true)
     schedule = variationalExpectationPropagationSchedule(q_y_z)
 
     @test length(schedule) == 3
     @test ScheduleEntry(nd_y.i[:out], VBGaussianMeanPrecisionOut) in schedule
     @test ScheduleEntry(nd_z.i[:out].partner, SPClamp{Univariate}) in schedule
     @test ScheduleEntry(nd_z.i[:in1], EPProbitIn1GP) in schedule
-<<<<<<< HEAD
-=======
-    @test ScheduleEntry(nd_z.i[:out], SPProbitOutNG) in schedule
-
-    global test_number = 420
->>>>>>> 0d4f0b25
 end
 
 @testset "expectationPropagationAlgorithm" begin
@@ -122,15 +110,9 @@
         push!(z, z_i)
         push!(nd_z, nd_z_i)
     end
-<<<<<<< HEAD
-
-    algo = Algorithm()
-    expectationPropagationAlgorithm(m)
-=======
     
     pfz = PosteriorFactorization()
     algo = expectationPropagationAlgorithm(m)
->>>>>>> 0d4f0b25
 
     @test isa(algo, InferenceAlgorithm)
 end
@@ -147,13 +129,8 @@
     nd_z = Probit(z, y)
     placeholder(z, :z)
 
-<<<<<<< HEAD
-    algo = Algorithm([y; z], m, w)
-    variationalExpectationPropagationAlgorithm(algo)
-=======
     pfz = PosteriorFactorization([y; z], m, w)
     algo = variationalExpectationPropagationAlgorithm(pfz)
->>>>>>> 0d4f0b25
 
     @test isa(algo, InferenceAlgorithm)    
 end
