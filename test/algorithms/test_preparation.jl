#####################
# Unit tests
#####################

facts("Shared preparation methods for inference algorithms") do
    context("injectParameters!() should fill the parameters of a destination distribution with the parameters of a source distribution") do
        source = Gaussian(m=4.0, V=5.0)
        destination = Gaussian()
        ForneyLab.injectParameters!(destination, source)
        @fact destination.m --> 4.0
        @fact destination.V --> 5.0
        @fact is(destination, source) --> false
        @fact_throws ForneyLab.injectParameters!(destination, Delta(4.0))
    end

    context("collectTypeVarNames and resolveTypeVars") do
        # Specify dummy function for tests
        function dummyRule{dims,n_factors}( node::MockNode,
                                    outbound_iface_id,
                                    outbound::Partitioned{MvGaussian{dims},n_factors},
                                    inbound1::Message{MvGaussian{dims}},
                                    inbound2::Message{Partitioned{Gaussian,n_factors}})
            return true
        end

        method = start(methods(dummyRule))

        # collectTypeVarNames should return the names of TypeVar parameters as a Set
        @fact ForneyLab.collectTypeVarNames(method.sig.types[1]) --> Set()
        @fact ForneyLab.collectTypeVarNames(method.sig.types[3]) --> Set([:dims; :n_factors])
        @fact ForneyLab.collectTypeVarNames(method.sig.types[5]) --> Set([:n_factors])

        # resolveTypeVars should resolve the values of TypeVars
        # Build calling signature (vector of argument types) for dummyRule
        # The combination of method and argtypes fully specifies the values of the dims and n_factors parameters of the outbound argument
        argtypes = [Node; Int64; Any; Message{MvGaussian{5}}; Message{Partitioned{Gaussian,3}}]
        @fact ForneyLab.resolveTypeVars(method.sig.types[3], method, argtypes, MockNode()) --> Partitioned{MvGaussian{5},3}
    end

    context("collectAllOutboundTypes() should return outbound types of applicable update rules") do
        FactorGraph()

        call_signature = [TerminalNode, Type{Val{1}}, Any, Void]
        @fact ForneyLab.collectAllOutboundTypes(sumProductRule!, call_signature, TerminalNode()) --> [Gaussian]

        call_signature = [TerminalNode, Type{Val{1}}, Any, Void]
        @fact ForneyLab.collectAllOutboundTypes(sumProductRule!, call_signature, TerminalNode([1.0, 1.0])) --> [MvDelta{Float64, 2}]

        call_signature = [EqualityNode, Type{Val{2}}, Any, Message{Gaussian}, Void, Message{Gaussian}]
        @fact ForneyLab.collectAllOutboundTypes(sumProductRule!, call_signature, EqualityNode()) --> [Gaussian]

        call_signature = [EqualityNode, Type{Val{3}}, Any, Message{MvGaussian{2}}, Message{MvDelta{Float64, 2}}, Void]
        @fact ForneyLab.collectAllOutboundTypes(sumProductRule!, call_signature, EqualityNode()) --> [MvDelta{Float64, 2}]

        call_signature = [AdditionNode, Type{Val{2}}, Any, Message{MvGaussian{2}}, Void, Message{MvGaussian{2}}]
        @fact ForneyLab.collectAllOutboundTypes(sumProductRule!, call_signature, AdditionNode()) --> [MvGaussian{2}]

        call_signature = [AdditionNode, Type{Val{2}}, Any, Message{MvDelta{Float64, 2}}, Void, Message{MvDelta{Float64, 2}}]
        @fact ForneyLab.collectAllOutboundTypes(sumProductRule!, call_signature, AdditionNode()) --> [MvDelta{Float64, 2}]

        call_signature = [GaussianNode{Val{:mean}, Val{:precision}}, Type{Val{2}}, Any, MvGaussian{2}, Void, MvGaussian{2}]
        @fact ForneyLab.collectAllOutboundTypes(variationalRule!, call_signature, GaussianNode(form=:precision)) --> [Wishart{2}]

        call_signature = [GaussianNode{Val{:mean}, Val{:precision}}, Type{Val{3}}, Any, NormalGamma, NormalGamma, Void]
        @fact ForneyLab.collectAllOutboundTypes(variationalRule!, call_signature, GaussianNode(form=:precision)) --> [Gaussian]

        call_signature = [GaussianNode{Val{:mean}, Val{:precision}}, Type{Val{1}}, Any, Void, Message{Gamma}, Gaussian]
        @fact ForneyLab.collectAllOutboundTypes(variationalRule!, call_signature, GaussianNode(form=:precision)) --> [StudentsT]

        call_signature = [SigmoidNode, Type{Val{1}}, Any, Message{Gaussian}, Message{Delta{Bool}}]
        @fact ForneyLab.collectAllOutboundTypes(expectationRule!, call_signature, SigmoidNode()) --> [Gaussian]

        # Tests for approximate msg computation rules
        # Fixed outbound distribution type
        call_signature = [EqualityNode, Type{Val{1}}, Any, Any, Message{Gaussian}, Message{StudentsT}]
        @fact ForneyLab.collectAllOutboundTypes(sumProductRule!, call_signature, EqualityNode()) --> []
        call_signature = [EqualityNode, Type{Val{1}}, Any, Any, Message{Gaussian}, Message{StudentsT}, Any]
        @fact ForneyLab.collectAllOutboundTypes(sumProductRule!, call_signature, EqualityNode()) --> [Approximation{Gaussian,MomentMatching}]
        # Fixed outbound distribution type and approximation type
        call_signature = [EqualityNode, Type{Val{1}}, Any, Any, Message{Gaussian}, Message{StudentsT}, Type{MomentMatching}]
        @fact ForneyLab.collectAllOutboundTypes(sumProductRule!, call_signature, EqualityNode()) --> [Approximation{Gaussian,MomentMatching}]
    end

    context("collectAllOutboundTypes() should return outbound types for nodes with a fixed gain under inputs of different dimensions") do
        FactorGraph()

        call_signature = [GainNode, Type{Val{1}}, Any, Void, Message{MvGaussian{3}}]
        @fact ForneyLab.collectAllOutboundTypes(sumProductRule!, call_signature, GainNode(gain=rand(3,2))) --> [MvGaussian{2}]

        call_signature = [GainNode, Type{Val{2}}, Any, Message{MvGaussian{2}}, Void]
        @fact ForneyLab.collectAllOutboundTypes(sumProductRule!, call_signature, GainNode(gain=rand(3,2))) --> [MvGaussian{3}]

        call_signature = [GainAdditionNode, Type{Val{1}}, Any, Void, Message{MvGaussian{3}}, Message{MvGaussian{3}}]
        @fact ForneyLab.collectAllOutboundTypes(sumProductRule!, call_signature, GainAdditionNode(rand(3,2))) --> [MvGaussian{2}]

        call_signature = [GainEqualityNode, Type{Val{3}}, Any, Message{MvGaussian{2}}, Message{MvGaussian{2}}, Void]
        @fact ForneyLab.collectAllOutboundTypes(sumProductRule!, call_signature, GainEqualityNode(rand(3,2))) --> [MvGaussian{3}]
    end

    FactorGraph()

    context("inferOutboundType!() should infer the correct outbound type for a terminal node") do
        entry = ScheduleEntry{SumProductRule}(TerminalNode(Gaussian()), 1)
        entry.inbound_types = [Void]
        ForneyLab.inferOutboundType!(entry)
        @fact entry.outbound_type --> Gaussian
    end

    context("inferOutboundType!() should infer the correct outbound type for a node") do
        entry = ScheduleEntry{SumProductRule}(AdditionNode(), 3)
        entry.inbound_types = [Message{Gaussian}, Message{Gaussian}, Void]
        ForneyLab.inferOutboundType!(entry)
        @fact entry.outbound_type --> Gaussian
    end

    context("inferOutboundType!() should infer the correct outbound type for a Gaussian node with vmp") do
        entry = ScheduleEntry{VariationalRule}(GaussianNode(form=:precision), 2)
        entry.inbound_types = [Gaussian, Void, Gaussian]
        ForneyLab.inferOutboundType!(entry)
        @fact entry.outbound_type --> Gamma
    end

    context("inferOutboundType!() should consider approximate rules") do
        # Just one approximate rule available
        entry = ScheduleEntry{SumProductRule}(EqualityNode(), 3)
        entry.inbound_types = [Message{Gaussian}, Message{StudentsT}, Void]
        ForneyLab.inferOutboundType!(entry)
        @fact entry.outbound_type --> Gaussian
        @fact entry.approximation --> MomentMatching

        # Just one approximate rule available, fixed outbound type
        entry = ScheduleEntry{SumProductRule}(EqualityNode(), 3)
        entry.inbound_types = [Message{Gaussian}, Message{StudentsT}, Void]
        entry.outbound_type = Gaussian
        ForneyLab.inferOutboundType!(entry)
        @fact entry.outbound_type --> Gaussian
        @fact entry.approximation --> MomentMatching

        # Multiple approximate rules available, fixed outbound type
        entry = ScheduleEntry{SumProductRule}(ExponentialNode(), 2)
        entry.inbound_types = [Message{Gaussian}, Void]
        entry.outbound_type = Gamma
        ForneyLab.inferOutboundType!(entry)
        @fact entry.outbound_type --> Gamma
        @fact isdefined(entry, :approximation) --> true # we don't care which approximation has been chosen


        # Multiple approximate rules available, fixed outbound type and approximation type
        entry = ScheduleEntry{SumProductRule}(ExponentialNode(), 2)
        entry.inbound_types = [Message{Gaussian}, Void]
        entry.outbound_type = Gamma
        entry.approximation = MomentMatching
        ForneyLab.inferOutboundType!(entry)
        @fact entry.outbound_type --> Gamma
        @fact entry.approximation --> MomentMatching
    end

<<<<<<< HEAD
    context("inferOutboundType!() should consider one-by-one processing of Partitioned factors") do
        # Only Partitioned inbounds
        entry = ScheduleEntry(EqualityNode(), 3, sumProductRule!)
        entry.inbound_types = [Message{Partitioned{Gaussian,3}}, Message{Partitioned{Gaussian,3}}, Void]
=======
    context("inferOutboundType!() should consider one-by-one processing of PartitionedDistribution factors") do
        # Only PartitionedDistribution inbounds
        entry = ScheduleEntry{SumProductRule}(EqualityNode(), 3)
        entry.inbound_types = [Message{PartitionedDistribution{Gaussian,3}}, Message{PartitionedDistribution{Gaussian,3}}, Void]
>>>>>>> 06a1ee3c
        ForneyLab.inferOutboundType!(entry)
        @fact entry.outbound_type --> Partitioned{Gaussian,3}

        # Mismatch in number of factors
<<<<<<< HEAD
        entry = ScheduleEntry(EqualityNode(), 3, sumProductRule!)
        entry.inbound_types = [Message{Partitioned{Gaussian,2}}, Message{Partitioned{Gaussian,3}}, Void]
        @fact_throws ForneyLab.inferOutboundType!(entry)

        # Partitioned inbound mixed with regular inbound
        entry = ScheduleEntry(EqualityNode(), 3, sumProductRule!)
        entry.inbound_types = [Message{Gaussian}, Message{Partitioned{Gaussian,3}}, Void]
=======
        entry = ScheduleEntry{SumProductRule}(EqualityNode(), 3)
        entry.inbound_types = [Message{PartitionedDistribution{Gaussian,2}}, Message{PartitionedDistribution{Gaussian,3}}, Void]
        @fact_throws ForneyLab.inferOutboundType!(entry)

        # PartitionedDistribution inbound mixed with regular inbound
        entry = ScheduleEntry{SumProductRule}(EqualityNode(), 3)
        entry.inbound_types = [Message{Gaussian}, Message{PartitionedDistribution{Gaussian,3}}, Void]
>>>>>>> 06a1ee3c
        ForneyLab.inferOutboundType!(entry)
        @fact entry.outbound_type --> Partitioned{Gaussian,3}
    end

    context("buildExecute!() should pre-compile the execute field of the schedule entry") do
        node = AdditionNode()
        node.i[:out].message = Message(Gaussian())
        entry = ScheduleEntry{SumProductRule}(node, 3)
        @fact isdefined(entry, :execute) --> false
        ForneyLab.buildExecute!(entry, [Message(Gaussian()), Message(Gaussian()), nothing])
        @fact typeof(entry.execute) --> Function
    end
end<|MERGE_RESOLUTION|>--- conflicted
+++ resolved
@@ -155,38 +155,21 @@
         @fact entry.approximation --> MomentMatching
     end
 
-<<<<<<< HEAD
     context("inferOutboundType!() should consider one-by-one processing of Partitioned factors") do
         # Only Partitioned inbounds
-        entry = ScheduleEntry(EqualityNode(), 3, sumProductRule!)
+        entry = ScheduleEntry{SumProductRule}(EqualityNode(), 3)
         entry.inbound_types = [Message{Partitioned{Gaussian,3}}, Message{Partitioned{Gaussian,3}}, Void]
-=======
-    context("inferOutboundType!() should consider one-by-one processing of PartitionedDistribution factors") do
-        # Only PartitionedDistribution inbounds
-        entry = ScheduleEntry{SumProductRule}(EqualityNode(), 3)
-        entry.inbound_types = [Message{PartitionedDistribution{Gaussian,3}}, Message{PartitionedDistribution{Gaussian,3}}, Void]
->>>>>>> 06a1ee3c
         ForneyLab.inferOutboundType!(entry)
         @fact entry.outbound_type --> Partitioned{Gaussian,3}
 
         # Mismatch in number of factors
-<<<<<<< HEAD
-        entry = ScheduleEntry(EqualityNode(), 3, sumProductRule!)
+        entry = ScheduleEntry{SumProductRule}(EqualityNode(), 3)
         entry.inbound_types = [Message{Partitioned{Gaussian,2}}, Message{Partitioned{Gaussian,3}}, Void]
         @fact_throws ForneyLab.inferOutboundType!(entry)
 
         # Partitioned inbound mixed with regular inbound
-        entry = ScheduleEntry(EqualityNode(), 3, sumProductRule!)
+        entry = ScheduleEntry{SumProductRule}(EqualityNode(), 3)
         entry.inbound_types = [Message{Gaussian}, Message{Partitioned{Gaussian,3}}, Void]
-=======
-        entry = ScheduleEntry{SumProductRule}(EqualityNode(), 3)
-        entry.inbound_types = [Message{PartitionedDistribution{Gaussian,2}}, Message{PartitionedDistribution{Gaussian,3}}, Void]
-        @fact_throws ForneyLab.inferOutboundType!(entry)
-
-        # PartitionedDistribution inbound mixed with regular inbound
-        entry = ScheduleEntry{SumProductRule}(EqualityNode(), 3)
-        entry.inbound_types = [Message{Gaussian}, Message{PartitionedDistribution{Gaussian,3}}, Void]
->>>>>>> 06a1ee3c
         ForneyLab.inferOutboundType!(entry)
         @fact entry.outbound_type --> Partitioned{Gaussian,3}
     end
