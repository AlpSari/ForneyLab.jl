--- conflicted
+++ resolved
@@ -22,18 +22,11 @@
         @fact sample(MatrixDelta([2.0].')) --> [2.0].'
     end
 
-<<<<<<< HEAD
-    context("prod! involving MatrixDeltas") do
-        @fact MatrixDelta([2.0].') * MatrixDelta([2.0].') --> MatrixDelta([2.0].')
-        @fact ForneyLab.prod!(MatrixDelta([2.0].'), nothing) --> MatrixDelta([2.0].')
-        @fact_throws MatrixDelta([1.0].') * MatrixDelta([2.0].')
-=======
     context("Product of two MatrixDeltas") do
         @fact MatrixDelta([2.0 1.0;2.0 1.0]) * MatrixDelta([2.0 1.0;2.0 1.0]) --> MatrixDelta([2.0 1.0;2.0 1.0])
         @fact_throws MatrixDelta([1.0 2.0; 1.0 2.0]) * MatrixDelta([2.0 1.0; 1.0 1.0])
         @fact_throws MethodError MatrixDelta([2.0 5.0 6.0;2.0 4.0 1.0]) * MatrixDelta([2.0 1.0;2.0 1.0])
         @fact ForneyLab.prod!(MatrixDelta([2.0 1.0;2.0 1.0]), nothing) --> MatrixDelta([2.0 1.0;2.0 1.0])
->>>>>>> 7ed2368f
     end
 
     context("unsafeDetLogMean() should return correct result") do
