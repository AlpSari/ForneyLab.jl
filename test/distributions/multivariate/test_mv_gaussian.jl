--- conflicted
+++ resolved
@@ -26,16 +26,9 @@
         @fact dist.m --> [0.0]
         @fact dist.V --> reshape([huge],1,1)
 
-<<<<<<< HEAD
-        @fact true --> false
-        # dist = vague(MvGaussianDistribution, dim=2)
-        # @fact dist.m --> zeros(2)
-        # @fact dist.V --> huge*eye(2)
-=======
         dist = vague(MvGaussianDistribution{2})
         @fact dist.m --> zeros(2)
         @fact dist.V --> huge*eye(2)
->>>>>>> 0ab474ac
     end
 
     context("isProper() should indicate whether a Gaussian distribution is proper") do
