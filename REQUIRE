--- conflicted
+++ resolved
@@ -1,9 +1,5 @@
-<<<<<<< HEAD
-julia 0.5
+julia 0.6
 Optim
 LaTeXStrings
 ArgParse
-SpecialFunctions
-=======
-julia 0.5
->>>>>>> 755c672c
+SpecialFunctions