julia 0.3
FactCheck
<<<<<<< HEAD
Optim
=======
YAML
>>>>>>> f9c0ec17
<|MERGE_RESOLUTION|>--- conflicted
+++ resolved
@@ -1,7 +1,4 @@
 julia 0.3
 FactCheck
-<<<<<<< HEAD
 Optim
-=======
-YAML
->>>>>>> f9c0ec17
+YAML